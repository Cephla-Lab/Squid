--- conflicted
+++ resolved
@@ -658,12 +658,9 @@
     WELL_SPACING_MM = 39.2
     A1_X_MM = 24.55
     A1_Y_MM = 23.01
-<<<<<<< HEAD
-=======
 elif WELLPLATE_FORMAT == 1536:
     NUMBER_OF_SKIP = 0
     WELL_SIZE_MM = 1.5
     WELL_SPACING_MM = 2.25
     A1_X_MM = 11.0
-    A1_Y_MM = 7.86
->>>>>>> 192cf0f4
+    A1_Y_MM = 7.86