# set QT_API environment variable
import os
os.environ["QT_API"] = "pyqt5"
import serial
import time
from typing import Optional

# qt libraries
from qtpy.QtCore import *
from qtpy.QtWidgets import *
from qtpy.QtGui import *

from control._def import *

# app specific libraries
import control.widgets as widgets
import pyqtgraph.dockarea as dock
import squid.abc
import squid.logging
import squid.config
import squid.stage.prior
import squid.stage.cephla
import squid.stage.utils
import control.microscope
from control.microscope import LightSourceType, IntensityControlMode, ShutterControlMode

log = squid.logging.get_logger(__name__)

import control.filterwheel as filterwheel


if CAMERA_TYPE == "Toupcam":
    try:
        import control.camera_toupcam as camera
    except:
        log.warning("Problem importing Toupcam, defaulting to default camera")
        import control.camera as camera
elif CAMERA_TYPE == "FLIR":
    try:
        import control.camera_flir as camera
    except:
        log.warning("Problem importing FLIR camera, defaulting to default camera")
        import control.camera as camera
elif CAMERA_TYPE == "Hamamatsu":
    try:
        import control.camera_hamamatsu as camera
    except:
        log.warning("Problem importing Hamamatsu camera, defaulting to default camera")
        import control.camera as camera
elif CAMERA_TYPE == "iDS":
    try:
        import control.camera_ids as camera
    except:
        log.warning("Problem importing iDS camera, defaulting to default camera")
        import control.camera as camera
elif CAMERA_TYPE == "Tucsen":
    try:
        import control.camera_tucsen as camera
    except:
        log.warning("Problem importing Tucsen camera, defaulting to default camera")
        import control.camera as camera
else:
    import control.camera as camera

if FOCUS_CAMERA_TYPE == "Toupcam":
    try:
        import control.camera_toupcam as camera_fc
    except:
        log.warning("Problem importing Toupcam for focus, defaulting to default camera")
        import control.camera as camera_fc
elif FOCUS_CAMERA_TYPE == "FLIR":
    try:
        import control.camera_flir as camera_fc
    except:
        log.warning("Problem importing FLIR camera for focus, defaulting to default camera")
        import control.camera as camera_fc
else:
    import control.camera as camera_fc

if USE_PRIOR_STAGE:
    from control.stage_prior import PriorStage

import control.core.core as core
import control.microcontroller as microcontroller
import control.serial_peripherals as serial_peripherals

if ENABLE_STITCHER:
    import control.stitcher as stitcher

if SUPPORT_LASER_AUTOFOCUS:
    import control.core_displacement_measurement as core_displacement_measurement

SINGLE_WINDOW = True # set to False if use separate windows for display and control

class MovementUpdater(QObject):
    position_after_move = Signal(squid.abc.Pos)
    position = Signal(squid.abc.Pos)

    def __init__(self, stage: squid.abc.AbstractStage, movement_threshhold_mm=0.0001, *args, **kwargs):
        super().__init__(*args, **kwargs)
        self.stage = stage
        self.movement_threshhold_mm = movement_threshhold_mm
        self.previous_pos = None
        self.sent_after_stopped = False

    def do_update(self):
        pos = self.stage.get_pos()
        # Doing previous_pos initialization like this means we technically miss the first real update,
        # but that's okay since this is intended to be run frequently in the background.
        if not self.previous_pos:
            self.previous_pos = pos
            return

        abs_delta_x = abs(self.previous_pos.x_mm - pos.x_mm)
        abs_delta_y = abs(self.previous_pos.y_mm - pos.y_mm)

        if abs_delta_y < self.movement_threshhold_mm and abs_delta_x < self.movement_threshhold_mm and not self.stage.get_state().busy:
            # In here, send all the signals that must be sent once per stop of movement.  AKA once per arriving at a
            # new position for a while.
            self.sent_after_stopped = True

            self.position_after_move.emit(pos.x_mm, pos.y_mm)
        else:
            self.sent_after_stopped = False

        # Here, emit all the signals that want higher fidelity movement updates.
        self.position.emit(pos)

        self.previous_pos = pos


class HighContentScreeningGui(QMainWindow):
    fps_software_trigger = 100

    def __init__(self, is_simulation=False, live_only_mode=False, *args, **kwargs):
        super().__init__(*args, **kwargs)
        self.microcontroller: Optional[microcontroller.Microcontroller] = None

        self.log = squid.logging.get_logger(self.__class__.__name__)
        self.live_only_mode = live_only_mode or LIVE_ONLY_MODE
        self.is_live_scan_grid_on = False
        self.performance_mode = False
        self.napari_connections = {}

        self.loadObjects(is_simulation)

        self.setupHardware()

        self.setup_movement_updater()

        self.loadWidgets()

        self.setupLayout()

        self.makeConnections()

        self.microscope = control.microscope.Microscope(self.stage, self, is_simulation=is_simulation)

        # TODO(imo): Why is moving to the cached position after boot hidden behind homing?
        if HOMING_ENABLED_X and HOMING_ENABLED_Y and HOMING_ENABLED_Z:
            if cached_pos := squid.stage.utils.get_cached_position():
                self.stage.move_x_to(cached_pos.x_mm)
                self.stage.move_y_to(cached_pos.y_mm)
                self.stage.move_z_to(cached_pos.z_mm)

            if ENABLE_WELLPLATE_MULTIPOINT:
                self.wellplateMultiPointWidget.init_z()
            self.flexibleMultiPointWidget.init_z()

        # Create the menu bar
        menubar = self.menuBar()
        settings_menu = menubar.addMenu("Settings")
        if SUPPORT_SCIMICROSCOPY_LED_ARRAY:
            led_matrix_action = QAction("LED Matrix", self)
            led_matrix_action.triggered.connect(self.openLedMatrixSettings)
            settings_menu.addAction(led_matrix_action)

    def loadObjects(self, is_simulation):
        self.illuminationController = None
        if is_simulation:
            self.loadSimulationObjects()
        else:
            try:
                self.loadHardwareObjects()
            except Exception:
                self.log.error("---- !! ERROR CONNECTING TO HARDWARE !! ----", stack_info=True, exc_info=True)
                raise

        # Common object initialization
        self.objectiveStore = core.ObjectiveStore(parent=self)
        self.configurationManager = core.ConfigurationManager(filename='./channel_configurations.xml')
        self.contrastManager = core.ContrastManager()
        self.streamHandler = core.StreamHandler(display_resolution_scaling=DEFAULT_DISPLAY_CROP/100)
<<<<<<< HEAD
        self.liveController = core.LiveController(self.camera, self.microcontroller, self.configurationManager, self.illuminationController, parent=self)
        if USE_PRIOR_STAGE:
            self.navigationController = NavigationController_PriorStage(self.priorstage, self.microcontroller, self.objectiveStore, parent=self)
        else:
            self.navigationController = core.NavigationController(self.microcontroller, self.objectiveStore, parent=self)
        self.slidePositionController = core.SlidePositionController(self.navigationController, self.liveController, is_for_wellplate=True)
        self.autofocusController = core.AutoFocusController(self.camera, self.navigationController, self.liveController)
        self.scanCoordinates = core.ScanCoordinates()
        self.multipointController = core.MultiPointController(self.camera, self.navigationController, self.liveController, self.autofocusController, self.configurationManager, scanCoordinates=self.scanCoordinates, parent=self)
=======
        self.liveController = core.LiveController(self.camera, self.microcontroller, self.configurationManager, parent=self)

        self.stage: squid.abc.AbstractStage = squid.stage.cephla.CephlaStage(microcontroller = self.microcontroller, stage_config = squid.config.get_stage_config())
        self.slidePositionController = core.SlidePositionController(self.stage, self.liveController, is_for_wellplate=True)
        self.autofocusController = core.AutoFocusController(self.camera, self.stage, self.liveController, self.microcontroller)
>>>>>>> e0a5bbef
        self.imageSaver = core.ImageSaver()
        self.imageDisplay = core.ImageDisplay()
        if ENABLE_TRACKING:
            self.trackingController = core.TrackingController(self.camera, self.microcontroller, self.stage, self.configurationManager, self.liveController, self.autofocusController, self.imageDisplayWindow)
        if WELLPLATE_FORMAT == 'glass slide':
            self.navigationViewer = core.NavigationViewer(self.objectiveStore, sample='4 glass slide')
        else:
            self.navigationViewer = core.NavigationViewer(self.objectiveStore, sample=WELLPLATE_FORMAT)
        self.scanCoordinates = core.ScanCoordinates(objectiveStore=self.objectiveStore, navigationViewer=self.navigationViewer, stage=self.stage)
        self.multipointController = core.MultiPointController(self.camera, self.stage, self.microcontroller, self.liveController, self.autofocusController, self.configurationManager, scanCoordinates=self.scanCoordinates, parent=self)

        if SUPPORT_LASER_AUTOFOCUS:
            self.configurationManager_focus_camera = core.ConfigurationManager(filename='./focus_camera_configurations.xml')
            self.streamHandler_focus_camera = core.StreamHandler()
            self.liveController_focus_camera = core.LiveController(self.camera_focus,self.microcontroller,self.configurationManager_focus_camera, self, control_illumination=False,for_displacement_measurement=True)
            self.multipointController = core.MultiPointController(self.camera,self.stage,self.microcontroller,self.liveController,self.autofocusController,self.configurationManager,scanCoordinates=self.scanCoordinates,parent=self)
            self.imageDisplayWindow_focus = core.ImageDisplayWindow(draw_crosshairs=True, show_LUT=False, autoLevels=False)
            self.displacementMeasurementController = core_displacement_measurement.DisplacementMeasurementController()
            self.laserAutofocusController = core.LaserAutofocusController(self.microcontroller,self.camera_focus,self.liveController_focus_camera,self.stage,has_two_interfaces=HAS_TWO_INTERFACES,use_glass_top=USE_GLASS_TOP,look_for_cache=False)

        if USE_SQUID_FILTERWHEEL:
            self.squid_filter_wheel = filterwheel.SquidFilterWheelWrapper(self.microcontroller)

    def loadSimulationObjects(self):
        self.log.debug("Loading simulated hardware objects...")
        # Initialize simulation objects
        self.microcontroller = microcontroller.Microcontroller(existing_serial=microcontroller.SimSerial(),is_simulation=True)
        if ENABLE_SPINNING_DISK_CONFOCAL:
            self.xlight = serial_peripherals.XLight_Simulation()
        if ENABLE_NL5:
            import control.NL5 as NL5
            self.nl5 = NL5.NL5_Simulation()
        if ENABLE_CELLX:
            self.cellx = serial_peripherals.CellX_Simulation()
        if SUPPORT_LASER_AUTOFOCUS:
            self.camera_focus = camera_fc.Camera_Simulation()
        if USE_LDI_SERIAL_CONTROL:
            self.ldi = serial_peripherals.LDI_Simulation()
            self.illuminationController = control.microscope.IlluminationController(self.microcontroller, self.ldi.intensity_mode, self.ldi.shutter_mode, LightSourceType.LDI, self.ldi)
        self.camera = camera.Camera_Simulation(rotate_image_angle=ROTATE_IMAGE_ANGLE, flip_image=FLIP_IMAGE)
        self.camera.set_pixel_format(DEFAULT_PIXEL_FORMAT)
        if USE_ZABER_EMISSION_FILTER_WHEEL:
            self.emission_filter_wheel = serial_peripherals.FilterController_Simulation(115200, 8, serial.PARITY_NONE, serial.STOPBITS_ONE)
        if USE_OPTOSPIN_EMISSION_FILTER_WHEEL:
            self.emission_filter_wheel = serial_peripherals.Optospin_Simulation(SN=None)
<<<<<<< HEAD
=======

        self.microcontroller = microcontroller.Microcontroller(existing_serial=microcontroller.SimSerial())
        if USE_SQUID_FILTERWHEEL:
            self.squid_filter_wheel = filterwheel.SquidFilterWheelWrapper_Simulation(None)
>>>>>>> e0a5bbef

    def loadHardwareObjects(self):
        # Initialize hardware objects
        try:
            self.microcontroller = microcontroller.Microcontroller(version=CONTROLLER_VERSION, sn=CONTROLLER_SN)
        except Exception:
            self.log.error(f"Error initializing Microcontroller")
            raise

        if ENABLE_SPINNING_DISK_CONFOCAL:
            try:
                self.xlight = serial_peripherals.XLight(XLIGHT_SERIAL_NUMBER, XLIGHT_SLEEP_TIME_FOR_WHEEL)
            except Exception:
                self.log.error("Error initializing Spinning Disk Confocal")
                raise

        if ENABLE_NL5:
            try:
                import control.NL5 as NL5
                self.nl5 = NL5.NL5()
            except Exception:
                self.log.error("Error initializing NL5")
                raise

        if ENABLE_CELLX:
            try:
                self.cellx = serial_peripherals.CellX(CELLX_SN)
                for channel in [1,2,3,4]:
                    self.cellx.set_modulation(channel, CELLX_MODULATION)
                    self.cellx.turn_on(channel)
            except Exception:
                self.log.error("Error initializing CellX")
                raise

        if USE_LDI_SERIAL_CONTROL:
            try:
                self.ldi = serial_peripherals.LDI()
                self.illuminationController = control.microscope.IlluminationController(self.microcontroller, self.ldi.intensity_mode, self.ldi.shutter_mode, LightSourceType.LDI, self.ldi)
            except Exception:
                self.log.error("Error initializing LDI")
                raise

        if USE_CELESTA_ETHENET_CONTROL:
            try:
                import control.celesta
                self.celesta = control.celesta.CELESTA()
                self.illuminationController = control.microscope.IlluminationController(self.microcontroller, IntensityControlMode.Software, ShutterControlMode.TTL, LightSourceType.CELESTA, self.celesta)
            except Exception:
                self.log.error("Error initializing CELESTA")
                raise

        if SUPPORT_LASER_AUTOFOCUS:
            try:
                sn_camera_focus = camera_fc.get_sn_by_model(FOCUS_CAMERA_MODEL)
                self.camera_focus = camera_fc.Camera(sn=sn_camera_focus)
                self.camera_focus.open()
                self.camera_focus.set_pixel_format('MONO8')
            except Exception:
                self.log.error(f"Error initializing Laser Autofocus Camera")
                raise

        try:
            sn_camera_main = camera.get_sn_by_model(MAIN_CAMERA_MODEL)
            self.camera = camera.Camera(sn=sn_camera_main, rotate_image_angle=ROTATE_IMAGE_ANGLE, flip_image=FLIP_IMAGE)
            self.camera.open()
            self.camera.set_pixel_format(DEFAULT_PIXEL_FORMAT)
        except Exception:
            self.log.error("Error initializing Main Camera")
            raise

        if USE_ZABER_EMISSION_FILTER_WHEEL:
            try:
                self.emission_filter_wheel = serial_peripherals.FilterController(FILTER_CONTROLLER_SERIAL_NUMBER, 115200, 8, serial.PARITY_NONE, serial.STOPBITS_ONE)
            except Exception:
                self.log.error("Error initializing Zaber Emission Filter Wheel")
                raise

        if USE_OPTOSPIN_EMISSION_FILTER_WHEEL:
            try:
                self.emission_filter_wheel = serial_peripherals.Optospin(SN=FILTER_CONTROLLER_SERIAL_NUMBER)
            except Exception:
                self.log.error("Error initializing Optospin Emission Filter Wheel")
                raise

        if USE_PRIOR_STAGE:
            try:
                self.priorstage = PriorStage(PRIOR_STAGE_SN, parent=self)
            except Exception:
                self.log.error("Error initializing Prior Stage")
                raise

    def setupHardware(self):
        # Setup hardware components
        if USE_ZABER_EMISSION_FILTER_WHEEL:
            self.emission_filter_wheel.start_homing()
        if USE_OPTOSPIN_EMISSION_FILTER_WHEEL:
            self.emission_filter_wheel.set_speed(OPTOSPIN_EMISSION_FILTER_WHEEL_SPEED_HZ)

        if not self.microcontroller:
            raise ValueError("Microcontroller must be none-None for hardware setup.")

        try:
            if HOMING_ENABLED_Z:
                self.stage.home(x=False, y=False, z=True, theta=False)
            if HOMING_ENABLED_X and HOMING_ENABLED_Y:
                self.stage.home(x=False, y=True, z=False, theta=False)
                self.stage.home(x=True, y=False, z=False, theta=False)
                self.slidePositionController.homing_done = True
            if USE_ZABER_EMISSION_FILTER_WHEEL:
                self.emission_filter_wheel.wait_for_homing_complete()
            # TODO(imo): Why do we move to 20 after homing here?
            if HOMING_ENABLED_X and HOMING_ENABLED_Y:
                self.stage.move_x(20)
                self.stage.move_y(20)

            if ENABLE_OBJECTIVE_PIEZO:
                OUTPUT_GAINS.CHANNEL7_GAIN = (OBJECTIVE_PIEZO_CONTROL_VOLTAGE_RANGE == 5)
            div = 1 if OUTPUT_GAINS.REFDIV else 0
            gains = sum(getattr(OUTPUT_GAINS, f'CHANNEL{i}_GAIN') << i for i in range(8))
            self.microcontroller.configure_dac80508_refdiv_and_gain(div, gains)
            self.microcontroller.set_dac80508_scaling_factor_for_illumination(ILLUMINATION_INTENSITY_FACTOR)
        except TimeoutError as e:
            # If we can't recover from a timeout, at least do our best to make sure the system is left in a safe
            # and restartable state.
            self.log.error("Setup timed out, resetting microcontroller before failing gui setup")
            self.microcontroller.reset()
            raise e
        self.camera.set_software_triggered_acquisition()
        self.camera.set_callback(self.streamHandler.on_new_frame)
        self.camera.enable_callback()

        if CAMERA_TYPE == "Toupcam":
            self.camera.set_reset_strobe_delay_function(self.liveController.reset_strobe_arugment)

        if SUPPORT_LASER_AUTOFOCUS:
            self.camera_focus.set_software_triggered_acquisition() #self.camera.set_continuous_acquisition()
            self.camera_focus.set_callback(self.streamHandler_focus_camera.on_new_frame)
            self.camera_focus.enable_callback()
            self.camera_focus.start_streaming()

        if USE_SQUID_FILTERWHEEL:
            if SQUID_FILTERWHEEL_HOMING_ENABLED:
                self.squid_filter_wheel.homing()

    def waitForMicrocontroller(self, timeout=5.0, error_message=None):
        try:
            self.microcontroller.wait_till_operation_is_completed(timeout)
        except TimeoutError as e:
            self.log.error(error_message or "Microcontroller operation timed out!")
            raise e

    def loadWidgets(self):
        # Initialize all GUI widgets
        if ENABLE_SPINNING_DISK_CONFOCAL:
            self.spinningDiskConfocalWidget = widgets.SpinningDiskConfocalWidget(self.xlight, self.configurationManager)
        if ENABLE_NL5:
            import control.NL5Widget as NL5Widget
            self.nl5Wdiget = NL5Widget.NL5Widget(self.nl5)

        if CAMERA_TYPE == "Toupcam":
            self.cameraSettingWidget = widgets.CameraSettingsWidget(self.camera, include_gain_exposure_time=False, include_camera_temperature_setting=True, include_camera_auto_wb_setting=False)
        else:
            self.cameraSettingWidget = widgets.CameraSettingsWidget(self.camera, include_gain_exposure_time=False, include_camera_temperature_setting=False, include_camera_auto_wb_setting=True)
        self.liveControlWidget = widgets.LiveControlWidget(self.streamHandler, self.liveController, self.configurationManager, show_display_options=True, show_autolevel=True, autolevel=True)
        self.navigationWidget = widgets.NavigationWidget(self.stage, self.slidePositionController, widget_configuration=f'{WELLPLATE_FORMAT} well plate')
        self.dacControlWidget = widgets.DACControWidget(self.microcontroller)
        self.autofocusWidget = widgets.AutoFocusWidget(self.autofocusController)
        self.piezoWidget = widgets.PiezoWidget(self.microcontroller)
        self.objectivesWidget = widgets.ObjectivesWidget(self.objectiveStore)

        if USE_ZABER_EMISSION_FILTER_WHEEL or USE_OPTOSPIN_EMISSION_FILTER_WHEEL:
            self.filterControllerWidget = widgets.FilterControllerWidget(self.emission_filter_wheel, self.liveController)

        if USE_SQUID_FILTERWHEEL:
            self.squidFilterWidget = widgets.SquidFilterWidget(self)

        self.recordingControlWidget = widgets.RecordingWidget(self.streamHandler, self.imageSaver)
        self.wellplateFormatWidget = widgets.WellplateFormatWidget(self.stage, self.navigationViewer, self.streamHandler, self.liveController)
        if WELLPLATE_FORMAT != '1536 well plate':
            self.wellSelectionWidget = widgets.WellSelectionWidget(WELLPLATE_FORMAT, self.wellplateFormatWidget)
        else:
            self.wellSelectionWidget = widgets.Well1536SelectionWidget()
        self.scanCoordinates.add_well_selector(self.wellSelectionWidget)

        if SUPPORT_LASER_AUTOFOCUS:
            if FOCUS_CAMERA_TYPE == "Toupcam":
                self.cameraSettingWidget_focus_camera = widgets.CameraSettingsWidget(self.camera_focus, include_gain_exposure_time = False, include_camera_temperature_setting = True, include_camera_auto_wb_setting = False)
            else:
                self.cameraSettingWidget_focus_camera = widgets.CameraSettingsWidget(self.camera_focus, include_gain_exposure_time = False, include_camera_temperature_setting = False, include_camera_auto_wb_setting = True)
            self.liveControlWidget_focus_camera = widgets.LiveControlWidget(self.streamHandler_focus_camera,self.liveController_focus_camera,self.configurationManager_focus_camera, stretch=False) #,show_display_options=True)
            self.waveformDisplay = widgets.WaveformDisplay(N=1000,include_x=True,include_y=False)
            self.displacementMeasurementWidget = widgets.DisplacementMeasurementWidget(self.displacementMeasurementController,self.waveformDisplay)
            self.laserAutofocusControlWidget = widgets.LaserAutofocusControlWidget(self.laserAutofocusController)

            self.imageDisplayWindow_focus = core.ImageDisplayWindow(draw_crosshairs=True)
            self.waveformDisplay = widgets.WaveformDisplay(N=1000, include_x=True, include_y=False)
            self.displacementMeasurementWidget = widgets.DisplacementMeasurementWidget(self.displacementMeasurementController, self.waveformDisplay)
            self.laserAutofocusControlWidget = widgets.LaserAutofocusControlWidget(self.laserAutofocusController)

        self.imageDisplayTabs = QTabWidget()
        if self.live_only_mode:
            if ENABLE_TRACKING:
                self.imageDisplayWindow = core.ImageDisplayWindow(self.liveController, self.contrastManager, draw_crosshairs=True)
                self.imageDisplayWindow.show_ROI_selector()
            else:
                self.imageDisplayWindow = core.ImageDisplayWindow(self.liveController, self.contrastManager, draw_crosshairs=True, show_LUT=True, autoLevels=True)
            self.imageDisplayTabs = self.imageDisplayWindow.widget
            self.napariMosaicDisplayWidget = None
        else:
            self.setupImageDisplayTabs()

        self.flexibleMultiPointWidget = widgets.FlexibleMultiPointWidget(self.stage, self.navigationViewer, self.multipointController, self.objectiveStore, self.configurationManager, self.scanCoordinates)
        self.wellplateMultiPointWidget = widgets.WellplateMultiPointWidget(self.stage, self.navigationViewer, self.multipointController, self.objectiveStore, self.configurationManager, self.scanCoordinates, self.napariMosaicDisplayWidget)
        self.sampleSettingsWidget = widgets.SampleSettingsWidget(self.objectivesWidget, self.wellplateFormatWidget)

        if ENABLE_TRACKING:
            self.trackingControlWidget = widgets.TrackingControllerWidget(self.trackingController, self.configurationManager, show_configurations=TRACKING_SHOW_MICROSCOPE_CONFIGURATIONS)
        if ENABLE_STITCHER:
            self.stitcherWidget = widgets.StitcherWidget(self.configurationManager, self.contrastManager)

        self.recordTabWidget = QTabWidget()
        self.setupRecordTabWidget()

        self.cameraTabWidget = QTabWidget()
        self.setupCameraTabWidget()

    def setupImageDisplayTabs(self):
        if USE_NAPARI_FOR_LIVE_VIEW:
            self.napariLiveWidget = widgets.NapariLiveWidget(self.streamHandler, self.liveController, self.stage, self.configurationManager, self.contrastManager, self.wellSelectionWidget)
            self.imageDisplayTabs.addTab(self.napariLiveWidget, "Live View")
        else:
            if ENABLE_TRACKING:
                self.imageDisplayWindow = core.ImageDisplayWindow(self.liveController, self.contrastManager, draw_crosshairs=True)
                self.imageDisplayWindow.show_ROI_selector()
            else:
                self.imageDisplayWindow = core.ImageDisplayWindow(self.liveController, self.contrastManager, draw_crosshairs=True, show_LUT=True, autoLevels=True)
            self.imageDisplayTabs.addTab(self.imageDisplayWindow.widget, "Live View")

        if not self.live_only_mode:
            if USE_NAPARI_FOR_MULTIPOINT:
                self.napariMultiChannelWidget = widgets.NapariMultiChannelWidget(self.objectiveStore, self.contrastManager)
                self.imageDisplayTabs.addTab(self.napariMultiChannelWidget, "Multichannel Acquisition")
            else:
                self.imageArrayDisplayWindow = core.ImageArrayDisplayWindow()
                self.imageDisplayTabs.addTab(self.imageArrayDisplayWindow.widget, "Multichannel Acquisition")

            if USE_NAPARI_FOR_MOSAIC_DISPLAY:
                self.napariMosaicDisplayWidget = widgets.NapariMosaicDisplayWidget(self.objectiveStore, self.contrastManager)
                self.imageDisplayTabs.addTab(self.napariMosaicDisplayWidget, "Mosaic View")

        if SUPPORT_LASER_AUTOFOCUS:
            dock_laserfocus_image_display = dock.Dock('Focus Camera Image Display', autoOrientation=False)
            dock_laserfocus_image_display.showTitleBar()
            dock_laserfocus_image_display.addWidget(self.imageDisplayWindow_focus.widget)
            dock_laserfocus_image_display.setStretch(x=100, y=100)

            dock_laserfocus_liveController = dock.Dock('Focus Camera Controller', autoOrientation=False)
            dock_laserfocus_liveController.showTitleBar()
            dock_laserfocus_liveController.addWidget(self.liveControlWidget_focus_camera)
            dock_laserfocus_liveController.setStretch(x=100, y=100)
            dock_laserfocus_liveController.setFixedWidth(self.liveControlWidget_focus_camera.minimumSizeHint().width())

            dock_waveform = dock.Dock('Displacement Measurement', autoOrientation=False)
            dock_waveform.showTitleBar()
            dock_waveform.addWidget(self.waveformDisplay)
            dock_waveform.setStretch(x=100, y=40)

            dock_displayMeasurement = dock.Dock('Displacement Measurement Control', autoOrientation=False)
            dock_displayMeasurement.showTitleBar()
            dock_displayMeasurement.addWidget(self.displacementMeasurementWidget)
            dock_displayMeasurement.setStretch(x=100, y=40)
            dock_displayMeasurement.setFixedWidth(self.displacementMeasurementWidget.minimumSizeHint().width())

            laserfocus_dockArea = dock.DockArea()
            laserfocus_dockArea.addDock(dock_laserfocus_image_display)
            laserfocus_dockArea.addDock(dock_laserfocus_liveController, 'right', relativeTo=dock_laserfocus_image_display)
            if SHOW_LEGACY_DISPLACEMENT_MEASUREMENT_WINDOWS:
                laserfocus_dockArea.addDock(dock_waveform, 'bottom', relativeTo=dock_laserfocus_liveController)
                laserfocus_dockArea.addDock(dock_displayMeasurement, 'bottom', relativeTo=dock_waveform)

            self.imageDisplayTabs.addTab(laserfocus_dockArea, "Laser-Based Focus")

    def setupRecordTabWidget(self):
        if ENABLE_WELLPLATE_MULTIPOINT:
            self.recordTabWidget.addTab(self.wellplateMultiPointWidget, "Wellplate Multipoint")
        if ENABLE_FLEXIBLE_MULTIPOINT:
            self.recordTabWidget.addTab(self.flexibleMultiPointWidget, "Flexible Multipoint")
        if ENABLE_TRACKING:
            self.recordTabWidget.addTab(self.trackingControlWidget, "Tracking")
        if ENABLE_RECORDING:
            self.recordTabWidget.addTab(self.recordingControlWidget, "Simple Recording")
        self.recordTabWidget.currentChanged.connect(lambda: self.resizeCurrentTab(self.recordTabWidget))
        self.resizeCurrentTab(self.recordTabWidget)

    def setupCameraTabWidget(self):
        if not USE_NAPARI_FOR_LIVE_CONTROL or self.live_only_mode:
            self.cameraTabWidget.addTab(self.navigationWidget, "Stages")
        if ENABLE_OBJECTIVE_PIEZO:
            self.cameraTabWidget.addTab(self.piezoWidget, "Piezo")
        if ENABLE_NL5:
            self.cameraTabWidget.addTab(self.nl5Wdiget, "NL5")
        if ENABLE_SPINNING_DISK_CONFOCAL:
            self.cameraTabWidget.addTab(self.spinningDiskConfocalWidget, "Confocal")
        if USE_ZABER_EMISSION_FILTER_WHEEL or USE_OPTOSPIN_EMISSION_FILTER_WHEEL:
            self.cameraTabWidget.addTab(self.filterControllerWidget, "Emission Filter")
        if USE_SQUID_FILTERWHEEL:
            self.cameraTabWidget.addTab(self.squidFilterWidget,"SquidFilter")
        self.cameraTabWidget.addTab(self.cameraSettingWidget, 'Camera')
        self.cameraTabWidget.addTab(self.autofocusWidget, "Contrast AF")
        if SUPPORT_LASER_AUTOFOCUS:
            self.cameraTabWidget.addTab(self.laserAutofocusControlWidget, "Laser AF")
        self.cameraTabWidget.currentChanged.connect(lambda: self.resizeCurrentTab(self.cameraTabWidget))
        self.resizeCurrentTab(self.cameraTabWidget)

    def setupLayout(self):
        layout = QVBoxLayout()

        if USE_NAPARI_FOR_LIVE_CONTROL and not self.live_only_mode:
            layout.addWidget(self.navigationWidget)
        else:
            layout.addWidget(self.liveControlWidget)

        layout.addWidget(self.cameraTabWidget)

        if SHOW_DAC_CONTROL:
            layout.addWidget(self.dacControlWidget)

        layout.addWidget(self.recordTabWidget)

        if ENABLE_STITCHER:
            layout.addWidget(self.stitcherWidget)
            self.stitcherWidget.hide()

        layout.addWidget(self.sampleSettingsWidget)
        layout.addWidget(self.navigationViewer)

        # Add performance mode toggle button
        if not self.live_only_mode:
            self.performanceModeToggle = QPushButton("Enable Performance Mode")
            self.performanceModeToggle.setCheckable(True)
            self.performanceModeToggle.setChecked(self.performance_mode)
            self.performanceModeToggle.clicked.connect(self.togglePerformanceMode)
            layout.addWidget(self.performanceModeToggle)

        self.centralWidget = QWidget()
        self.centralWidget.setLayout(layout)
        self.centralWidget.setFixedWidth(self.centralWidget.minimumSizeHint().width())

        if SINGLE_WINDOW:
            self.setupSingleWindowLayout()
        else:
            self.setupMultiWindowLayout()

    def setupSingleWindowLayout(self):
        main_dockArea = dock.DockArea()

        dock_display = dock.Dock('Image Display', autoOrientation=False)
        dock_display.showTitleBar()
        dock_display.addWidget(self.imageDisplayTabs)
        dock_display.setStretch(x=100, y=100)
        main_dockArea.addDock(dock_display)

        self.dock_wellSelection = dock.Dock('Well Selector', autoOrientation=False)
        self.dock_wellSelection.showTitleBar()
        if not USE_NAPARI_WELL_SELECTION or self.live_only_mode:
            self.dock_wellSelection.addWidget(self.wellSelectionWidget)
            self.dock_wellSelection.setFixedHeight(self.dock_wellSelection.minimumSizeHint().height())
            main_dockArea.addDock(self.dock_wellSelection, 'bottom')

        dock_controlPanel = dock.Dock('Controls', autoOrientation=False)
        dock_controlPanel.addWidget(self.centralWidget)
        dock_controlPanel.setStretch(x=1, y=None)
        dock_controlPanel.setFixedWidth(dock_controlPanel.minimumSizeHint().width())
        main_dockArea.addDock(dock_controlPanel, 'right')
        self.setCentralWidget(main_dockArea)

        desktopWidget = QDesktopWidget()
        height_min = 0.9 * desktopWidget.height()
        width_min = 0.96 * desktopWidget.width()
        self.setMinimumSize(int(width_min), int(height_min))
        self.onTabChanged(self.recordTabWidget.currentIndex())

    def setupMultiWindowLayout(self):
        self.setCentralWidget(self.centralWidget)
        self.tabbedImageDisplayWindow = QMainWindow()
        self.tabbedImageDisplayWindow.setCentralWidget(self.imageDisplayTabs)
        self.tabbedImageDisplayWindow.setWindowFlags(self.windowFlags() | Qt.CustomizeWindowHint)
        self.tabbedImageDisplayWindow.setWindowFlags(self.windowFlags() & ~Qt.WindowCloseButtonHint)
        desktopWidget = QDesktopWidget()
        width = 0.96 * desktopWidget.height()
        height = width
        self.tabbedImageDisplayWindow.setFixedSize(int(width), int(height))
        self.tabbedImageDisplayWindow.show()

    def makeConnections(self):
        self.streamHandler.signal_new_frame_received.connect(self.liveController.on_new_frame)
        self.streamHandler.packet_image_to_write.connect(self.imageSaver.enqueue)

        if ENABLE_STITCHER:
            self.multipointController.signal_stitcher.connect(self.startStitcher)

        if ENABLE_FLEXIBLE_MULTIPOINT:
            self.flexibleMultiPointWidget.signal_acquisition_started.connect(self.toggleAcquisitionStart)
            if ENABLE_STITCHER:
                self.flexibleMultiPointWidget.signal_stitcher_widget.connect(self.toggleStitcherWidget)
                self.flexibleMultiPointWidget.signal_acquisition_channels.connect(self.stitcherWidget.updateRegistrationChannels)
                self.flexibleMultiPointWidget.signal_stitcher_z_levels.connect(self.stitcherWidget.updateRegistrationZLevels)

        if ENABLE_WELLPLATE_MULTIPOINT:
            self.wellplateMultiPointWidget.signal_acquisition_started.connect(self.toggleAcquisitionStart)
            if ENABLE_STITCHER:
                self.wellplateMultiPointWidget.signal_stitcher_widget.connect(self.toggleStitcherWidget)
                self.wellplateMultiPointWidget.signal_acquisition_channels.connect(self.stitcherWidget.updateRegistrationChannels)
                self.wellplateMultiPointWidget.signal_stitcher_z_levels.connect(self.stitcherWidget.updateRegistrationZLevels)

        self.liveControlWidget.signal_newExposureTime.connect(self.cameraSettingWidget.set_exposure_time)
        self.liveControlWidget.signal_newAnalogGain.connect(self.cameraSettingWidget.set_analog_gain)
        if not self.live_only_mode:
            self.liveControlWidget.signal_start_live.connect(self.onStartLive)
        self.liveControlWidget.update_camera_settings()

        self.connectSlidePositionController()

        self.navigationViewer.signal_coordinates_clicked.connect(self.move_from_click_mm)
        self.objectivesWidget.signal_objective_changed.connect(self.navigationViewer.on_objective_changed)
        if ENABLE_FLEXIBLE_MULTIPOINT:
            self.objectivesWidget.signal_objective_changed.connect(self.flexibleMultiPointWidget.update_fov_positions)
        # TODO(imo): Fix position updates after removal of navigation controller
        self.movement_updater.position_after_move.connect(self.navigationViewer.draw_fov_current_location)
        if WELLPLATE_FORMAT == 'glass slide':
            # TODO(imo): This well place logic is duplicated below in onWellPlateChanged.  We should change it to only exist in 1 location.
            self.movement_updater.sent_after_stopped.connect(self.wellplateMultiPointWidget.set_live_scan_coordinates)
            self.is_live_scan_grid_on = True
        self.multipointController.signal_register_current_fov.connect(self.navigationViewer.register_fov)
        self.multipointController.signal_current_configuration.connect(self.liveControlWidget.set_microscope_mode)
        self.multipointController.signal_z_piezo_um.connect(self.piezoWidget.update_displacement_um_display)

        self.recordTabWidget.currentChanged.connect(self.onTabChanged)
        if not self.live_only_mode:
            self.imageDisplayTabs.currentChanged.connect(self.onDisplayTabChanged)

        if USE_NAPARI_FOR_LIVE_VIEW and not self.live_only_mode:
            self.multipointController.signal_current_configuration.connect(self.napariLiveWidget.set_microscope_mode)
            self.autofocusController.image_to_display.connect(lambda image: self.napariLiveWidget.updateLiveLayer(image, from_autofocus=True))
            self.streamHandler.image_to_display.connect(lambda image: self.napariLiveWidget.updateLiveLayer(image, from_autofocus=False))
            self.multipointController.image_to_display.connect(lambda image: self.napariLiveWidget.updateLiveLayer(image, from_autofocus=False))
            self.napariLiveWidget.signal_coordinates_clicked.connect(self.move_from_click_image)
            self.liveControlWidget.signal_live_configuration.connect(self.napariLiveWidget.set_live_configuration)

            if USE_NAPARI_FOR_LIVE_CONTROL:
                self.napariLiveWidget.signal_newExposureTime.connect(self.cameraSettingWidget.set_exposure_time)
                self.napariLiveWidget.signal_newAnalogGain.connect(self.cameraSettingWidget.set_analog_gain)
                self.napariLiveWidget.signal_autoLevelSetting.connect(self.imageDisplayWindow.set_autolevel)
        else:
            self.streamHandler.image_to_display.connect(self.imageDisplay.enqueue)
            self.imageDisplay.image_to_display.connect(self.imageDisplayWindow.display_image)
            self.autofocusController.image_to_display.connect(self.imageDisplayWindow.display_image)
            self.multipointController.image_to_display.connect(self.imageDisplayWindow.display_image)
            self.liveControlWidget.signal_autoLevelSetting.connect(self.imageDisplayWindow.set_autolevel)
            self.imageDisplayWindow.image_click_coordinates.connect(self.move_from_click_image)

        self.makeNapariConnections()

        self.wellplateFormatWidget.signalWellplateSettings.connect(self.navigationViewer.update_wellplate_settings)
        self.wellplateFormatWidget.signalWellplateSettings.connect(self.scanCoordinates.update_wellplate_settings)
        self.wellplateFormatWidget.signalWellplateSettings.connect(self.wellSelectionWidget.onWellplateChanged)
        self.wellplateFormatWidget.signalWellplateSettings.connect(lambda format_, *args: self.onWellplateChanged(format_))

        self.wellSelectionWidget.signal_wellSelectedPos.connect(lambda well_x, well_y: self.stage.move_x_to(well_x) and self.stage.move_y_to(well_y))
        if ENABLE_WELLPLATE_MULTIPOINT:
            self.wellSelectionWidget.signal_wellSelected.connect(self.wellplateMultiPointWidget.update_well_coordinates)
            self.objectivesWidget.signal_objective_changed.connect(self.wellplateMultiPointWidget.update_coordinates)

        if SUPPORT_LASER_AUTOFOCUS:
            self.liveControlWidget_focus_camera.signal_newExposureTime.connect(self.cameraSettingWidget_focus_camera.set_exposure_time)
            self.liveControlWidget_focus_camera.signal_newAnalogGain.connect(self.cameraSettingWidget_focus_camera.set_analog_gain)
            self.liveControlWidget_focus_camera.update_camera_settings()

            self.streamHandler_focus_camera.signal_new_frame_received.connect(self.liveController_focus_camera.on_new_frame)
            self.streamHandler_focus_camera.image_to_display.connect(self.imageDisplayWindow_focus.display_image)

            self.streamHandler_focus_camera.image_to_display.connect(self.displacementMeasurementController.update_measurement)
            self.displacementMeasurementController.signal_plots.connect(self.waveformDisplay.plot)
            self.displacementMeasurementController.signal_readings.connect(self.displacementMeasurementWidget.display_readings)
            self.laserAutofocusController.image_to_display.connect(self.imageDisplayWindow_focus.display_image)

        self.camera.set_callback(self.streamHandler.on_new_frame)

    def setup_movement_updater(self):
        # We provide a few signals about the system's physical movement to other parts of the UI.  Ideally, they other
        # parts would register their interest (instead of us needing to know that they want to hear about the movements
        # here), but as an intermediate pumping it all from one location is better than nothing.
        self.movement_updater = MovementUpdater(self.stage)
        self.movement_update_timer = QTimer()
        self.movement_update_timer.setInterval(100)
        self.movement_update_timer.timeout.connect(self.movement_updater.do_update)

    def makeNapariConnections(self):
        """Initialize all Napari connections in one place"""
        self.napari_connections = {
            'napariLiveWidget': [],
            'napariMultiChannelWidget': [],
            'napariMosaicDisplayWidget': []
        }

        # Setup live view connections
        if USE_NAPARI_FOR_LIVE_VIEW and not self.live_only_mode:
            self.napari_connections['napariLiveWidget'] = [
                (self.multipointController.signal_current_configuration, self.napariLiveWidget.set_microscope_mode),
                (self.autofocusController.image_to_display,
                 lambda image: self.napariLiveWidget.updateLiveLayer(image, from_autofocus=True)),
                (self.streamHandler.image_to_display,
                 lambda image: self.napariLiveWidget.updateLiveLayer(image, from_autofocus=False)),
                (self.multipointController.image_to_display,
                 lambda image: self.napariLiveWidget.updateLiveLayer(image, from_autofocus=False)),
                (self.napariLiveWidget.signal_coordinates_clicked, self.move_from_click_image),
                (self.liveControlWidget.signal_live_configuration, self.napariLiveWidget.set_live_configuration)
            ]

            if USE_NAPARI_FOR_LIVE_CONTROL:
                self.napari_connections['napariLiveWidget'].extend([
                    (self.napariLiveWidget.signal_newExposureTime, self.cameraSettingWidget.set_exposure_time),
                    (self.napariLiveWidget.signal_newAnalogGain, self.cameraSettingWidget.set_analog_gain),
                    (self.napariLiveWidget.signal_autoLevelSetting, self.imageDisplayWindow.set_autolevel)
                ])
        else:
            # Non-Napari display connections
            self.streamHandler.image_to_display.connect(self.imageDisplay.enqueue)
            self.imageDisplay.image_to_display.connect(self.imageDisplayWindow.display_image)
            self.autofocusController.image_to_display.connect(self.imageDisplayWindow.display_image)
            self.multipointController.image_to_display.connect(self.imageDisplayWindow.display_image)
            self.liveControlWidget.signal_autoLevelSetting.connect(self.imageDisplayWindow.set_autolevel)
            self.imageDisplayWindow.image_click_coordinates.connect(self.move_from_click_image)

        if not self.live_only_mode:
            # Setup multichannel widget connections
            if USE_NAPARI_FOR_MULTIPOINT:
                self.napari_connections['napariMultiChannelWidget'] = [
                    (self.multipointController.napari_layers_init, self.napariMultiChannelWidget.initLayers),
                    (self.multipointController.napari_layers_update, self.napariMultiChannelWidget.updateLayers)
                ]

                if ENABLE_FLEXIBLE_MULTIPOINT:
                    self.napari_connections['napariMultiChannelWidget'].extend([
                        (self.flexibleMultiPointWidget.signal_acquisition_channels, self.napariMultiChannelWidget.initChannels),
                        (self.flexibleMultiPointWidget.signal_acquisition_shape, self.napariMultiChannelWidget.initLayersShape)
                    ])

                if ENABLE_WELLPLATE_MULTIPOINT:
                    self.napari_connections['napariMultiChannelWidget'].extend([
                        (self.wellplateMultiPointWidget.signal_acquisition_channels, self.napariMultiChannelWidget.initChannels),
                        (self.wellplateMultiPointWidget.signal_acquisition_shape, self.napariMultiChannelWidget.initLayersShape)
                    ])
            else:
                self.multipointController.image_to_display_multi.connect(self.imageArrayDisplayWindow.display_image)

            # Setup mosaic display widget connections
            if USE_NAPARI_FOR_MOSAIC_DISPLAY:
                self.napari_connections['napariMosaicDisplayWidget'] = [
                    (self.multipointController.napari_layers_update, self.napariMosaicDisplayWidget.updateMosaic),
                    (self.napariMosaicDisplayWidget.signal_coordinates_clicked, self.move_from_click_mm),
                    (self.napariMosaicDisplayWidget.signal_clear_viewer, self.navigationViewer.clear_slide)
                ]

                if ENABLE_FLEXIBLE_MULTIPOINT:
                    self.napari_connections['napariMosaicDisplayWidget'].extend([
                        (self.flexibleMultiPointWidget.signal_acquisition_channels, self.napariMosaicDisplayWidget.initChannels),
                        (self.flexibleMultiPointWidget.signal_acquisition_shape, self.napariMosaicDisplayWidget.initLayersShape)
                    ])

                if ENABLE_WELLPLATE_MULTIPOINT:
                    self.napari_connections['napariMosaicDisplayWidget'].extend([
                        (self.wellplateMultiPointWidget.signal_acquisition_channels, self.napariMosaicDisplayWidget.initChannels),
                        (self.wellplateMultiPointWidget.signal_acquisition_shape, self.napariMosaicDisplayWidget.initLayersShape),
                        (self.wellplateMultiPointWidget.signal_manual_shape_mode, self.napariMosaicDisplayWidget.enable_shape_drawing),
                        (self.napariMosaicDisplayWidget.signal_shape_drawn, self.wellplateMultiPointWidget.update_manual_shape)
                    ])

            # Make initial connections
            self.updateNapariConnections()

    def updateNapariConnections(self):
        # Update Napari connections based on performance mode. Live widget connections are preserved
        for widget_name, connections in self.napari_connections.items():
            if widget_name != 'napariLiveWidget':  # Always keep the live widget connected
                widget = getattr(self, widget_name, None)
                if widget:
                    for signal, slot in connections:
                        if self.performance_mode:
                            try:
                                signal.disconnect(slot)
                            except TypeError:
                                # Connection might not exist, which is fine
                                pass
                        else:
                            try:
                                signal.connect(slot)
                            except TypeError:
                                # Connection might already exist, which is fine
                                pass

    def toggleNapariTabs(self):
        # Enable/disable Napari tabs based on performance mode
        for i in range(1, self.imageDisplayTabs.count()):
            widget = self.imageDisplayTabs.widget(i)
            self.imageDisplayTabs.setTabEnabled(i, not self.performance_mode)

        if self.performance_mode:
            # Switch to the NapariLiveWidget tab if it exists
            for i in range(self.imageDisplayTabs.count()):
                if isinstance(self.imageDisplayTabs.widget(i), widgets.NapariLiveWidget):
                    self.imageDisplayTabs.setCurrentIndex(i)
                    break

    def togglePerformanceMode(self):
        self.performance_mode = self.performanceModeToggle.isChecked()
        button_txt = "Disable" if self.performance_mode else "Enable"
        self.performanceModeToggle.setText(button_txt + " Performance Mode")
        self.updateNapariConnections()
        self.toggleNapariTabs()
        print(f"Performance mode {'enabled' if self.performance_mode else 'disabled'}")

    def openLedMatrixSettings(self):
        if SUPPORT_SCIMICROSCOPY_LED_ARRAY:
            dialog = widgets.LedMatrixSettingsDialog(self.liveController.led_array)
            dialog.exec_()

    def onTabChanged(self, index):
        is_flexible_acquisition = (index == self.recordTabWidget.indexOf(self.flexibleMultiPointWidget)) if ENABLE_FLEXIBLE_MULTIPOINT else False
        is_wellplate_acquisition = (index == self.recordTabWidget.indexOf(self.wellplateMultiPointWidget)) if ENABLE_WELLPLATE_MULTIPOINT else False
        self.scanCoordinates.clear_regions()

        if is_wellplate_acquisition:
            if self.wellplateMultiPointWidget.combobox_shape.currentText() == 'Manual':
                # trigger manual shape update
                if self.wellplateMultiPointWidget.shapes_mm:
                    self.wellplateMultiPointWidget.update_manual_shape(self.wellplateMultiPointWidget.shapes_mm)
            else:
                # trigger wellplate update
                self.wellplateMultiPointWidget.update_coordinates()
        elif is_flexible_acquisition:
            # trigger flexible regions update
            self.flexibleMultiPointWidget.update_fov_positions()

        self.toggleWellSelector(is_wellplate_acquisition and self.wellSelectionWidget.format != 'glass slide')
        acquisitionWidget = self.recordTabWidget.widget(index)
        if ENABLE_STITCHER:
            self.toggleStitcherWidget(acquisitionWidget.checkbox_stitchOutput.isChecked())
        acquisitionWidget.emit_selected_channels()

    def resizeCurrentTab(self, tabWidget):
        current_widget = tabWidget.currentWidget()
        if current_widget:
            total_height = current_widget.sizeHint().height() + tabWidget.tabBar().height()
            tabWidget.resize(tabWidget.width(), total_height)
            tabWidget.setMaximumHeight(total_height)
            tabWidget.updateGeometry()
            self.updateGeometry()

    def onDisplayTabChanged(self, index):
        current_widget = self.imageDisplayTabs.widget(index)
        if hasattr(current_widget, 'viewer'):
            current_widget.activate()

    def onWellplateChanged(self, format_):
        if isinstance(format_, QVariant):
            format_ = format_.value()

        # TODO(imo): Not sure why glass slide is so special here?  It seems like it's just a "1 well plate".  Also why is the objective forced to inverted for all non-glass slide, and not inverted for glass slide?
        if format_ == 'glass slide':
            self.toggleWellSelector(False)
            self.multipointController.inverted_objective = False
            if not self.is_live_scan_grid_on: # connect live scan grid for glass slide
                self.movement_updater.position_after_move.connect(self.wellplateMultiPointWidget.update_live_coordinates)
                self.is_live_scan_grid_on = True
            self.log.debug("live scan grid connected.")
            self.setupSlidePositionController(is_for_wellplate=False)
        else:
            self.toggleWellSelector(True)
            self.multipointController.inverted_objective = True
            if self.is_live_scan_grid_on: # disconnect live scan grid for wellplate
                self.movement_updater.position_after_move.disconnect(self.wellplateMultiPointWidget.update_live_coordinates)
                self.is_live_scan_grid_on = False
            self.log.debug("live scan grid disconnected.")
            self.setupSlidePositionController(is_for_wellplate=True)

            # replace and reconnect new well selector
            if format_ == '1536 well plate':
                self.replaceWellSelectionWidget(widgets.Well1536SelectionWidget())
            elif isinstance(self.wellSelectionWidget, widgets.Well1536SelectionWidget):
                self.replaceWellSelectionWidget(widgets.WellSelectionWidget(format_, self.wellplateFormatWidget))
                self.connectWellSelectionWidget()

        if ENABLE_FLEXIBLE_MULTIPOINT: # clear regions
            self.flexibleMultiPointWidget.clear_only_location_list()
        if ENABLE_WELLPLATE_MULTIPOINT: # reset regions onto new wellplate with default size/shape
            self.scanCoordinates.clear_regions()
            self.wellplateMultiPointWidget.set_default_scan_size()

    def setupSlidePositionController(self, is_for_wellplate):
        self.slidePositionController.setParent(None)
        self.slidePositionController.deleteLater()
        self.slidePositionController = core.SlidePositionController(self.stage, self.liveController, is_for_wellplate=is_for_wellplate)
        self.connectSlidePositionController()
        self.navigationWidget.replace_slide_controller(self.slidePositionController)

    def connectSlidePositionController(self):
        self.slidePositionController.signal_slide_loading_position_reached.connect(self.navigationWidget.slot_slide_loading_position_reached)
        if ENABLE_FLEXIBLE_MULTIPOINT:
            self.slidePositionController.signal_slide_loading_position_reached.connect(self.flexibleMultiPointWidget.disable_the_start_aquisition_button)
        if ENABLE_WELLPLATE_MULTIPOINT:
            self.slidePositionController.signal_slide_loading_position_reached.connect(self.wellplateMultiPointWidget.disable_the_start_aquisition_button)

        self.slidePositionController.signal_slide_scanning_position_reached.connect(self.navigationWidget.slot_slide_scanning_position_reached)
        if ENABLE_FLEXIBLE_MULTIPOINT:
            self.slidePositionController.signal_slide_scanning_position_reached.connect(self.flexibleMultiPointWidget.enable_the_start_aquisition_button)
        if ENABLE_WELLPLATE_MULTIPOINT:
            self.slidePositionController.signal_slide_scanning_position_reached.connect(self.wellplateMultiPointWidget.enable_the_start_aquisition_button)

        self.slidePositionController.signal_clear_slide.connect(self.navigationViewer.clear_slide)

    def replaceWellSelectionWidget(self, new_widget):
        self.wellSelectionWidget.setParent(None)
        self.wellSelectionWidget.deleteLater()
        self.wellSelectionWidget = new_widget
        self.scanCoordinates.add_well_selector(self.wellSelectionWidget)
        if USE_NAPARI_WELL_SELECTION and not self.performance_mode and not self.live_only_mode:
            self.napariLiveWidget.replace_well_selector(self.wellSelectionWidget)
        else:
            self.dock_wellSelection.addWidget(self.wellSelectionWidget)

    def connectWellSelectionWidget(self):
        self.wellSelectionWidget.signal_wellSelectedPos.connect(self.navigationController.move_to)
        self.wellplateFormatWidget.signalWellplateSettings.connect(self.wellSelectionWidget.onWellplateChanged)
        if ENABLE_WELLPLATE_MULTIPOINT:
            self.wellSelectionWidget.signal_wellSelected.connect(self.wellplateMultiPointWidget.update_well_coordinates)

    def toggleWellSelector(self, show):
        if USE_NAPARI_WELL_SELECTION and not self.performance_mode and not self.live_only_mode:
            self.napariLiveWidget.toggle_well_selector(show)
        else:
            self.dock_wellSelection.setVisible(show)
        self.wellSelectionWidget.setVisible(show)

    def toggleAcquisitionStart(self, acquisition_started):
        if acquisition_started:
            self.log.info("STARTING ACQUISITION")
            if self.is_live_scan_grid_on: # disconnect live scan grid during acquisition
                self.movement_updater.position_after_move.disconnect(self.wellplateMultiPointWidget.update_live_coordinates)
                self.is_live_scan_grid_on = False
        else:
            self.log.info("FINISHED ACQUISITION")
            if not self.is_live_scan_grid_on:  # reconnect live scan grid if was on before acqusition
                self.movement_updater.position_after_move.connect(self.wellplateMultiPointWidget.update_live_coordinates)
                self.is_live_scan_grid_on = True

        # click to move off during acquisition
        self.navigationWidget.set_click_to_move(not acquisition_started)

        # disable other acqusiition tabs during acquisition
        current_index = self.recordTabWidget.currentIndex()
        for index in range(self.recordTabWidget.count()):
            self.recordTabWidget.setTabEnabled(index, not acquisition_started or index == current_index)

        # disable autolevel once acquisition started
        if acquisition_started:
            self.liveControlWidget.toggle_autolevel(not acquisition_started)

        # hide well selector during acquisition
        is_wellplate_acquisition = (current_index == self.recordTabWidget.indexOf(self.wellplateMultiPointWidget)) if ENABLE_WELLPLATE_MULTIPOINT else False
        if is_wellplate_acquisition and self.wellSelectionWidget.format != 'glass slide':
            self.toggleWellSelector(not acquisition_started)

        # display acquisition progress bar during acquisition
        self.recordTabWidget.currentWidget().display_progress_bar(acquisition_started)

    def toggleStitcherWidget(self, checked):
        if checked:
            self.stitcherWidget.show()
        else:
            self.stitcherWidget.hide()

    def onStartLive(self):
        self.imageDisplayTabs.setCurrentIndex(0)

    def startStitcher(self, acquisition_path):
        acquisitionWidget = self.recordTabWidget.currentWidget()
        if acquisitionWidget.checkbox_stitchOutput.isChecked():
            apply_flatfield = self.stitcherWidget.applyFlatfieldCheck.isChecked()
            use_registration = self.stitcherWidget.useRegistrationCheck.isChecked()
            registration_channel = self.stitcherWidget.registrationChannelCombo.currentText()
            registration_z_level = self.stitcherWidget.registrationZCombo.value()
            overlap_percent = self.wellplateMultiPointWidget.entry_overlap.value()
            output_name = acquisitionWidget.lineEdit_experimentID.text() or "stitched"
            output_format = ".ome.zarr" if self.stitcherWidget.outputFormatCombo.currentText() == "OME-ZARR" else ".ome.tiff"

            stitcher_class = stitcher.CoordinateStitcher if self.recordTabWidget.currentIndex() == self.recordTabWidget.indexOf(self.wellplateMultiPointWidget) else stitcher.Stitcher
            self.stitcherThread = stitcher_class(
                input_folder=acquisition_path,
                output_name=output_name,
                output_format=output_format,
                apply_flatfield=apply_flatfield,
                overlap_percent=overlap_percent,
                use_registration=use_registration,
                registration_channel=registration_channel,
                registration_z_level=registration_z_level
            )

            self.stitcherWidget.setStitcherThread(self.stitcherThread)
            self.connectStitcherSignals()
            self.stitcherThread.start()

    def connectStitcherSignals(self):
        self.stitcherThread.update_progress.connect(self.stitcherWidget.updateProgressBar)
        self.stitcherThread.getting_flatfields.connect(self.stitcherWidget.gettingFlatfields)
        self.stitcherThread.starting_stitching.connect(self.stitcherWidget.startingStitching)
        self.stitcherThread.starting_saving.connect(self.stitcherWidget.startingSaving)
        self.stitcherThread.finished_saving.connect(self.stitcherWidget.finishedSaving)

    def move_from_click_image(self, click_x, click_y, image_width, image_height):
        if self.navigationWidget.get_click_to_move_enabled():
            pixel_size_um = self.objectiveStore.get_pixel_size()

            pixel_sign_x = 1
            pixel_sign_y = 1 if INVERTED_OBJECTIVE else -1

            delta_x = pixel_sign_x * pixel_size_um * click_x / 1000.0
            delta_y = pixel_sign_y * pixel_size_um * click_y / 1000.0

            self.log.debug(f"Click to move enabled, click at {click_x=}, {click_y=} results in relative move of {delta_x=} [mm], {delta_y=} [mm]")
            self.stage.move_x(delta_x)
            self.stage.move_y(delta_y)
        else:
            self.log.debug(f"Click to move disabled, ignoring click at {click_x=}, {click_y=}")

    def move_from_click_mm(self, x_mm, y_mm):
        if self.navigationWidget.get_click_to_move_enabled():
            self.log.debug(f"Click to move enabled, moving to {x_mm=}, {y_mm=}")
            self.stage.move_x_to(x_mm)
            self.stage.move_y_to(y_mm)
        else:
            self.log.debug(f"Click to move disabled, ignoring click request for {x_mm=}, {y_mm=}")

    def closeEvent(self, event):
        try:
            squid.stage.utils.cache_position(pos=self.stage.get_pos(), stage_config=self.stage.get_config())
        except ValueError as e:
            self.log.error(f"Couldn't cache position while closing.  Ignoring and continuing. Error is: {e}")
        if USE_ZABER_EMISSION_FILTER_WHEEL:
            self.emission_filter_wheel.set_emission_filter(1)
        if USE_OPTOSPIN_EMISSION_FILTER_WHEEL:
            self.emission_filter_wheel.set_emission_filter(1)
            self.emission_filter_wheel.close()
        if ENABLE_STITCHER:
            self.stitcherWidget.closeEvent(event)
        if SUPPORT_LASER_AUTOFOCUS:
            self.liveController_focus_camera.stop_live()
            self.camera_focus.close()
            self.imageDisplayWindow_focus.close()

        self.liveController.stop_live()
        self.camera.stop_streaming()
        self.camera.close()

        if HOMING_ENABLED_X and HOMING_ENABLED_Y:
            # TODO(imo): Why do we move forward 0.1, then move to 30? AKA why not just move to 30?
            self.stage.move_x(0.1)
            self.stage.move_x_to(30)
            self.stage.move_y(0.1)
            self.stage.move_y_to(30)

        self.microcontroller.turn_off_all_pid()

        if ENABLE_CELLX:
            for channel in [1,2,3,4]:
                self.cellx.turn_off(channel)
            self.cellx.close()

        self.imageSaver.close()
        self.imageDisplay.close()
        if not SINGLE_WINDOW:
            self.imageDisplayWindow.close()
            self.imageArrayDisplayWindow.close()
            self.tabbedImageDisplayWindow.close()

        self.microcontroller.close()
        try:
            self.cswWindow.closeForReal(event)
        except AttributeError:
            pass

        try:
            self.cswfcWindow.closeForReal(event)
        except AttributeError:
            pass

        event.accept()<|MERGE_RESOLUTION|>--- conflicted
+++ resolved
@@ -191,23 +191,12 @@
         self.configurationManager = core.ConfigurationManager(filename='./channel_configurations.xml')
         self.contrastManager = core.ContrastManager()
         self.streamHandler = core.StreamHandler(display_resolution_scaling=DEFAULT_DISPLAY_CROP/100)
-<<<<<<< HEAD
         self.liveController = core.LiveController(self.camera, self.microcontroller, self.configurationManager, self.illuminationController, parent=self)
-        if USE_PRIOR_STAGE:
-            self.navigationController = NavigationController_PriorStage(self.priorstage, self.microcontroller, self.objectiveStore, parent=self)
-        else:
-            self.navigationController = core.NavigationController(self.microcontroller, self.objectiveStore, parent=self)
-        self.slidePositionController = core.SlidePositionController(self.navigationController, self.liveController, is_for_wellplate=True)
-        self.autofocusController = core.AutoFocusController(self.camera, self.navigationController, self.liveController)
-        self.scanCoordinates = core.ScanCoordinates()
-        self.multipointController = core.MultiPointController(self.camera, self.navigationController, self.liveController, self.autofocusController, self.configurationManager, scanCoordinates=self.scanCoordinates, parent=self)
-=======
-        self.liveController = core.LiveController(self.camera, self.microcontroller, self.configurationManager, parent=self)
-
         self.stage: squid.abc.AbstractStage = squid.stage.cephla.CephlaStage(microcontroller = self.microcontroller, stage_config = squid.config.get_stage_config())
         self.slidePositionController = core.SlidePositionController(self.stage, self.liveController, is_for_wellplate=True)
         self.autofocusController = core.AutoFocusController(self.camera, self.stage, self.liveController, self.microcontroller)
->>>>>>> e0a5bbef
+        self.slidePositionController = core.SlidePositionController(self.stage, self.liveController, is_for_wellplate=True)
+        self.autofocusController = core.AutoFocusController(self.camera, self.stage, self.liveController, self.microcontroller)
         self.imageSaver = core.ImageSaver()
         self.imageDisplay = core.ImageDisplay()
         if ENABLE_TRACKING:
@@ -233,8 +222,8 @@
 
     def loadSimulationObjects(self):
         self.log.debug("Loading simulated hardware objects...")
+        self.microcontroller = microcontroller.Microcontroller(existing_serial=microcontroller.SimSerial())
         # Initialize simulation objects
-        self.microcontroller = microcontroller.Microcontroller(existing_serial=microcontroller.SimSerial(),is_simulation=True)
         if ENABLE_SPINNING_DISK_CONFOCAL:
             self.xlight = serial_peripherals.XLight_Simulation()
         if ENABLE_NL5:
@@ -252,14 +241,9 @@
         if USE_ZABER_EMISSION_FILTER_WHEEL:
             self.emission_filter_wheel = serial_peripherals.FilterController_Simulation(115200, 8, serial.PARITY_NONE, serial.STOPBITS_ONE)
         if USE_OPTOSPIN_EMISSION_FILTER_WHEEL:
-            self.emission_filter_wheel = serial_peripherals.Optospin_Simulation(SN=None)
-<<<<<<< HEAD
-=======
-
-        self.microcontroller = microcontroller.Microcontroller(existing_serial=microcontroller.SimSerial())
+            self.emission_filter_wheel = serial_peripherals.Optospin_Simulation(SN=None)        
         if USE_SQUID_FILTERWHEEL:
             self.squid_filter_wheel = filterwheel.SquidFilterWheelWrapper_Simulation(None)
->>>>>>> e0a5bbef
 
     def loadHardwareObjects(self):
         # Initialize hardware objects
