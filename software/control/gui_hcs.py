--- conflicted
+++ resolved
@@ -423,15 +423,7 @@
 
     def load_objects(self, is_simulation):
         self.streamHandler = core.QtStreamHandler(accept_new_frame_fn=lambda: self.liveController.is_live)
-
-<<<<<<< HEAD
-        self.autofocusController = AutoFocusController(
-=======
-        self.slidePositionController = core.SlidePositionController(
-            self.stage, self.liveController, is_for_wellplate=True
-        )
         self.autofocusController = QtAutoFocusController(
->>>>>>> 47f6d35a
             self.camera, self.stage, self.liveController, self.microcontroller, self.nl5
         )
         if ENABLE_TRACKING:
