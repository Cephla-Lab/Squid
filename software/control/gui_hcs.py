# set QT_API environment variable
import os
os.environ["QT_API"] = "pyqt5"
import serial
import time
from typing import Optional

# qt libraries
from qtpy.QtCore import *
from qtpy.QtWidgets import *
from qtpy.QtGui import *

from control._def import *

# app specific libraries
import control.widgets as widgets
import pyqtgraph.dockarea as dock
import squid.logging
import control.microscope

log = squid.logging.get_logger(__name__)

if CAMERA_TYPE == "Toupcam":
    try:
        import control.camera_toupcam as camera
    except:
        log.warning("Problem importing Toupcam, defaulting to default camera")
        import control.camera as camera
elif CAMERA_TYPE == "FLIR":
    try:
        import control.camera_flir as camera
    except:
        log.warning("Problem importing FLIR camera, defaulting to default camera")
        import control.camera as camera
elif CAMERA_TYPE == "Hamamatsu":
    try:
        import control.camera_hamamatsu as camera
    except:
        log.warning("Problem importing Hamamatsu camera, defaulting to default camera")
        import control.camera as camera
elif CAMERA_TYPE == "iDS":
    try:
        import control.camera_ids as camera
    except:
        log.warning("Problem importing iDS camera, defaulting to default camera")
        import control.camera as camera
elif CAMERA_TYPE == "Tucsen":
    try:
        import control.camera_tucsen as camera
    except:
        log.warning("Problem importing Tucsen camera, defaulting to default camera")
        import control.camera as camera
else:
    import control.camera as camera

if FOCUS_CAMERA_TYPE == "Toupcam":
    try:
        import control.camera_toupcam as camera_fc
    except:
        log.warning("Problem importing Toupcam for focus, defaulting to default camera")
        import control.camera as camera_fc
elif FOCUS_CAMERA_TYPE == "FLIR":
    try:
        import control.camera_flir as camera_fc
    except:
        log.warning("Problem importing FLIR camera for focus, defaulting to default camera")
        import control.camera as camera_fc
else:
    import control.camera as camera_fc

if USE_PRIOR_STAGE:
    from control.stage_prior import PriorStage
    from control.navigation_prior import NavigationController_PriorStage

import control.core as core
import control.microcontroller as microcontroller
import control.serial_peripherals as serial_peripherals

if ENABLE_STITCHER:
    import control.stitcher as stitcher

if SUPPORT_LASER_AUTOFOCUS:
    import control.core_displacement_measurement as core_displacement_measurement

SINGLE_WINDOW = True # set to False if use separate windows for display and control


class HighContentScreeningGui(QMainWindow):
    fps_software_trigger = 100

    def __init__(self, is_simulation=False, live_only_mode=False, *args, **kwargs):
        super().__init__(*args, **kwargs)
        self.microcontroller: Optional[microcontroller.Microcontroller] = None

        self.log = squid.logging.get_logger(self.__class__.__name__)
        self.live_only_mode = live_only_mode or LIVE_ONLY_MODE
        self.is_live_scan_grid_on = False
        self.performance_mode = False
        self.napari_connections = {}

        self.loadObjects(is_simulation)

        self.setupHardware()

        self.loadWidgets()

        self.setupLayout()

        self.makeConnections()

        self.microscope = control.microscope.Microscope(self)

        # Move to cached position
        if HOMING_ENABLED_X and HOMING_ENABLED_Y and HOMING_ENABLED_Z:
            self.navigationController.move_to_cached_position()
            self.waitForMicrocontroller()
            if ENABLE_WELLPLATE_MULTIPOINT:
                self.wellplateMultiPointWidget.init_z()
            self.flexibleMultiPointWidget.init_z()

        # Create the menu bar
        menubar = self.menuBar()
        settings_menu = menubar.addMenu("Settings")
        if SUPPORT_SCIMICROSCOPY_LED_ARRAY:
            led_matrix_action = QAction("LED Matrix", self)
            led_matrix_action.triggered.connect(self.openLedMatrixSettings)
            settings_menu.addAction(led_matrix_action)

    def loadObjects(self, is_simulation):
        if is_simulation:
            self.loadSimulationObjects()
        else:
            try:
                self.loadHardwareObjects()
            except Exception:
                self.log.error("---- !! ERROR CONNECTING TO HARDWARE !! ----", stack_info=True, exc_info=True)
                raise

        # Common object initialization
        self.objectiveStore = core.ObjectiveStore(parent=self)
        self.configurationManager = core.ConfigurationManager(filename='./channel_configurations.xml')
        self.contrastManager = core.ContrastManager()
        self.streamHandler = core.StreamHandler(display_resolution_scaling=DEFAULT_DISPLAY_CROP/100)
        self.liveController = core.LiveController(self.camera, self.microcontroller, self.configurationManager, parent=self)
        if USE_PRIOR_STAGE:
            self.navigationController = NavigationController_PriorStage(self.priorstage, self.microcontroller, self.objectiveStore, parent=self)
        else:
            self.navigationController = core.NavigationController(self.microcontroller, self.objectiveStore, parent=self)
        self.slidePositionController = core.SlidePositionController(self.navigationController, self.liveController, is_for_wellplate=True)
        self.autofocusController = core.AutoFocusController(self.camera, self.navigationController, self.liveController)
        self.scanCoordinates = core.ScanCoordinates()
        self.multipointController = core.MultiPointController(self.camera, self.navigationController, self.liveController, self.autofocusController, self.configurationManager, scanCoordinates=self.scanCoordinates, parent=self)
        self.imageSaver = core.ImageSaver()
        self.imageDisplay = core.ImageDisplay()
        if ENABLE_TRACKING:
            self.trackingController = core.TrackingController(self.camera, self.microcontroller, self.navigationController, self.configurationManager, self.liveController, self.autofocusController, self.imageDisplayWindow)
        if WELLPLATE_FORMAT == 'glass slide':
            self.navigationViewer = core.NavigationViewer(self.objectiveStore, sample='4 glass slide')
        else:
            self.navigationViewer = core.NavigationViewer(self.objectiveStore, sample=WELLPLATE_FORMAT)

        if SUPPORT_LASER_AUTOFOCUS:
            self.configurationManager_focus_camera = core.ConfigurationManager(filename='./focus_camera_configurations.xml')
            self.streamHandler_focus_camera = core.StreamHandler()
            self.liveController_focus_camera = core.LiveController(self.camera_focus,self.microcontroller,self.configurationManager_focus_camera, self, control_illumination=False,for_displacement_measurement=True)
            self.multipointController = core.MultiPointController(self.camera,self.navigationController,self.liveController,self.autofocusController,self.configurationManager,scanCoordinates=self.scanCoordinates,parent=self)
            self.imageDisplayWindow_focus = core.ImageDisplayWindow(draw_crosshairs=True, show_LUT=False, autoLevels=False)
            self.displacementMeasurementController = core_displacement_measurement.DisplacementMeasurementController()
            self.laserAutofocusController = core.LaserAutofocusController(self.microcontroller,self.camera_focus,self.liveController_focus_camera,self.navigationController,has_two_interfaces=HAS_TWO_INTERFACES,use_glass_top=USE_GLASS_TOP,look_for_cache=False)

    def loadSimulationObjects(self):
        self.log.debug("Loading simulated hardware objects...")
        # Initialize simulation objects
        if ENABLE_SPINNING_DISK_CONFOCAL:
            self.xlight = serial_peripherals.XLight_Simulation()
        if ENABLE_NL5:
            import control.NL5 as NL5
            self.nl5 = NL5.NL5_Simulation()
        if ENABLE_CELLX:
            self.cellx = serial_peripherals.CellX_Simulation()
        if SUPPORT_LASER_AUTOFOCUS:
            self.camera_focus = camera_fc.Camera_Simulation()
        if USE_LDI_SERIAL_CONTROL:
            self.ldi = serial_peripherals.LDI_Simulation()
        self.camera = camera.Camera_Simulation(rotate_image_angle=ROTATE_IMAGE_ANGLE, flip_image=FLIP_IMAGE)
        self.camera.set_pixel_format(DEFAULT_PIXEL_FORMAT)
        if USE_ZABER_EMISSION_FILTER_WHEEL:
            self.emission_filter_wheel = serial_peripherals.FilterController_Simulation(115200, 8, serial.PARITY_NONE, serial.STOPBITS_ONE)
        if USE_OPTOSPIN_EMISSION_FILTER_WHEEL:
            self.emission_filter_wheel = serial_peripherals.Optospin_Simulation(SN=None)
        self.microcontroller = microcontroller.Microcontroller(existing_serial=microcontroller.SimSerial())

    def loadHardwareObjects(self):
        # Initialize hardware objects
        if ENABLE_SPINNING_DISK_CONFOCAL:
            try:
                self.xlight = serial_peripherals.XLight(XLIGHT_SERIAL_NUMBER, XLIGHT_SLEEP_TIME_FOR_WHEEL)
            except Exception:
                self.log.error("Error initializing Spinning Disk Confocal")
                raise

        if ENABLE_NL5:
            try:
                import control.NL5 as NL5
                self.nl5 = NL5.NL5()
            except Exception:
                self.log.error("Error initializing NL5")
                raise

        if ENABLE_CELLX:
            try:
                self.cellx = serial_peripherals.CellX(CELLX_SN)
                for channel in [1,2,3,4]:
                    self.cellx.set_modulation(channel, CELLX_MODULATION)
                    self.cellx.turn_on(channel)
            except Exception:
                self.log.error("Error initializing CellX")
                raise

        if USE_LDI_SERIAL_CONTROL:
            try:
                self.ldi = serial_peripherals.LDI()
                self.ldi.run()
                self.ldi.set_intensity_mode(LDI_INTENSITY_MODE)
                self.ldi.set_shutter_mode(LDI_SHUTTER_MODE)
            except Exception:
                self.log.error("Error initializing LDI")
                raise

        if SUPPORT_LASER_AUTOFOCUS:
            try:
                sn_camera_focus = camera_fc.get_sn_by_model(FOCUS_CAMERA_MODEL)
                self.camera_focus = camera_fc.Camera(sn=sn_camera_focus)
                self.camera_focus.open()
                self.camera_focus.set_pixel_format('MONO8')
            except Exception:
                self.log.error(f"Error initializing Laser Autofocus Camera")
                raise

        try:
            sn_camera_main = camera.get_sn_by_model(MAIN_CAMERA_MODEL)
            self.camera = camera.Camera(sn=sn_camera_main, rotate_image_angle=ROTATE_IMAGE_ANGLE, flip_image=FLIP_IMAGE)
            self.camera.open()
            self.camera.set_pixel_format(DEFAULT_PIXEL_FORMAT)
        except Exception:
            self.log.error("Error initializing Main Camera")
            raise

        if USE_ZABER_EMISSION_FILTER_WHEEL:
            try:
                self.emission_filter_wheel = serial_peripherals.FilterController(FILTER_CONTROLLER_SERIAL_NUMBER, 115200, 8, serial.PARITY_NONE, serial.STOPBITS_ONE)
            except Exception:
                self.log.error("Error initializing Zaber Emission Filter Wheel")
                raise

        if USE_OPTOSPIN_EMISSION_FILTER_WHEEL:
            try:
                self.emission_filter_wheel = serial_peripherals.Optospin(SN=FILTER_CONTROLLER_SERIAL_NUMBER)
            except Exception:
                self.log.error("Error initializing Optospin Emission Filter Wheel")
                raise

        if USE_PRIOR_STAGE:
            try:
                self.priorstage = PriorStage(PRIOR_STAGE_SN, parent=self)
            except Exception:
                self.log.error("Error initializing Prior Stage")
                raise

        try:
            self.microcontroller = microcontroller.Microcontroller(version=CONTROLLER_VERSION, sn=CONTROLLER_SN)
        except Exception:
            self.log.error(f"Error initializing Microcontroller")
            raise

    def setupHardware(self):
        # Setup hardware components
        if USE_ZABER_EMISSION_FILTER_WHEEL:
            self.emission_filter_wheel.start_homing()
        if USE_OPTOSPIN_EMISSION_FILTER_WHEEL:
            self.emission_filter_wheel.set_speed(OPTOSPIN_EMISSION_FILTER_WHEEL_SPEED_HZ)

        if not self.microcontroller:
            raise ValueError("Microcontroller must be none-None for hardware setup.")

        try:
            self.microcontroller.reset()
            time.sleep(0.5)
            self.microcontroller.initialize_drivers()
            time.sleep(0.5)
            self.microcontroller.configure_actuators()

            if HAS_ENCODER_X:
                self.navigationController.set_axis_PID_arguments(0, PID_P_X, PID_I_X, PID_D_X)
                self.navigationController.configure_encoder(0, (SCREW_PITCH_X_MM * 1000) / ENCODER_RESOLUTION_UM_X, ENCODER_FLIP_DIR_X)
                self.navigationController.set_pid_control_enable(0, ENABLE_PID_X)
            if HAS_ENCODER_Y:
                self.navigationController.set_axis_PID_arguments(1, PID_P_Y, PID_I_Y, PID_D_Y)
                self.navigationController.configure_encoder(1, (SCREW_PITCH_Y_MM * 1000) / ENCODER_RESOLUTION_UM_Y, ENCODER_FLIP_DIR_Y)
                self.navigationController.set_pid_control_enable(1, ENABLE_PID_Y)
            if HAS_ENCODER_Z:
                self.navigationController.set_axis_PID_arguments(2, PID_P_Z, PID_I_Z, PID_D_Z)
                self.navigationController.configure_encoder(2, (SCREW_PITCH_Z_MM * 1000) / ENCODER_RESOLUTION_UM_Z, ENCODER_FLIP_DIR_Z)
                self.navigationController.set_pid_control_enable(2, ENABLE_PID_Z)
            time.sleep(0.5)

            self.navigationController.set_x_limit_pos_mm(SOFTWARE_POS_LIMIT.X_POSITIVE)
            self.navigationController.set_x_limit_neg_mm(SOFTWARE_POS_LIMIT.X_NEGATIVE)
            self.navigationController.set_y_limit_pos_mm(SOFTWARE_POS_LIMIT.Y_POSITIVE)
            self.navigationController.set_y_limit_neg_mm(SOFTWARE_POS_LIMIT.Y_NEGATIVE)
            self.navigationController.set_z_limit_pos_mm(SOFTWARE_POS_LIMIT.Z_POSITIVE)
            self.navigationController.set_z_limit_neg_mm(SOFTWARE_POS_LIMIT.Z_NEGATIVE)

            if HOMING_ENABLED_Z:
                self.navigationController.home_z()
                self.waitForMicrocontroller(10, 'z homing timeout')
            if HOMING_ENABLED_X and HOMING_ENABLED_Y:
                self.navigationController.move_x(20)
                self.waitForMicrocontroller()
                self.navigationController.home_y()
                self.waitForMicrocontroller(10, 'y homing timeout')
                self.navigationController.zero_y()
                self.navigationController.home_x()
                self.waitForMicrocontroller(10, 'x homing timeout')
                self.navigationController.zero_x()
                self.slidePositionController.homing_done = True
            if USE_ZABER_EMISSION_FILTER_WHEEL:
                self.emission_filter_wheel.wait_for_homing_complete()
            if HOMING_ENABLED_X and HOMING_ENABLED_Y:
                self.navigationController.move_x(20)
                self.waitForMicrocontroller()
                self.navigationController.move_y(20)
                self.waitForMicrocontroller()

            if ENABLE_OBJECTIVE_PIEZO:
                OUTPUT_GAINS.CHANNEL7_GAIN = (OBJECTIVE_PIEZO_CONTROL_VOLTAGE_RANGE == 5)
            div = 1 if OUTPUT_GAINS.REFDIV else 0
            gains = sum(getattr(OUTPUT_GAINS, f'CHANNEL{i}_GAIN') << i for i in range(8))
            self.microcontroller.configure_dac80508_refdiv_and_gain(div, gains)
            self.microcontroller.set_dac80508_scaling_factor_for_illumination(ILLUMINATION_INTENSITY_FACTOR)
        except TimeoutError as e:
            # If we can't recover from a timeout, at least do our best to make sure the system is left in a safe
            # and restartable state.
            self.log.error("Setup timed out, resetting microcontroller before failing gui setup")
            self.microcontroller.reset()
            raise e
        self.camera.set_software_triggered_acquisition()
        self.camera.set_callback(self.streamHandler.on_new_frame)
        self.camera.enable_callback()

        if CAMERA_TYPE == "Toupcam":
            self.camera.set_reset_strobe_delay_function(self.liveController.reset_strobe_arugment)

        if SUPPORT_LASER_AUTOFOCUS:
            self.camera_focus.set_software_triggered_acquisition() #self.camera.set_continuous_acquisition()
            self.camera_focus.set_callback(self.streamHandler_focus_camera.on_new_frame)
            self.camera_focus.enable_callback()
            self.camera_focus.start_streaming()

    def waitForMicrocontroller(self, timeout=5.0, error_message=None):
        try:
            self.microcontroller.wait_till_operation_is_completed(timeout)
        except TimeoutError as e:
            self.log.error(error_message or "Microcontroller operation timed out!")
            raise e

    def loadWidgets(self):
        # Initialize all GUI widgets
        if ENABLE_SPINNING_DISK_CONFOCAL:
            self.spinningDiskConfocalWidget = widgets.SpinningDiskConfocalWidget(self.xlight, self.configurationManager)
        if ENABLE_NL5:
            import control.NL5Widget as NL5Widget
            self.nl5Wdiget = NL5Widget.NL5Widget(self.nl5)

        if CAMERA_TYPE == "Toupcam":
            self.cameraSettingWidget = widgets.CameraSettingsWidget(self.camera, include_gain_exposure_time=False, include_camera_temperature_setting=True, include_camera_auto_wb_setting=False)
        else:
            self.cameraSettingWidget = widgets.CameraSettingsWidget(self.camera, include_gain_exposure_time=False, include_camera_temperature_setting=False, include_camera_auto_wb_setting=True)
        self.liveControlWidget = widgets.LiveControlWidget(self.streamHandler, self.liveController, self.configurationManager, show_display_options=True, show_autolevel=True, autolevel=True)
        self.navigationWidget = widgets.NavigationWidget(self.navigationController, self.slidePositionController, widget_configuration=f'{WELLPLATE_FORMAT} well plate')
        self.navigationBarWidget = widgets.NavigationBarWidget(self.navigationController, self.slidePositionController, add_z_buttons=False)
        self.dacControlWidget = widgets.DACControWidget(self.microcontroller)
        self.autofocusWidget = widgets.AutoFocusWidget(self.autofocusController)
        self.piezoWidget = widgets.PiezoWidget(self.navigationController)
        self.objectivesWidget = widgets.ObjectivesWidget(self.objectiveStore)

        if USE_ZABER_EMISSION_FILTER_WHEEL or USE_OPTOSPIN_EMISSION_FILTER_WHEEL:
            self.filterControllerWidget = widgets.FilterControllerWidget(self.emission_filter_wheel, self.liveController)

        self.recordingControlWidget = widgets.RecordingWidget(self.streamHandler, self.imageSaver)
        self.wellplateFormatWidget = widgets.WellplateFormatWidget(self.navigationController, self.navigationViewer, self.streamHandler, self.liveController)
        if WELLPLATE_FORMAT != '1536 well plate':
            self.wellSelectionWidget = widgets.WellSelectionWidget(WELLPLATE_FORMAT, self.wellplateFormatWidget)
        else:
            self.wellSelectionWidget = widgets.Well1536SelectionWidget()
        self.scanCoordinates.add_well_selector(self.wellSelectionWidget)

        if SUPPORT_LASER_AUTOFOCUS:
            if FOCUS_CAMERA_TYPE == "Toupcam":
                self.cameraSettingWidget_focus_camera = widgets.CameraSettingsWidget(self.camera_focus, include_gain_exposure_time = False, include_camera_temperature_setting = True, include_camera_auto_wb_setting = False)
            else:
                self.cameraSettingWidget_focus_camera = widgets.CameraSettingsWidget(self.camera_focus, include_gain_exposure_time = False, include_camera_temperature_setting = False, include_camera_auto_wb_setting = True)
            self.liveControlWidget_focus_camera = widgets.LiveControlWidget(self.streamHandler_focus_camera,self.liveController_focus_camera,self.configurationManager_focus_camera, stretch=False) #,show_display_options=True)
            self.waveformDisplay = widgets.WaveformDisplay(N=1000,include_x=True,include_y=False)
            self.displacementMeasurementWidget = widgets.DisplacementMeasurementWidget(self.displacementMeasurementController,self.waveformDisplay)
            self.laserAutofocusControlWidget = widgets.LaserAutofocusControlWidget(self.laserAutofocusController)

            self.imageDisplayWindow_focus = core.ImageDisplayWindow(draw_crosshairs=True)
            self.waveformDisplay = widgets.WaveformDisplay(N=1000, include_x=True, include_y=False)
            self.displacementMeasurementWidget = widgets.DisplacementMeasurementWidget(self.displacementMeasurementController, self.waveformDisplay)
            self.laserAutofocusControlWidget = widgets.LaserAutofocusControlWidget(self.laserAutofocusController)

        self.imageDisplayTabs = QTabWidget()
        if self.live_only_mode:
            if ENABLE_TRACKING:
                self.imageDisplayWindow = core.ImageDisplayWindow(self.liveController, self.contrastManager, draw_crosshairs=True)
                self.imageDisplayWindow.show_ROI_selector()
            else:
                self.imageDisplayWindow = core.ImageDisplayWindow(self.liveController, self.contrastManager, draw_crosshairs=True, show_LUT=True, autoLevels=True)
            #self.imageDisplayTabs.addTab(self.imageDisplayWindow.widget, "Live View")
            self.imageDisplayTabs = self.imageDisplayWindow.widget
            self.napariMosaicDisplayWidget = None
        else:
            self.setupImageDisplayTabs()

        self.flexibleMultiPointWidget = widgets.FlexibleMultiPointWidget(self.navigationController, self.navigationViewer, self.multipointController, self.objectiveStore, self.configurationManager, scanCoordinates=None)
        self.wellplateMultiPointWidget = widgets.WellplateMultiPointWidget(self.navigationController, self.navigationViewer, self.multipointController, self.objectiveStore, self.configurationManager, self.scanCoordinates, self.napariMosaicDisplayWidget)
        self.sampleSettingsWidget = widgets.SampleSettingsWidget(self.objectivesWidget, self.wellplateFormatWidget)

        if ENABLE_TRACKING:
            self.trackingControlWidget = widgets.TrackingControllerWidget(self.trackingController, self.configurationManager, show_configurations=TRACKING_SHOW_MICROSCOPE_CONFIGURATIONS)
        if ENABLE_STITCHER:
            self.stitcherWidget = widgets.StitcherWidget(self.configurationManager, self.contrastManager)

        self.recordTabWidget = QTabWidget()
        self.setupRecordTabWidget()

        self.cameraTabWidget = QTabWidget()
        self.setupCameraTabWidget()

    def setupImageDisplayTabs(self):
        if USE_NAPARI_FOR_LIVE_VIEW:
            self.napariLiveWidget = widgets.NapariLiveWidget(self.streamHandler, self.liveController, self.navigationController, self.configurationManager, self.contrastManager, self.wellSelectionWidget)
            self.imageDisplayTabs.addTab(self.napariLiveWidget, "Live View")
        else:
            if ENABLE_TRACKING:
                self.imageDisplayWindow = core.ImageDisplayWindow(self.liveController, self.contrastManager, draw_crosshairs=True)
                self.imageDisplayWindow.show_ROI_selector()
            else:
                self.imageDisplayWindow = core.ImageDisplayWindow(self.liveController, self.contrastManager, draw_crosshairs=True, show_LUT=True, autoLevels=True)
            self.imageDisplayTabs.addTab(self.imageDisplayWindow.widget, "Live View")

        if not self.live_only_mode:
            if USE_NAPARI_FOR_MULTIPOINT:
                self.napariMultiChannelWidget = widgets.NapariMultiChannelWidget(self.objectiveStore, self.contrastManager)
                self.imageDisplayTabs.addTab(self.napariMultiChannelWidget, "Multichannel Acquisition")
            else:
                self.imageArrayDisplayWindow = core.ImageArrayDisplayWindow()
                self.imageDisplayTabs.addTab(self.imageArrayDisplayWindow.widget, "Multichannel Acquisition")

            if USE_NAPARI_FOR_MOSAIC_DISPLAY:
                self.napariMosaicDisplayWidget = widgets.NapariMosaicDisplayWidget(self.objectiveStore, self.contrastManager)
                self.imageDisplayTabs.addTab(self.napariMosaicDisplayWidget, "Mosaic View")

        if SUPPORT_LASER_AUTOFOCUS:
            dock_laserfocus_image_display = dock.Dock('Focus Camera Image Display', autoOrientation=False)
            dock_laserfocus_image_display.showTitleBar()
            dock_laserfocus_image_display.addWidget(self.imageDisplayWindow_focus.widget)
            dock_laserfocus_image_display.setStretch(x=100, y=100)

            dock_laserfocus_liveController = dock.Dock('Focus Camera Controller', autoOrientation=False)
            dock_laserfocus_liveController.showTitleBar()
            dock_laserfocus_liveController.addWidget(self.liveControlWidget_focus_camera)
            dock_laserfocus_liveController.setStretch(x=100, y=100)
            dock_laserfocus_liveController.setFixedWidth(self.liveControlWidget_focus_camera.minimumSizeHint().width())

            dock_waveform = dock.Dock('Displacement Measurement', autoOrientation=False)
            dock_waveform.showTitleBar()
            dock_waveform.addWidget(self.waveformDisplay)
            dock_waveform.setStretch(x=100, y=40)

            dock_displayMeasurement = dock.Dock('Displacement Measurement Control', autoOrientation=False)
            dock_displayMeasurement.showTitleBar()
            dock_displayMeasurement.addWidget(self.displacementMeasurementWidget)
            dock_displayMeasurement.setStretch(x=100, y=40)
            dock_displayMeasurement.setFixedWidth(self.displacementMeasurementWidget.minimumSizeHint().width())

            laserfocus_dockArea = dock.DockArea()
            laserfocus_dockArea.addDock(dock_laserfocus_image_display)
            laserfocus_dockArea.addDock(dock_laserfocus_liveController, 'right', relativeTo=dock_laserfocus_image_display)
            if SHOW_LEGACY_DISPLACEMENT_MEASUREMENT_WINDOWS:
                laserfocus_dockArea.addDock(dock_waveform, 'bottom', relativeTo=dock_laserfocus_liveController)
                laserfocus_dockArea.addDock(dock_displayMeasurement, 'bottom', relativeTo=dock_waveform)

            self.imageDisplayTabs.addTab(laserfocus_dockArea, "Laser-Based Focus")

    def setupRecordTabWidget(self):
        if ENABLE_WELLPLATE_MULTIPOINT:
            self.recordTabWidget.addTab(self.wellplateMultiPointWidget, "Wellplate Multipoint")
        if ENABLE_FLEXIBLE_MULTIPOINT:
            self.recordTabWidget.addTab(self.flexibleMultiPointWidget, "Flexible Multipoint")
        if ENABLE_TRACKING:
            self.recordTabWidget.addTab(self.trackingControlWidget, "Tracking")
        if ENABLE_RECORDING:
            self.recordTabWidget.addTab(self.recordingControlWidget, "Simple Recording")
        self.recordTabWidget.currentChanged.connect(lambda: self.resizeCurrentTab(self.recordTabWidget))
        self.resizeCurrentTab(self.recordTabWidget)

    def setupCameraTabWidget(self):
        if not USE_NAPARI_FOR_LIVE_CONTROL or self.live_only_mode:
            self.cameraTabWidget.addTab(self.navigationWidget, "Stages")
        if ENABLE_OBJECTIVE_PIEZO:
            self.cameraTabWidget.addTab(self.piezoWidget, "Piezo")
        if ENABLE_NL5:
            self.cameraTabWidget.addTab(self.nl5Wdiget, "NL5")
        if ENABLE_SPINNING_DISK_CONFOCAL:
            self.cameraTabWidget.addTab(self.spinningDiskConfocalWidget, "Confocal")
        if USE_ZABER_EMISSION_FILTER_WHEEL or USE_OPTOSPIN_EMISSION_FILTER_WHEEL:
            self.cameraTabWidget.addTab(self.filterControllerWidget, "Emission Filter")
        self.cameraTabWidget.addTab(self.cameraSettingWidget, 'Camera')
        self.cameraTabWidget.addTab(self.autofocusWidget, "Contrast AF")
        if SUPPORT_LASER_AUTOFOCUS:
            self.cameraTabWidget.addTab(self.laserAutofocusControlWidget, "Laser AF")
        self.cameraTabWidget.currentChanged.connect(lambda: self.resizeCurrentTab(self.cameraTabWidget))
        self.resizeCurrentTab(self.cameraTabWidget)

    def setupLayout(self):
        layout = QVBoxLayout()

        if USE_NAPARI_FOR_LIVE_CONTROL and not self.live_only_mode:
            layout.addWidget(self.navigationWidget)
        else:
            layout.addWidget(self.liveControlWidget)

        layout.addWidget(self.cameraTabWidget)

        if SHOW_DAC_CONTROL:
            layout.addWidget(self.dacControlWidget)

        layout.addWidget(self.recordTabWidget)

        if ENABLE_STITCHER:
            layout.addWidget(self.stitcherWidget)
            self.stitcherWidget.hide()

        layout.addWidget(self.sampleSettingsWidget)
        layout.addWidget(self.navigationViewer)

        # Add performance mode toggle button
        if not self.live_only_mode:
            self.performanceModeToggle = QPushButton("Enable Performance Mode")
            self.performanceModeToggle.setCheckable(True)
            self.performanceModeToggle.setChecked(self.performance_mode)
            self.performanceModeToggle.clicked.connect(self.togglePerformanceMode)
            layout.addWidget(self.performanceModeToggle)

        self.centralWidget = QWidget()
        self.centralWidget.setLayout(layout)
        self.centralWidget.setFixedWidth(self.centralWidget.minimumSizeHint().width())

        if SINGLE_WINDOW:
            self.setupSingleWindowLayout()
        else:
            self.setupMultiWindowLayout()

    def setupSingleWindowLayout(self):
        main_dockArea = dock.DockArea()

        dock_display = dock.Dock('Image Display', autoOrientation=False)
        dock_display.showTitleBar()
        dock_display.addWidget(self.imageDisplayTabs)
        if SHOW_NAVIGATION_BAR:
            dock_display.addWidget(self.navigationBarWidget)
        dock_display.setStretch(x=100, y=100)
        main_dockArea.addDock(dock_display)

        self.dock_wellSelection = dock.Dock('Well Selector', autoOrientation=False)
        self.dock_wellSelection.showTitleBar()
        if not USE_NAPARI_WELL_SELECTION or self.live_only_mode:
            self.dock_wellSelection.addWidget(self.wellSelectionWidget)
            self.dock_wellSelection.setFixedHeight(self.dock_wellSelection.minimumSizeHint().height())
            main_dockArea.addDock(self.dock_wellSelection, 'bottom')

        dock_controlPanel = dock.Dock('Controls', autoOrientation=False)
        dock_controlPanel.addWidget(self.centralWidget)
        dock_controlPanel.setStretch(x=1, y=None)
        dock_controlPanel.setFixedWidth(dock_controlPanel.minimumSizeHint().width())
        main_dockArea.addDock(dock_controlPanel, 'right')
        self.setCentralWidget(main_dockArea)

        desktopWidget = QDesktopWidget()
        height_min = 0.9 * desktopWidget.height()
        width_min = 0.96 * desktopWidget.width()
        self.setMinimumSize(int(width_min), int(height_min))
        self.onTabChanged(self.recordTabWidget.currentIndex())

    def setupMultiWindowLayout(self):
        self.setCentralWidget(self.centralWidget)
        self.tabbedImageDisplayWindow = QMainWindow()
        self.tabbedImageDisplayWindow.setCentralWidget(self.imageDisplayTabs)
        self.tabbedImageDisplayWindow.setWindowFlags(self.windowFlags() | Qt.CustomizeWindowHint)
        self.tabbedImageDisplayWindow.setWindowFlags(self.windowFlags() & ~Qt.WindowCloseButtonHint)
        desktopWidget = QDesktopWidget()
        width = 0.96 * desktopWidget.height()
        height = width
        self.tabbedImageDisplayWindow.setFixedSize(int(width), int(height))
        self.tabbedImageDisplayWindow.show()

    def makeConnections(self):
        self.streamHandler.signal_new_frame_received.connect(self.liveController.on_new_frame)
        self.streamHandler.packet_image_to_write.connect(self.imageSaver.enqueue)
        # self.streamHandler.packet_image_for_tracking.connect(self.trackingController.on_new_frame)
        self.navigationController.xPos.connect(lambda x: self.navigationWidget.label_Xpos.setText("{:.2f}".format(x) + " mm"))
        self.navigationController.yPos.connect(lambda x: self.navigationWidget.label_Ypos.setText("{:.2f}".format(x) + " mm"))
        self.navigationController.zPos.connect(lambda x: self.navigationWidget.label_Zpos.setText("{:.2f}".format(x) + " μm"))

        if SHOW_NAVIGATION_BAR:
            self.navigationController.xPos.connect(self.navigationBarWidget.update_x_position)
            self.navigationController.yPos.connect(self.navigationBarWidget.update_y_position)
            self.navigationController.zPos.connect(self.navigationBarWidget.update_z_position)

        if ENABLE_TRACKING:
            self.navigationController.signal_joystick_button_pressed.connect(self.trackingControlWidget.slot_joystick_button_pressed)
        else:
            self.navigationController.signal_joystick_button_pressed.connect(self.autofocusController.autofocus)

        if ENABLE_STITCHER:
            self.multipointController.signal_stitcher.connect(self.startStitcher)

        if ENABLE_FLEXIBLE_MULTIPOINT:
            self.flexibleMultiPointWidget.signal_acquisition_started.connect(self.toggleAcquisitionStart)
            # self.flexibleMultiPointWidget.signal_z_stacking.connect(self.multipointController.set_z_stacking_config)
            if ENABLE_STITCHER:
                self.flexibleMultiPointWidget.signal_stitcher_widget.connect(self.toggleStitcherWidget)
                self.flexibleMultiPointWidget.signal_acquisition_channels.connect(self.stitcherWidget.updateRegistrationChannels)
                self.flexibleMultiPointWidget.signal_stitcher_z_levels.connect(self.stitcherWidget.updateRegistrationZLevels)

        if ENABLE_WELLPLATE_MULTIPOINT:
            self.wellplateMultiPointWidget.signal_acquisition_started.connect(self.toggleAcquisitionStart)
            # self.wellplateMultiPointWidget.signal_z_stacking.connect(self.multipointController.set_z_stacking_config)
            if ENABLE_STITCHER:
                self.wellplateMultiPointWidget.signal_stitcher_widget.connect(self.toggleStitcherWidget)
                self.wellplateMultiPointWidget.signal_acquisition_channels.connect(self.stitcherWidget.updateRegistrationChannels)
                self.wellplateMultiPointWidget.signal_stitcher_z_levels.connect(self.stitcherWidget.updateRegistrationZLevels)

        self.liveControlWidget.signal_newExposureTime.connect(self.cameraSettingWidget.set_exposure_time)
        self.liveControlWidget.signal_newAnalogGain.connect(self.cameraSettingWidget.set_analog_gain)
        if not self.live_only_mode:
            self.liveControlWidget.signal_start_live.connect(self.onStartLive)
        self.liveControlWidget.update_camera_settings()

        self.connectSlidePositionController()

        self.navigationViewer.signal_coordinates_clicked.connect(self.navigationController.move_from_click_mosaic)
        self.objectivesWidget.signal_objective_changed.connect(self.navigationViewer.on_objective_changed)
        if ENABLE_FLEXIBLE_MULTIPOINT:
            self.objectivesWidget.signal_objective_changed.connect(self.flexibleMultiPointWidget.update_fov_positions)
        self.navigationController.xyPos.connect(self.navigationViewer.draw_fov_current_location)
        if WELLPLATE_FORMAT == 'glass slide':
            self.navigationController.scanGridPos.connect(self.wellplateMultiPointWidget.set_live_scan_coordinates)
            self.is_live_scan_grid_on = True
        self.multipointController.signal_register_current_fov.connect(self.navigationViewer.register_fov)
        self.multipointController.signal_current_configuration.connect(self.liveControlWidget.set_microscope_mode)
        self.multipointController.signal_z_piezo_um.connect(self.piezoWidget.update_displacement_um_display)

        self.recordTabWidget.currentChanged.connect(self.onTabChanged)
        if not self.live_only_mode:
            self.imageDisplayTabs.currentChanged.connect(self.onDisplayTabChanged)

        if USE_NAPARI_FOR_LIVE_VIEW and not self.live_only_mode:
            self.multipointController.signal_current_configuration.connect(self.napariLiveWidget.set_microscope_mode)
            self.autofocusController.image_to_display.connect(lambda image: self.napariLiveWidget.updateLiveLayer(image, from_autofocus=True))
            self.streamHandler.image_to_display.connect(lambda image: self.napariLiveWidget.updateLiveLayer(image, from_autofocus=False))
            self.multipointController.image_to_display.connect(lambda image: self.napariLiveWidget.updateLiveLayer(image, from_autofocus=False))
            self.napariLiveWidget.signal_coordinates_clicked.connect(self.navigationController.move_from_click)
            self.liveControlWidget.signal_live_configuration.connect(self.napariLiveWidget.set_live_configuration)

            if USE_NAPARI_FOR_LIVE_CONTROL:
                self.napariLiveWidget.signal_newExposureTime.connect(self.cameraSettingWidget.set_exposure_time)
                self.napariLiveWidget.signal_newAnalogGain.connect(self.cameraSettingWidget.set_analog_gain)
                self.napariLiveWidget.signal_autoLevelSetting.connect(self.imageDisplayWindow.set_autolevel)
        else:
            self.streamHandler.image_to_display.connect(self.imageDisplay.enqueue)
            self.imageDisplay.image_to_display.connect(self.imageDisplayWindow.display_image)
            self.autofocusController.image_to_display.connect(self.imageDisplayWindow.display_image)
            self.multipointController.image_to_display.connect(self.imageDisplayWindow.display_image)
            self.liveControlWidget.signal_autoLevelSetting.connect(self.imageDisplayWindow.set_autolevel)
            self.imageDisplayWindow.image_click_coordinates.connect(self.navigationController.move_from_click)

        self.makeNapariConnections()

        self.wellplateFormatWidget.signalWellplateSettings.connect(self.navigationViewer.update_wellplate_settings)
        self.wellplateFormatWidget.signalWellplateSettings.connect(self.scanCoordinates.update_wellplate_settings)
        self.wellplateFormatWidget.signalWellplateSettings.connect(self.wellSelectionWidget.onWellplateChanged)
        self.wellplateFormatWidget.signalWellplateSettings.connect(lambda format_, *args: self.onWellplateChanged(format_))

        self.wellSelectionWidget.signal_wellSelectedPos.connect(self.navigationController.move_to)
        if ENABLE_WELLPLATE_MULTIPOINT:
            self.wellSelectionWidget.signal_wellSelected.connect(self.wellplateMultiPointWidget.set_well_coordinates)
            self.objectivesWidget.signal_objective_changed.connect(self.wellplateMultiPointWidget.update_coordinates)

        if SUPPORT_LASER_AUTOFOCUS:
            self.liveControlWidget_focus_camera.signal_newExposureTime.connect(self.cameraSettingWidget_focus_camera.set_exposure_time)
            self.liveControlWidget_focus_camera.signal_newAnalogGain.connect(self.cameraSettingWidget_focus_camera.set_analog_gain)
            self.liveControlWidget_focus_camera.update_camera_settings()

            self.streamHandler_focus_camera.signal_new_frame_received.connect(self.liveController_focus_camera.on_new_frame)
            self.streamHandler_focus_camera.image_to_display.connect(self.imageDisplayWindow_focus.display_image)

            self.streamHandler_focus_camera.image_to_display.connect(self.displacementMeasurementController.update_measurement)
            self.displacementMeasurementController.signal_plots.connect(self.waveformDisplay.plot)
            self.displacementMeasurementController.signal_readings.connect(self.displacementMeasurementWidget.display_readings)
            self.laserAutofocusController.image_to_display.connect(self.imageDisplayWindow_focus.display_image)

        self.camera.set_callback(self.streamHandler.on_new_frame)

    def makeNapariConnections(self):
        """Initialize all Napari connections in one place"""
        self.napari_connections = {
            'napariLiveWidget': [],
            'napariMultiChannelWidget': [],
            'napariMosaicDisplayWidget': []
        }

        # Setup live view connections
        if USE_NAPARI_FOR_LIVE_VIEW and not self.live_only_mode:
            self.napari_connections['napariLiveWidget'] = [
                (self.multipointController.signal_current_configuration, self.napariLiveWidget.set_microscope_mode),
                (self.autofocusController.image_to_display,
                 lambda image: self.napariLiveWidget.updateLiveLayer(image, from_autofocus=True)),
                (self.streamHandler.image_to_display,
                 lambda image: self.napariLiveWidget.updateLiveLayer(image, from_autofocus=False)),
                (self.multipointController.image_to_display,
                 lambda image: self.napariLiveWidget.updateLiveLayer(image, from_autofocus=False)),
                (self.napariLiveWidget.signal_coordinates_clicked, self.navigationController.move_from_click),
                (self.liveControlWidget.signal_live_configuration, self.napariLiveWidget.set_live_configuration)
            ]

            if USE_NAPARI_FOR_LIVE_CONTROL:
                self.napari_connections['napariLiveWidget'].extend([
                    (self.napariLiveWidget.signal_newExposureTime, self.cameraSettingWidget.set_exposure_time),
                    (self.napariLiveWidget.signal_newAnalogGain, self.cameraSettingWidget.set_analog_gain),
                    (self.napariLiveWidget.signal_autoLevelSetting, self.imageDisplayWindow.set_autolevel)
                ])
        else:
            # Non-Napari display connections
            self.streamHandler.image_to_display.connect(self.imageDisplay.enqueue)
            self.imageDisplay.image_to_display.connect(self.imageDisplayWindow.display_image)
            self.autofocusController.image_to_display.connect(self.imageDisplayWindow.display_image)
            self.multipointController.image_to_display.connect(self.imageDisplayWindow.display_image)
            self.liveControlWidget.signal_autoLevelSetting.connect(self.imageDisplayWindow.set_autolevel)
            self.imageDisplayWindow.image_click_coordinates.connect(self.navigationController.move_from_click)

        if not self.live_only_mode:
            # Setup multichannel widget connections
            if USE_NAPARI_FOR_MULTIPOINT:
                self.napari_connections['napariMultiChannelWidget'] = [
                    (self.multipointController.napari_layers_init, self.napariMultiChannelWidget.initLayers),
                    (self.multipointController.napari_layers_update, self.napariMultiChannelWidget.updateLayers)
                ]

                if ENABLE_FLEXIBLE_MULTIPOINT:
                    self.napari_connections['napariMultiChannelWidget'].extend([
                        (self.flexibleMultiPointWidget.signal_acquisition_channels, self.napariMultiChannelWidget.initChannels),
                        (self.flexibleMultiPointWidget.signal_acquisition_shape, self.napariMultiChannelWidget.initLayersShape)
                    ])

                if ENABLE_WELLPLATE_MULTIPOINT:
                    self.napari_connections['napariMultiChannelWidget'].extend([
                        (self.wellplateMultiPointWidget.signal_acquisition_channels, self.napariMultiChannelWidget.initChannels),
                        (self.wellplateMultiPointWidget.signal_acquisition_shape, self.napariMultiChannelWidget.initLayersShape)
                    ])
            else:
                self.multipointController.image_to_display_multi.connect(self.imageArrayDisplayWindow.display_image)

            # Setup mosaic display widget connections
            if USE_NAPARI_FOR_MOSAIC_DISPLAY:
                self.napari_connections['napariMosaicDisplayWidget'] = [
                    (self.multipointController.napari_layers_update, self.napariMosaicDisplayWidget.updateMosaic),
                    (self.napariMosaicDisplayWidget.signal_coordinates_clicked,
                     self.navigationController.move_from_click_mosaic),
                    (self.napariMosaicDisplayWidget.signal_clear_viewer, self.navigationViewer.clear_slide)
                ]

                if ENABLE_FLEXIBLE_MULTIPOINT:
                    self.napari_connections['napariMosaicDisplayWidget'].extend([
                        (self.flexibleMultiPointWidget.signal_acquisition_channels, self.napariMosaicDisplayWidget.initChannels),
                        (self.flexibleMultiPointWidget.signal_acquisition_shape, self.napariMosaicDisplayWidget.initLayersShape)
                    ])

                if ENABLE_WELLPLATE_MULTIPOINT:
                    self.napari_connections['napariMosaicDisplayWidget'].extend([
                        (self.wellplateMultiPointWidget.signal_acquisition_channels, self.napariMosaicDisplayWidget.initChannels),
                        (self.wellplateMultiPointWidget.signal_acquisition_shape, self.napariMosaicDisplayWidget.initLayersShape),
                        (self.wellplateMultiPointWidget.signal_manual_shape_mode, self.napariMosaicDisplayWidget.enable_shape_drawing),
                        (self.napariMosaicDisplayWidget.signal_shape_drawn, self.wellplateMultiPointWidget.update_manual_shape)
                    ])

            # Make initial connections
            self.updateNapariConnections()

    def updateNapariConnections(self):
        # Update Napari connections based on performance mode. Live widget connections are preserved
        for widget_name, connections in self.napari_connections.items():
            if widget_name != 'napariLiveWidget':  # Always keep the live widget connected
                widget = getattr(self, widget_name, None)
                if widget:
                    for signal, slot in connections:
                        if self.performance_mode:
                            try:
                                signal.disconnect(slot)
                            except TypeError:
                                # Connection might not exist, which is fine
                                pass
                        else:
                            try:
                                signal.connect(slot)
                            except TypeError:
                                # Connection might already exist, which is fine
                                pass

    def toggleNapariTabs(self):
        # Enable/disable Napari tabs based on performance mode
        for i in range(1, self.imageDisplayTabs.count()):
            widget = self.imageDisplayTabs.widget(i)
            self.imageDisplayTabs.setTabEnabled(i, not self.performance_mode)

        if self.performance_mode:
            # Switch to the NapariLiveWidget tab if it exists
            for i in range(self.imageDisplayTabs.count()):
                if isinstance(self.imageDisplayTabs.widget(i), widgets.NapariLiveWidget):
                    self.imageDisplayTabs.setCurrentIndex(i)
                    break

    def togglePerformanceMode(self):
        self.performance_mode = self.performanceModeToggle.isChecked()
        button_txt = "Disable" if self.performance_mode else "Enable"
        self.performanceModeToggle.setText(button_txt + " Performance Mode")
        self.updateNapariConnections()
        self.toggleNapariTabs()
        print(f"Performance mode {'enabled' if self.performance_mode else 'disabled'}")

    def openLedMatrixSettings(self):
        if SUPPORT_SCIMICROSCOPY_LED_ARRAY:
            dialog = widgets.LedMatrixSettingsDialog(self.liveController.led_array)
            dialog.exec_()

    def onTabChanged(self, index):
<<<<<<< HEAD
        acquisitionWidget = self.recordTabWidget.widget(index)
        is_flexible = (index == self.recordTabWidget.indexOf(self.flexibleMultiPointWidget))
        is_scan_grid = (index == self.recordTabWidget.indexOf(self.wellplateMultiPointWidget)) if ENABLE_WELLPLATE_MULTIPOINT else False
        self.toggleWellSelector(is_scan_grid and self.wellSelectionWidget.format != 'glass slide')

        if is_scan_grid:
            self.navigationViewer.clear_overlay()
            self.wellSelectionWidget.onSelectionChanged()
        else:
            self.wellplateMultiPointWidget.clear_regions()
=======
        is_flexible_acquisition = (index == self.recordTabWidget.indexOf(self.flexibleMultiPointWidget)) if ENABLE_FLEXIBLE_MULTIPOINT else False
        is_wellplate_acquisition = (index == self.recordTabWidget.indexOf(self.wellplateMultiPointWidget)) if ENABLE_WELLPLATE_MULTIPOINT else False

        if is_wellplate_acquisition:
            if self.wellplateMultiPointWidget.combobox_shape.currentText() == 'Manual':
                # trigger manual shape update
                if self.wellplateMultiPointWidget.manual_shapes:
                    self.wellplateMultiPointWidget.update_manual_shape(self.wellplateMultiPointWidget.manual_shapes)
            else:
                # trigger wellplate update
                self.navigationViewer.clear_overlay()
                self.wellSelectionWidget.onSelectionChanged()
>>>>>>> 1cd568f4

        elif is_flexible_acquisition:
            # trigger flexible regions update
            self.wellplateMultiPointWidget.clear_regions()
            self.flexibleMultiPointWidget.update_fov_positions()

        self.toggleWellSelector(is_wellplate_acquisition and self.wellSelectionWidget.format != 'glass slide')
        acquisitionWidget = self.recordTabWidget.widget(index)
        if ENABLE_STITCHER:
            self.toggleStitcherWidget(acquisitionWidget.checkbox_stitchOutput.isChecked())
        acquisitionWidget.emit_selected_channels()

    def resizeCurrentTab(self, tabWidget):
        current_widget = tabWidget.currentWidget()
        if current_widget:
            total_height = current_widget.sizeHint().height() + tabWidget.tabBar().height()
            tabWidget.resize(tabWidget.width(), total_height)
            tabWidget.setMaximumHeight(total_height)
            tabWidget.updateGeometry()
            self.updateGeometry()

    def onDisplayTabChanged(self, index):
        current_widget = self.imageDisplayTabs.widget(index)
        if hasattr(current_widget, 'viewer'):
            current_widget.activate()

    def onWellplateChanged(self, format_):
        if isinstance(format_, QVariant):
            format_ = format_.value()

        if format_ == 'glass slide':
            self.toggleWellSelector(False)
            self.multipointController.inverted_objective = False
            self.navigationController.inverted_objective = False
            if not self.is_live_scan_grid_on: # connect live scan grid for glass slide
                self.navigationController.scanGridPos.connect(self.wellplateMultiPointWidget.set_live_scan_coordinates)
                self.is_live_scan_grid_on = True
            self.log.debug("live scan grid connected.")
            self.setupSlidePositionController(is_for_wellplate=False)
        else:
            self.toggleWellSelector(True)
            self.multipointController.inverted_objective = True
            self.navigationController.inverted_objective = True
            if self.is_live_scan_grid_on: # disconnect live scan grid for wellplate
                self.navigationController.scanGridPos.disconnect(self.wellplateMultiPointWidget.set_live_scan_coordinates)
                self.is_live_scan_grid_on = False
            self.log.debug("live scan grid disconnected.")
            self.setupSlidePositionController(is_for_wellplate=True)

            # replace and reconnect new well selector
            if format_ == '1536 well plate':
                self.replaceWellSelectionWidget(widgets.Well1536SelectionWidget())
            elif isinstance(self.wellSelectionWidget, widgets.Well1536SelectionWidget):
                self.replaceWellSelectionWidget(widgets.WellSelectionWidget(format_, self.wellplateFormatWidget))
                self.connectWellSelectionWidget()

        if ENABLE_FLEXIBLE_MULTIPOINT: # clear regions
            self.flexibleMultiPointWidget.clear_only_location_list()
        if ENABLE_WELLPLATE_MULTIPOINT: # reset regions onto new wellplate with default size/shape
            self.wellplateMultiPointWidget.clear_regions()
            self.wellplateMultiPointWidget.set_default_scan_size()

    def setupSlidePositionController(self, is_for_wellplate):
        self.slidePositionController.setParent(None)
        self.slidePositionController.deleteLater()
        self.slidePositionController = core.SlidePositionController(self.navigationController, self.liveController, is_for_wellplate=is_for_wellplate)
        self.connectSlidePositionController()
        if SHOW_NAVIGATION_BAR:
            self.navigationBarWidget.replace_slide_controller(self.slidePositionController)
        self.navigationWidget.replace_slide_controller(self.slidePositionController)

    def connectSlidePositionController(self):
        self.slidePositionController.signal_slide_loading_position_reached.connect(self.navigationWidget.slot_slide_loading_position_reached)
        if ENABLE_FLEXIBLE_MULTIPOINT:
            self.slidePositionController.signal_slide_loading_position_reached.connect(self.flexibleMultiPointWidget.disable_the_start_aquisition_button)
        if ENABLE_WELLPLATE_MULTIPOINT:
            self.slidePositionController.signal_slide_loading_position_reached.connect(self.wellplateMultiPointWidget.disable_the_start_aquisition_button)

        self.slidePositionController.signal_slide_scanning_position_reached.connect(self.navigationWidget.slot_slide_scanning_position_reached)
        if ENABLE_FLEXIBLE_MULTIPOINT:
            self.slidePositionController.signal_slide_scanning_position_reached.connect(self.flexibleMultiPointWidget.enable_the_start_aquisition_button)
        if ENABLE_WELLPLATE_MULTIPOINT:
            self.slidePositionController.signal_slide_scanning_position_reached.connect(self.wellplateMultiPointWidget.enable_the_start_aquisition_button)

        self.slidePositionController.signal_clear_slide.connect(self.navigationViewer.clear_slide)

    def replaceWellSelectionWidget(self, new_widget):
        self.wellSelectionWidget.setParent(None)
        self.wellSelectionWidget.deleteLater()
        self.wellSelectionWidget = new_widget
        self.scanCoordinates.add_well_selector(self.wellSelectionWidget)
        if USE_NAPARI_WELL_SELECTION and not self.performance_mode and not self.live_only_mode:
            self.napariLiveWidget.replace_well_selector(self.wellSelectionWidget)
        else:
            self.dock_wellSelection.addWidget(self.wellSelectionWidget)

    def connectWellSelectionWidget(self):
        self.wellSelectionWidget.signal_wellSelectedPos.connect(self.navigationController.move_to)
        self.wellplateFormatWidget.signalWellplateSettings.connect(self.wellSelectionWidget.onWellplateChanged)
        if ENABLE_WELLPLATE_MULTIPOINT:
            self.wellSelectionWidget.signal_wellSelected.connect(self.wellplateMultiPointWidget.set_well_coordinates)

    def toggleWellSelector(self, show):
        if USE_NAPARI_WELL_SELECTION and not self.performance_mode and not self.live_only_mode:
            self.napariLiveWidget.toggle_well_selector(show)
        else:
            self.dock_wellSelection.setVisible(show)
        self.wellSelectionWidget.setVisible(show)

    def toggleAcquisitionStart(self, acquisition_started):
        if acquisition_started:
            print("STARTING ACQUISITION")
            if self.is_live_scan_grid_on: # disconnect live scan grid during acquisition
                self.navigationController.scanGridPos.disconnect(self.wellplateMultiPointWidget.set_live_scan_coordinates)
                self.is_live_scan_grid_on = False
        else:
            print("FINISHED ACQUISITION")
            if not self.is_live_scan_grid_on:  # reconnect live scan grid if was on before acqusition
                self.navigationController.scanGridPos.connect(self.wellplateMultiPointWidget.set_live_scan_coordinates)
                self.is_live_scan_grid_on = True

        # click to move off during acquisition
        self.navigationWidget.toggle_click_to_move(acquisition_started)

        # disable other acqusiition tabs during acquisition
        current_index = self.recordTabWidget.currentIndex()
        for index in range(self.recordTabWidget.count()):
            self.recordTabWidget.setTabEnabled(index, not acquisition_started or index == current_index)

        # disable autolevel once acquisition started
        if acquisition_started:
            self.liveControlWidget.toggle_autolevel(not acquisition_started)

<<<<<<< HEAD
        is_scan_grid = (current_index == self.recordTabWidget.indexOf(self.wellplateMultiPointWidget)) if ENABLE_WELLPLATE_MULTIPOINT else False
        if is_scan_grid and self.wellSelectionWidget.format != 'glass slide':
=======
        # hide well selector during acquisition
        is_wellplate_acquisition = (current_index == self.recordTabWidget.indexOf(self.wellplateMultiPointWidget)) if ENABLE_WELLPLATE_MULTIPOINT else False
        if is_wellplate_acquisition and self.wellSelectionWidget.format != 'glass slide':
>>>>>>> 1cd568f4
            self.toggleWellSelector(not acquisition_started)

        # display acquisition progress bar during acquisition
        self.recordTabWidget.currentWidget().display_progress_bar(acquisition_started)

    def toggleStitcherWidget(self, checked):
        if checked:
            self.stitcherWidget.show()
        else:
            self.stitcherWidget.hide()

    def onStartLive(self):
        self.imageDisplayTabs.setCurrentIndex(0)

    def startStitcher(self, acquisition_path):
        acquisitionWidget = self.recordTabWidget.currentWidget()
        if acquisitionWidget.checkbox_stitchOutput.isChecked():
            apply_flatfield = self.stitcherWidget.applyFlatfieldCheck.isChecked()
            use_registration = self.stitcherWidget.useRegistrationCheck.isChecked()
            registration_channel = self.stitcherWidget.registrationChannelCombo.currentText()
            registration_z_level = self.stitcherWidget.registrationZCombo.value()
            overlap_percent = self.wellplateMultiPointWidget.entry_overlap.value()
            output_name = acquisitionWidget.lineEdit_experimentID.text() or "stitched"
            output_format = ".ome.zarr" if self.stitcherWidget.outputFormatCombo.currentText() == "OME-ZARR" else ".ome.tiff"

            stitcher_class = stitcher.CoordinateStitcher if self.recordTabWidget.currentIndex() == self.recordTabWidget.indexOf(self.wellplateMultiPointWidget) else stitcher.Stitcher
            self.stitcherThread = stitcher_class(
                input_folder=acquisition_path,
                output_name=output_name,
                output_format=output_format,
                apply_flatfield=apply_flatfield,
                overlap_percent=overlap_percent,
                use_registration=use_registration,
                registration_channel=registration_channel,
                registration_z_level=registration_z_level
            )

            self.stitcherWidget.setStitcherThread(self.stitcherThread)
            self.connectStitcherSignals()
            self.stitcherThread.start()

    def connectStitcherSignals(self):
        self.stitcherThread.update_progress.connect(self.stitcherWidget.updateProgressBar)
        self.stitcherThread.getting_flatfields.connect(self.stitcherWidget.gettingFlatfields)
        self.stitcherThread.starting_stitching.connect(self.stitcherWidget.startingStitching)
        self.stitcherThread.starting_saving.connect(self.stitcherWidget.startingSaving)
        self.stitcherThread.finished_saving.connect(self.stitcherWidget.finishedSaving)

    def closeEvent(self, event):
        self.navigationController.cache_current_position()

        if USE_ZABER_EMISSION_FILTER_WHEEL:
            self.emission_filter_wheel.set_emission_filter(1)
        if USE_OPTOSPIN_EMISSION_FILTER_WHEEL:
            self.emission_filter_wheel.set_emission_filter(1)
            self.emission_filter_wheel.close()
        if ENABLE_STITCHER:
            self.stitcherWidget.closeEvent(event)
        if SUPPORT_LASER_AUTOFOCUS:
            self.liveController_focus_camera.stop_live()
            self.camera_focus.close()
            self.imageDisplayWindow_focus.close()

        self.liveController.stop_live()
        self.camera.stop_streaming()
        self.camera.close()

        if HOMING_ENABLED_X and HOMING_ENABLED_Y:
            self.navigationController.move_x(0.1)
            self.waitForMicrocontroller()
            self.navigationController.move_x_to(30)
            self.waitForMicrocontroller()
            self.navigationController.move_y(0.1)
            self.waitForMicrocontroller()
            self.navigationController.move_y_to(30)
            self.waitForMicrocontroller()

        self.navigationController.turnoff_axis_pid_control()

        if ENABLE_CELLX:
            for channel in [1,2,3,4]:
                self.cellx.turn_off(channel)
            self.cellx.close()

        self.imageSaver.close()
        self.imageDisplay.close()
        if not SINGLE_WINDOW:
            self.imageDisplayWindow.close()
            self.imageArrayDisplayWindow.close()
            self.tabbedImageDisplayWindow.close()

        self.microcontroller.close()
        try:
            self.cswWindow.closeForReal(event)
        except AttributeError:
            pass

        try:
            self.cswfcWindow.closeForReal(event)
        except AttributeError:
            pass

        event.accept()<|MERGE_RESOLUTION|>--- conflicted
+++ resolved
@@ -846,18 +846,6 @@
             dialog.exec_()
 
     def onTabChanged(self, index):
-<<<<<<< HEAD
-        acquisitionWidget = self.recordTabWidget.widget(index)
-        is_flexible = (index == self.recordTabWidget.indexOf(self.flexibleMultiPointWidget))
-        is_scan_grid = (index == self.recordTabWidget.indexOf(self.wellplateMultiPointWidget)) if ENABLE_WELLPLATE_MULTIPOINT else False
-        self.toggleWellSelector(is_scan_grid and self.wellSelectionWidget.format != 'glass slide')
-
-        if is_scan_grid:
-            self.navigationViewer.clear_overlay()
-            self.wellSelectionWidget.onSelectionChanged()
-        else:
-            self.wellplateMultiPointWidget.clear_regions()
-=======
         is_flexible_acquisition = (index == self.recordTabWidget.indexOf(self.flexibleMultiPointWidget)) if ENABLE_FLEXIBLE_MULTIPOINT else False
         is_wellplate_acquisition = (index == self.recordTabWidget.indexOf(self.wellplateMultiPointWidget)) if ENABLE_WELLPLATE_MULTIPOINT else False
 
@@ -870,8 +858,6 @@
                 # trigger wellplate update
                 self.navigationViewer.clear_overlay()
                 self.wellSelectionWidget.onSelectionChanged()
->>>>>>> 1cd568f4
-
         elif is_flexible_acquisition:
             # trigger flexible regions update
             self.wellplateMultiPointWidget.clear_regions()
@@ -1004,14 +990,9 @@
         if acquisition_started:
             self.liveControlWidget.toggle_autolevel(not acquisition_started)
 
-<<<<<<< HEAD
-        is_scan_grid = (current_index == self.recordTabWidget.indexOf(self.wellplateMultiPointWidget)) if ENABLE_WELLPLATE_MULTIPOINT else False
-        if is_scan_grid and self.wellSelectionWidget.format != 'glass slide':
-=======
         # hide well selector during acquisition
         is_wellplate_acquisition = (current_index == self.recordTabWidget.indexOf(self.wellplateMultiPointWidget)) if ENABLE_WELLPLATE_MULTIPOINT else False
         if is_wellplate_acquisition and self.wellSelectionWidget.format != 'glass slide':
->>>>>>> 1cd568f4
             self.toggleWellSelector(not acquisition_started)
 
         # display acquisition progress bar during acquisition
