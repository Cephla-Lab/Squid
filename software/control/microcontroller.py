import platform
import serial
import serial.tools.list_ports
import time
import numpy as np
import threading
from crc import CrcCalculator, Crc8

from qtpy.QtCore import QTimer

import squid.logging
from control._def import *


# add user to the dialout group to avoid the need to use sudo

# done (7/20/2021) - remove the time.sleep in all functions (except for __init__) to 
# make all callable functions nonblocking, instead, user should check use is_busy() to
# check if the microcontroller has finished executing the more recent command

# to do (7/28/2021) - add functions for configuring the stepper motors

class Microcontroller:
    def __init__(self, version='Arduino Due', sn=None):
        self.log = squid.logging.get_logger(self.__class__.__name__)

        self.serial = None
        self.platform_name = platform.system()
        self.tx_buffer_length = MicrocontrollerDef.CMD_LENGTH
        self.rx_buffer_length = MicrocontrollerDef.MSG_LENGTH

        self._cmd_id = 0
        self._cmd_id_mcu = None # command id of mcu's last received command 
        self._cmd_execution_status = None
        self.mcu_cmd_execution_in_progress = False

        self.x_pos = 0 # unit: microstep or encoder resolution
        self.y_pos = 0 # unit: microstep or encoder resolution
        self.z_pos = 0 # unit: microstep or encoder resolution
        self.theta_pos = 0 # unit: microstep or encoder resolution
        self.button_and_switch_state = 0
        self.joystick_button_pressed = 0
        self.signal_joystick_button_pressed_event = False
        self.switch_state = 0

        self.last_command = None
        self.timeout_counter = 0
        self.last_command_timestamp = time.time()

        self.crc_calculator = CrcCalculator(Crc8.CCITT,table_based=True)
        self.retry = 0

        self.log.debug("connecting to controller based on " + version)

        if version =='Arduino Due':
            controller_ports = [p.device for p in serial.tools.list_ports.comports() if 'Arduino Due' == p.description] # autodetect - based on Deepak's code
        else:
            if sn is not None:
                controller_ports = [ p.device for p in serial.tools.list_ports.comports() if sn == p.serial_number]
            else:
                if sys.platform == 'win32':
                    controller_ports = [ p.device for p in serial.tools.list_ports.comports() if p.manufacturer == 'Microsoft']
                else:
                    controller_ports = [ p.device for p in serial.tools.list_ports.comports() if p.manufacturer == 'Teensyduino']

        if not controller_ports:
            raise IOError("no controller found")
        if len(controller_ports) > 1:
            self.log.warning("multiple controller found - using the first")
        
        self.serial = serial.Serial(controller_ports[0],2000000)
        time.sleep(0.2)
        self.log.debug("controller connected")

        self.new_packet_callback_external = None
        self.terminate_reading_received_packet_thread = False
        self.thread_read_received_packet = threading.Thread(target=self.read_received_packet, daemon=True)
        self.thread_read_received_packet.start()
        
    def close(self):
        self.terminate_reading_received_packet_thread = True
        self.thread_read_received_packet.join()
        self.serial.close()

    def reset(self):
        self._cmd_id = 0
        cmd = bytearray(self.tx_buffer_length)
        cmd[1] = CMD_SET.RESET
        self.send_command(cmd)
        self.log.debug("reset the microcontroller")

    def initialize_drivers(self):
        self._cmd_id = 0
        cmd = bytearray(self.tx_buffer_length)
        cmd[1] = CMD_SET.INITIALIZE
        self.send_command(cmd)
        self.log.debug("initialize the drivers")

    def turn_on_illumination(self):
        cmd = bytearray(self.tx_buffer_length)
        cmd[1] = CMD_SET.TURN_ON_ILLUMINATION
        self.send_command(cmd)

    def turn_off_illumination(self):
        cmd = bytearray(self.tx_buffer_length)
        cmd[1] = CMD_SET.TURN_OFF_ILLUMINATION
        self.send_command(cmd)

    def set_illumination(self,illumination_source,intensity):
        cmd = bytearray(self.tx_buffer_length)
        cmd[1] = CMD_SET.SET_ILLUMINATION
        cmd[2] = illumination_source
        cmd[3] = int((intensity/100)*65535) >> 8
        cmd[4] = int((intensity/100)*65535) & 0xff
        self.send_command(cmd)

    def set_illumination_led_matrix(self,illumination_source,r,g,b):
        cmd = bytearray(self.tx_buffer_length)
        cmd[1] = CMD_SET.SET_ILLUMINATION_LED_MATRIX
        cmd[2] = illumination_source
        cmd[3] = min(int(g*255),255)
        cmd[4] = min(int(r*255),255)
        cmd[5] = min(int(b*255),255)
        self.send_command(cmd)

    def send_hardware_trigger(self,control_illumination=False,illumination_on_time_us=0,trigger_output_ch=0):
        illumination_on_time_us = int(illumination_on_time_us)
        cmd = bytearray(self.tx_buffer_length)
        cmd[1] = CMD_SET.SEND_HARDWARE_TRIGGER
        cmd[2] = (control_illumination<<7) + trigger_output_ch # MSB: whether illumination is controlled
        cmd[3] = illumination_on_time_us >> 24
        cmd[4] = (illumination_on_time_us >> 16) & 0xff
        cmd[5] = (illumination_on_time_us >> 8) & 0xff
        cmd[6] = illumination_on_time_us & 0xff
        self.send_command(cmd)

    def set_strobe_delay_us(self, strobe_delay_us, camera_channel=0):
        cmd = bytearray(self.tx_buffer_length)
        cmd[1] = CMD_SET.SET_STROBE_DELAY
        cmd[2] = camera_channel
        cmd[3] = strobe_delay_us >> 24
        cmd[4] = (strobe_delay_us >> 16) & 0xff
        cmd[5] = (strobe_delay_us >> 8) & 0xff
        cmd[6] = strobe_delay_us & 0xff
        self.send_command(cmd)

<<<<<<< HEAD
=======
    '''
    def move_x(self,delta):
        direction = int((np.sign(delta)+1)/2)
        n_microsteps = abs(delta*Motion.STEPS_PER_MM_XY)
        if n_microsteps > 65535:
            n_microsteps = 65535
        cmd = bytearray(self.tx_buffer_length)
        cmd[0] = CMD_SET.MOVE_X
        cmd[1] = direction
        cmd[2] = int(n_microsteps) >> 8
        cmd[3] = int(n_microsteps) & 0xff
        self.serial.write(cmd)
    '''

    def set_axis_enable_disable(self, axis, status):
        cmd = bytearray(self.tx_buffer_length)
        cmd[1] = CMD_SET.SET_AXIS_DISABLE_ENABLE
        cmd[2] = axis
        cmd[3] = status
        self.send_command(cmd)

>>>>>>> 3f4088cc
    def move_x_usteps(self,usteps):
        direction = STAGE_MOVEMENT_SIGN_X*np.sign(usteps)
        n_microsteps_abs = abs(usteps)
        # if n_microsteps_abs exceed the max value that can be sent in one go
        while n_microsteps_abs >= (2**32)/2:
            n_microsteps_partial_abs = (2**32)/2 - 1
            n_microsteps_partial = direction*n_microsteps_partial_abs
            payload = self._int_to_payload(n_microsteps_partial,4)
            cmd = bytearray(self.tx_buffer_length)
            cmd[1] = CMD_SET.MOVE_X
            cmd[2] = payload >> 24
            cmd[3] = (payload >> 16) & 0xff
            cmd[4] = (payload >> 8) & 0xff
            cmd[5] = payload & 0xff
            self.send_command(cmd)
            # while self.mcu_cmd_execution_in_progress == True:
            #     time.sleep(self._motion_status_checking_interval)
            n_microsteps_abs = n_microsteps_abs - n_microsteps_partial_abs

        n_microsteps = direction*n_microsteps_abs
        payload = self._int_to_payload(n_microsteps,4)
        cmd = bytearray(self.tx_buffer_length)
        cmd[1] = CMD_SET.MOVE_X
        cmd[2] = payload >> 24
        cmd[3] = (payload >> 16) & 0xff
        cmd[4] = (payload >> 8) & 0xff
        cmd[5] = payload & 0xff
        self.send_command(cmd)
        # while self.mcu_cmd_execution_in_progress == True:
        #     time.sleep(self._motion_status_checking_interval)

    def move_x_to_usteps(self,usteps):
        payload = self._int_to_payload(usteps,4)
        cmd = bytearray(self.tx_buffer_length)
        cmd[1] = CMD_SET.MOVETO_X
        cmd[2] = payload >> 24
        cmd[3] = (payload >> 16) & 0xff
        cmd[4] = (payload >> 8) & 0xff
        cmd[5] = payload & 0xff
        self.send_command(cmd)

    def move_y_usteps(self,usteps):
        direction = STAGE_MOVEMENT_SIGN_Y*np.sign(usteps)
        n_microsteps_abs = abs(usteps)
        # if n_microsteps_abs exceed the max value that can be sent in one go
        while n_microsteps_abs >= (2**32)/2:
            n_microsteps_partial_abs = (2**32)/2 - 1
            n_microsteps_partial = direction*n_microsteps_partial_abs
            payload = self._int_to_payload(n_microsteps_partial,4)
            cmd = bytearray(self.tx_buffer_length)
            cmd[1] = CMD_SET.MOVE_Y
            cmd[2] = payload >> 24
            cmd[3] = (payload >> 16) & 0xff
            cmd[4] = (payload >> 8) & 0xff
            cmd[5] = payload & 0xff
            self.send_command(cmd)
            # while self.mcu_cmd_execution_in_progress == True:
            #     time.sleep(self._motion_status_checking_interval)
            n_microsteps_abs = n_microsteps_abs - n_microsteps_partial_abs

        n_microsteps = direction*n_microsteps_abs
        payload = self._int_to_payload(n_microsteps,4)
        cmd = bytearray(self.tx_buffer_length)
        cmd[1] = CMD_SET.MOVE_Y
        cmd[2] = payload >> 24
        cmd[3] = (payload >> 16) & 0xff
        cmd[4] = (payload >> 8) & 0xff
        cmd[5] = payload & 0xff
        self.send_command(cmd)
        # while self.mcu_cmd_execution_in_progress == True:
        #     time.sleep(self._motion_status_checking_interval)
    
    def move_y_to_usteps(self,usteps):
        payload = self._int_to_payload(usteps,4)
        cmd = bytearray(self.tx_buffer_length)
        cmd[1] = CMD_SET.MOVETO_Y
        cmd[2] = payload >> 24
        cmd[3] = (payload >> 16) & 0xff
        cmd[4] = (payload >> 8) & 0xff
        cmd[5] = payload & 0xff
        self.send_command(cmd)

    def move_z_usteps(self,usteps):
        direction = STAGE_MOVEMENT_SIGN_Z*np.sign(usteps)
        n_microsteps_abs = abs(usteps)
        # if n_microsteps_abs exceed the max value that can be sent in one go
        while n_microsteps_abs >= (2**32)/2:
            n_microsteps_partial_abs = (2**32)/2 - 1
            n_microsteps_partial = direction*n_microsteps_partial_abs
            payload = self._int_to_payload(n_microsteps_partial,4)
            cmd = bytearray(self.tx_buffer_length)
            cmd[1] = CMD_SET.MOVE_Z
            cmd[2] = payload >> 24
            cmd[3] = (payload >> 16) & 0xff
            cmd[4] = (payload >> 8) & 0xff
            cmd[5] = payload & 0xff
            self.send_command(cmd)
            # while self.mcu_cmd_execution_in_progress == True:
            #     time.sleep(self._motion_status_checking_interval)
            n_microsteps_abs = n_microsteps_abs - n_microsteps_partial_abs

        n_microsteps = direction*n_microsteps_abs
        payload = self._int_to_payload(n_microsteps,4)
        cmd = bytearray(self.tx_buffer_length)
        cmd[1] = CMD_SET.MOVE_Z
        cmd[2] = payload >> 24
        cmd[3] = (payload >> 16) & 0xff
        cmd[4] = (payload >> 8) & 0xff
        cmd[5] = payload & 0xff
        self.send_command(cmd)
        # while self.mcu_cmd_execution_in_progress == True:
        #     time.sleep(self._motion_status_checking_interval)

    def move_z_to_usteps(self,usteps):
        payload = self._int_to_payload(usteps,4)
        cmd = bytearray(self.tx_buffer_length)
        cmd[1] = CMD_SET.MOVETO_Z
        cmd[2] = payload >> 24
        cmd[3] = (payload >> 16) & 0xff
        cmd[4] = (payload >> 8) & 0xff
        cmd[5] = payload & 0xff
        self.send_command(cmd)

    def move_theta_usteps(self,usteps):
        direction = STAGE_MOVEMENT_SIGN_THETA*np.sign(usteps)
        n_microsteps_abs = abs(usteps)
        # if n_microsteps_abs exceed the max value that can be sent in one go
        while n_microsteps_abs >= (2**32)/2:
            n_microsteps_partial_abs = (2**32)/2 - 1
            n_microsteps_partial = direction*n_microsteps_partial_abs
            payload = self._int_to_payload(n_microsteps_partial,4)
            cmd = bytearray(self.tx_buffer_length)
            cmd[1] = CMD_SET.MOVE_THETA
            cmd[2] = payload >> 24
            cmd[3] = (payload >> 16) & 0xff
            cmd[4] = (payload >> 8) & 0xff
            cmd[5] = payload & 0xff
            self.send_command(cmd)
            # while self.mcu_cmd_execution_in_progress == True:
            #     time.sleep(self._motion_status_checking_interval)
            n_microsteps_abs = n_microsteps_abs - n_microsteps_partial_abs

        n_microsteps = direction*n_microsteps_abs
        payload = self._int_to_payload(n_microsteps,4)
        cmd = bytearray(self.tx_buffer_length)
        cmd[1] = CMD_SET.MOVE_THETA
        cmd[2] = payload >> 24
        cmd[3] = (payload >> 16) & 0xff
        cmd[4] = (payload >> 8) & 0xff
        cmd[5] = payload & 0xff
        self.send_command(cmd)
        # while self.mcu_cmd_execution_in_progress == True:
        #     time.sleep(self._motion_status_checking_interval)

    def set_off_set_velocity_x(self,off_set_velocity):
        # off_set_velocity is in mm/s
        cmd = bytearray(self.tx_buffer_length)
        cmd[1] = CMD_SET.SET_OFFSET_VELOCITY
        cmd[2] = AXIS.X
        off_set_velocity = off_set_velocity*1000000
        payload = self._int_to_payload(off_set_velocity,4)
        cmd[3] = payload >> 24
        cmd[4] = (payload >> 16) & 0xff
        cmd[5] = (payload >> 8) & 0xff
        cmd[6] = payload & 0xff
        self.send_command(cmd)

    def set_off_set_velocity_y(self,off_set_velocity):
        cmd = bytearray(self.tx_buffer_length)
        cmd[1] = CMD_SET.SET_OFFSET_VELOCITY
        cmd[2] = AXIS.Y
        off_set_velocity = off_set_velocity*1000000
        payload = self._int_to_payload(off_set_velocity,4)
        cmd[3] = payload >> 24
        cmd[4] = (payload >> 16) & 0xff
        cmd[5] = (payload >> 8) & 0xff
        cmd[6] = payload & 0xff
        self.send_command(cmd)

    def home_x(self):
        cmd = bytearray(self.tx_buffer_length)
        cmd[1] = CMD_SET.HOME_OR_ZERO
        cmd[2] = AXIS.X
        cmd[3] = int((STAGE_MOVEMENT_SIGN_X+1)/2) # "move backward" if SIGN is 1, "move forward" if SIGN is -1
        self.send_command(cmd)
        # while self.mcu_cmd_execution_in_progress == True:
        #     time.sleep(self._motion_status_checking_interval)
        #     # to do: add timeout

    def home_y(self):
        cmd = bytearray(self.tx_buffer_length)
        cmd[1] = CMD_SET.HOME_OR_ZERO
        cmd[2] = AXIS.Y
        cmd[3] = int((STAGE_MOVEMENT_SIGN_Y+1)/2) # "move backward" if SIGN is 1, "move forward" if SIGN is -1
        self.send_command(cmd)
        # while self.mcu_cmd_execution_in_progress == True:
        #     sleep(self._motion_status_checking_interval)
        #     # to do: add timeout

    def home_z(self):
        cmd = bytearray(self.tx_buffer_length)
        cmd[1] = CMD_SET.HOME_OR_ZERO
        cmd[2] = AXIS.Z
        cmd[3] = int((STAGE_MOVEMENT_SIGN_Z+1)/2) # "move backward" if SIGN is 1, "move forward" if SIGN is -1
        self.send_command(cmd)
        # while self.mcu_cmd_execution_in_progress == True:
        #     time.sleep(self._motion_status_checking_interval)
        #     # to do: add timeout

    def home_theta(self):
        cmd = bytearray(self.tx_buffer_length)
        cmd[1] = CMD_SET.HOME_OR_ZERO
        cmd[2] = 3
        cmd[3] = int((STAGE_MOVEMENT_SIGN_THETA+1)/2) # "move backward" if SIGN is 1, "move forward" if SIGN is -1
        self.send_command(cmd)
        # while self.mcu_cmd_execution_in_progress == True:
        #     time.sleep(self._motion_status_checking_interval)
        #     # to do: add timeout

    def home_xy(self):
        cmd = bytearray(self.tx_buffer_length)
        cmd[1] = CMD_SET.HOME_OR_ZERO
        cmd[2] = AXIS.XY
        cmd[3] = int((STAGE_MOVEMENT_SIGN_X+1)/2) # "move backward" if SIGN is 1, "move forward" if SIGN is -1
        cmd[4] = int((STAGE_MOVEMENT_SIGN_Y+1)/2) # "move backward" if SIGN is 1, "move forward" if SIGN is -1
        self.send_command(cmd)

    def zero_x(self):
        cmd = bytearray(self.tx_buffer_length)
        cmd[1] = CMD_SET.HOME_OR_ZERO
        cmd[2] = AXIS.X
        cmd[3] = HOME_OR_ZERO.ZERO
        self.send_command(cmd)
        # while self.mcu_cmd_execution_in_progress == True:
        #     time.sleep(self._motion_status_checking_interval)
        #     # to do: add timeout

    def zero_y(self):
        cmd = bytearray(self.tx_buffer_length)
        cmd[1] = CMD_SET.HOME_OR_ZERO
        cmd[2] = AXIS.Y
        cmd[3] = HOME_OR_ZERO.ZERO
        self.send_command(cmd)
        # while self.mcu_cmd_execution_in_progress == True:
        #     sleep(self._motion_status_checking_interval)
        #     # to do: add timeout

    def zero_z(self):
        cmd = bytearray(self.tx_buffer_length)
        cmd[1] = CMD_SET.HOME_OR_ZERO
        cmd[2] = AXIS.Z
        cmd[3] = HOME_OR_ZERO.ZERO
        self.send_command(cmd)
        # while self.mcu_cmd_execution_in_progress == True:
        #     time.sleep(self._motion_status_checking_interval)
        #     # to do: add timeout

    def zero_theta(self):
        cmd = bytearray(self.tx_buffer_length)
        cmd[1] = CMD_SET.HOME_OR_ZERO
        cmd[2] = AXIS.THETA
        cmd[3] = HOME_OR_ZERO.ZERO
        self.send_command(cmd)
        # while self.mcu_cmd_execution_in_progress == True:
        #     time.sleep(self._motion_status_checking_interval)
        #     # to do: add timeout

    def configure_stage_pid(self, axis, transitions_per_revolution, flip_direction=False):
        cmd = bytearray(self.tx_buffer_length)
        cmd[1] = CMD_SET.CONFIGURE_STAGE_PID
        cmd[2] = axis
        cmd[3] = int(flip_direction)
        payload = self._int_to_payload(transitions_per_revolution,2)
        cmd[4] = (payload >> 8) & 0xff
        cmd[5] = payload & 0xff
        self.send_command(cmd)

    def turn_on_stage_pid(self, axis):
        cmd = bytearray(self.tx_buffer_length)
        cmd[1] = CMD_SET.ENABLE_STAGE_PID
        cmd[2] = axis
        self.send_command(cmd)

    def turn_off_stage_pid(self, axis):
        cmd = bytearray(self.tx_buffer_length)
        cmd[1] = CMD_SET.DISABLE_STAGE_PID
        cmd[2] = axis
        self.send_command(cmd)

    def set_pid_arguments(self, axis, pid_p, pid_i, pid_d):
        cmd = bytearray(self.tx_buffer_length)
        cmd[1] = CMD_SET.SET_PID_ARGUMENTS
        cmd[2] = int(axis)

        cmd[3] = (int(pid_p) >> 8) & 0xff
        cmd[4] = int(pid_p) & 0xff

        cmd[5] = int(pid_i)
        cmd[6] = int(pid_d)
        self.send_command(cmd)

    def set_lim(self,limit_code,usteps):
        cmd = bytearray(self.tx_buffer_length)
        cmd[1] = CMD_SET.SET_LIM
        cmd[2] = limit_code
        payload = self._int_to_payload(usteps,4)
        cmd[3] = payload >> 24
        cmd[4] = (payload >> 16) & 0xff
        cmd[5] = (payload >> 8) & 0xff
        cmd[6] = payload & 0xff
        self.send_command(cmd)

    def set_limit_switch_polarity(self,axis,polarity):
        cmd = bytearray(self.tx_buffer_length)
        cmd[1] = CMD_SET.SET_LIM_SWITCH_POLARITY
        cmd[2] = axis
        cmd[3] = polarity
        self.send_command(cmd)

    def set_home_safety_margin(self, axis, margin):
        margin = abs(margin)
        if margin > 0xFFFF:
            margin = 0xFFFF
        cmd = bytearray(self.tx_buffer_length)
        cmd[1] = CMD_SET.SET_HOME_SAFETY_MERGIN
        cmd[2] = axis
        cmd[3] = (margin >> 8) & 0xff
        cmd[4] = (margin) & 0xff
        self.send_command(cmd)

    def configure_motor_driver(self,axis,microstepping,current_rms,I_hold):
        # current_rms in mA
        # I_hold 0.0-1.0
        cmd = bytearray(self.tx_buffer_length)
        cmd[1] = CMD_SET.CONFIGURE_STEPPER_DRIVER
        cmd[2] = axis
        if microstepping == 1:
            cmd[3] = 0
        elif microstepping == 256:
            cmd[3] = 255 # max of uint8 is 255 - will be changed to 255 after received by the MCU
        else:
            cmd[3] = microstepping
        cmd[4] = current_rms >> 8
        cmd[5] = current_rms & 0xff
        cmd[6] = int(I_hold*255)
        self.send_command(cmd)

    def set_max_velocity_acceleration(self,axis,velocity,acceleration):
        # velocity: max 65535/100 mm/s
        # acceleration: max 65535/10 mm/s^2
        cmd = bytearray(self.tx_buffer_length)
        cmd[1] = CMD_SET.SET_MAX_VELOCITY_ACCELERATION
        cmd[2] = axis
        cmd[3] = int(velocity*100) >> 8
        cmd[4] = int(velocity*100) & 0xff
        cmd[5] = int(acceleration*10) >> 8
        cmd[6] = int(acceleration*10) & 0xff
        self.send_command(cmd)

    def set_leadscrew_pitch(self,axis,pitch_mm):
        # pitch: max 65535/1000 = 65.535 (mm)
        cmd = bytearray(self.tx_buffer_length)
        cmd[1] = CMD_SET.SET_LEAD_SCREW_PITCH
        cmd[2] = axis
        cmd[3] = int(pitch_mm*1000) >> 8
        cmd[4] = int(pitch_mm*1000) & 0xff
        self.send_command(cmd)

    def configure_actuators(self):
        # lead screw pitch
        self.set_leadscrew_pitch(AXIS.X,SCREW_PITCH_X_MM)
        self.wait_till_operation_is_completed()
        self.set_leadscrew_pitch(AXIS.Y,SCREW_PITCH_Y_MM)
        self.wait_till_operation_is_completed()
        self.set_leadscrew_pitch(AXIS.Z,SCREW_PITCH_Z_MM)
        self.wait_till_operation_is_completed()
        # stepper driver (microstepping,rms current and I_hold)
        self.configure_motor_driver(AXIS.X,MICROSTEPPING_DEFAULT_X,X_MOTOR_RMS_CURRENT_mA,X_MOTOR_I_HOLD)
        self.wait_till_operation_is_completed()
        self.configure_motor_driver(AXIS.Y,MICROSTEPPING_DEFAULT_Y,Y_MOTOR_RMS_CURRENT_mA,Y_MOTOR_I_HOLD)
        self.wait_till_operation_is_completed()
        self.configure_motor_driver(AXIS.Z,MICROSTEPPING_DEFAULT_Z,Z_MOTOR_RMS_CURRENT_mA,Z_MOTOR_I_HOLD)
        self.wait_till_operation_is_completed()
        # max velocity and acceleration
        self.set_max_velocity_acceleration(AXIS.X,MAX_VELOCITY_X_mm,MAX_ACCELERATION_X_mm)
        self.wait_till_operation_is_completed()
        self.set_max_velocity_acceleration(AXIS.Y,MAX_VELOCITY_Y_mm,MAX_ACCELERATION_Y_mm)
        self.wait_till_operation_is_completed()
        self.set_max_velocity_acceleration(AXIS.Z,MAX_VELOCITY_Z_mm,MAX_ACCELERATION_Z_mm)
        self.wait_till_operation_is_completed()
        # home switch
        self.set_limit_switch_polarity(AXIS.X,X_HOME_SWITCH_POLARITY)
        self.wait_till_operation_is_completed()
        self.set_limit_switch_polarity(AXIS.Y,Y_HOME_SWITCH_POLARITY)
        self.wait_till_operation_is_completed()
        self.set_limit_switch_polarity(AXIS.Z,Z_HOME_SWITCH_POLARITY)
        self.wait_till_operation_is_completed()
        # home safety margin
        self.set_home_safety_margin(AXIS.X, int(X_HOME_SAFETY_MARGIN_UM))
        self.wait_till_operation_is_completed()
        self.set_home_safety_margin(AXIS.Y, int(Y_HOME_SAFETY_MARGIN_UM))
        self.wait_till_operation_is_completed()
        self.set_home_safety_margin(AXIS.Z, int(Z_HOME_SAFETY_MARGIN_UM))
        self.wait_till_operation_is_completed()

    def ack_joystick_button_pressed(self):
        cmd = bytearray(self.tx_buffer_length)
        cmd[1] = CMD_SET.ACK_JOYSTICK_BUTTON_PRESSED
        self.send_command(cmd)

    def analog_write_onboard_DAC(self,dac,value):
        cmd = bytearray(self.tx_buffer_length)
        cmd[1] = CMD_SET.ANALOG_WRITE_ONBOARD_DAC
        cmd[2] = dac
        cmd[3] = (value >> 8) & 0xff
        cmd[4] = value & 0xff
        self.send_command(cmd)

    def configure_dac80508_refdiv_and_gain(self, div, gains):
        cmd = bytearray(self.tx_buffer_length)
        cmd[1] = CMD_SET.SET_DAC80508_REFDIV_GAIN
        cmd[2] = div
        cmd[3] = gains
        self.send_command(cmd)

    def set_pin_level(self,pin,level):
        cmd = bytearray(self.tx_buffer_length)
        cmd[1] = CMD_SET.SET_PIN_LEVEL
        cmd[2] = pin
        cmd[3] = level
        self.send_command(cmd)

    def turn_on_AF_laser(self):
        self.set_pin_level(MCU_PINS.AF_LASER,1)

    def turn_off_AF_laser(self):
        self.set_pin_level(MCU_PINS.AF_LASER,0)

    def send_command(self,command):
        self._cmd_id = (self._cmd_id + 1)%256
        command[0] = self._cmd_id
        command[-1] = self.crc_calculator.calculate_checksum(command[:-1])
        self.serial.write(command)
        self.mcu_cmd_execution_in_progress = True
        self.last_command = command
        self.timeout_counter = 0
        self.last_command_timestamp = time.time()
        self.retry = 0

    def resend_last_command(self):
        if self.last_command is not None:
            self.serial.write(self.last_command)
            self.mcu_cmd_execution_in_progress = True
            self.timeout_counter = 0
            self.retry = self.retry + 1

    def read_received_packet(self):
        while self.terminate_reading_received_packet_thread == False:
            # wait to receive data
            if self.serial.in_waiting==0:
                continue
            if self.serial.in_waiting % self.rx_buffer_length != 0:
                continue
            
            # get rid of old data
            num_bytes_in_rx_buffer = self.serial.in_waiting
            if num_bytes_in_rx_buffer > self.rx_buffer_length:
                for i in range(num_bytes_in_rx_buffer-self.rx_buffer_length):
                    self.serial.read()
            
            # read the buffer
            msg=[]
            for i in range(self.rx_buffer_length):
                msg.append(ord(self.serial.read()))

            # parse the message
            '''
            - command ID (1 byte)
            - execution status (1 byte)
            - X pos (4 bytes)
            - Y pos (4 bytes)
            - Z pos (4 bytes)
            - Theta (4 bytes)
            - buttons and switches (1 byte)
            - reserved (4 bytes)
            - CRC (1 byte)
            '''
            self._cmd_id_mcu = msg[0]
            self._cmd_execution_status = msg[1]
            if (self._cmd_id_mcu == self._cmd_id) and (self._cmd_execution_status == CMD_EXECUTION_STATUS.COMPLETED_WITHOUT_ERRORS):
                if self.mcu_cmd_execution_in_progress == True:
                    self.mcu_cmd_execution_in_progress = False
                    self.log.debug("mcu command " + str(self._cmd_id) + " complete")
            elif self._cmd_id_mcu != self._cmd_id and time.time() - self.last_command_timestamp > 5 and self.last_command != None:
                self.timeout_counter = self.timeout_counter + 1
                if self.timeout_counter > 10:
                    self.resend_last_command()
                    self.log.debug("*** resend the last command")
            elif self._cmd_execution_status == CMD_EXECUTION_STATUS.CMD_CHECKSUM_ERROR:
                self.log.error("cmd checksum error, resending command")
                if self.retry > 10:
                    self.log.error("resending command failed for more than 10 times, the program will exit")
                    # TODO(imo): Don't just exit here, let the caller do something if they want to
                    sys.exit(1)
                else:
                    self.resend_last_command()

            self.x_pos = self._payload_to_int(msg[2:6],MicrocontrollerDef.N_BYTES_POS) # unit: microstep or encoder resolution
            self.y_pos = self._payload_to_int(msg[6:10],MicrocontrollerDef.N_BYTES_POS) # unit: microstep or encoder resolution
            self.z_pos = self._payload_to_int(msg[10:14],MicrocontrollerDef.N_BYTES_POS) # unit: microstep or encoder resolution
            self.theta_pos = self._payload_to_int(msg[14:18],MicrocontrollerDef.N_BYTES_POS) # unit: microstep or encoder resolution

            self.button_and_switch_state = msg[18]
            # joystick button
            tmp = self.button_and_switch_state & (1 << BIT_POS_JOYSTICK_BUTTON)
            joystick_button_pressed = tmp > 0
            if self.joystick_button_pressed == False and joystick_button_pressed == True:
                self.signal_joystick_button_pressed_event = True
                self.ack_joystick_button_pressed()
            self.joystick_button_pressed = joystick_button_pressed
            # switch
            tmp = self.button_and_switch_state & (1 << BIT_POS_SWITCH)
            self.switch_state = tmp > 0

            if self.new_packet_callback_external is not None:
                self.new_packet_callback_external(self)

    def get_pos(self):
        return self.x_pos, self.y_pos, self.z_pos, self.theta_pos

    def get_button_and_switch_state(self):
        return self.button_and_switch_state

    def is_busy(self):
        return self.mcu_cmd_execution_in_progress

    def set_callback(self,function):
        self.new_packet_callback_external = function

    def wait_till_operation_is_completed(self, TIMEOUT_LIMIT_S=5):
        timestamp_start = time.time()
        while self.is_busy():
            time.sleep(0.02)
            if time.time() - timestamp_start > TIMEOUT_LIMIT_S:
                self.log.error("microcontroller timeout, the program will exit")
                # TODO(imo): Don't just exit here, let the caller do something if they want
                sys.exit(1)

    @staticmethod
    def _int_to_payload(signed_int,number_of_bytes):
        if signed_int >= 0:
            payload = signed_int
        else:
            payload = 2**(8*number_of_bytes) + signed_int # find two's completement
        return payload

    @staticmethod
    def _payload_to_int(payload,number_of_bytes):
        signed = 0
        for i in range(number_of_bytes):
            signed = signed + int(payload[i])*(256**(number_of_bytes-1-i))
        if signed >= 256**number_of_bytes/2:
            signed = signed - 256**number_of_bytes
        return signed
    
    def set_dac80508_scaling_factor_for_illumination(self, illumination_intensity_factor):
        if illumination_intensity_factor > 1:
            illumination_intensity_factor = 1

        if illumination_intensity_factor < 0:
            illumination_intensity_factor = 0.01

        factor = round(illumination_intensity_factor, 2) * 100
        cmd = bytearray(self.tx_buffer_length)
        cmd[1] = CMD_SET.SET_ILLUMINATION_INTENSITY_FACTOR
        cmd[2] = int(factor)
        self.send_command(cmd)

class Microcontroller_Simulation():
    def __init__(self):
        self.log = squid.logging.get_logger(self.__class__.__name__)
        self.serial = None
        self.platform_name = platform.system()
        self.tx_buffer_length = MicrocontrollerDef.CMD_LENGTH
        self.rx_buffer_length = MicrocontrollerDef.MSG_LENGTH

        self._cmd_id = 0
        self._cmd_id_mcu = None # command id of mcu's last received command 
        self._cmd_execution_status = None
        self.mcu_cmd_execution_in_progress = False

        self.x_pos = 0 # unit: microstep or encoder resolution
        self.y_pos = 0 # unit: microstep or encoder resolution
        self.z_pos = 0 # unit: microstep or encoder resolution
        self.theta_pos = 0 # unit: microstep or encoder resolution
        self.button_and_switch_state = 0
        self.joystick_button_pressed = 0
        self.signal_joystick_button_pressed_event = False
        self.switch_state = 0

         # for simulation
        self.timestamp_last_command = time.time() # for simulation only
        self._mcu_cmd_execution_status = None
        self.timer_update_command_execution_status = QTimer()
        self.timer_update_command_execution_status.timeout.connect(self._simulation_update_cmd_execution_status)

        self.new_packet_callback_external = None
        self.terminate_reading_received_packet_thread = False
        self.thread_read_received_packet = threading.Thread(target=self.read_received_packet, daemon=True)
        self.thread_read_received_packet.start()

        self.crc_calculator = CrcCalculator(Crc8.CCITT,table_based=True)

    def close(self):
        self.terminate_reading_received_packet_thread = True
        self.thread_read_received_packet.join()

    def reset(self):
        self._cmd_id = 0
        cmd = bytearray(self.tx_buffer_length)
        cmd[1] = CMD_SET.RESET
        self.send_command(cmd)

    def initialize_drivers(self):
        self._cmd_id = 0
        cmd = bytearray(self.tx_buffer_length)
        cmd[1] = CMD_SET.INITIALIZE
        self.send_command(cmd)
        self.log.debug("initialize the drivers")

    def move_x_usteps(self,usteps):
        self.x_pos = self.x_pos + STAGE_MOVEMENT_SIGN_X*usteps
        cmd = bytearray(self.tx_buffer_length)
        self.send_command(cmd)
        self.log.debug("mcu command " + str(self._cmd_id) + ": move x")

    def move_x_to_usteps(self,usteps):
        self.x_pos = usteps
        cmd = bytearray(self.tx_buffer_length)
        self.send_command(cmd)
        self.log.debug("mcu command " + str(self._cmd_id) + ": move x to")

    def move_y_usteps(self,usteps):
        self.y_pos = self.y_pos + STAGE_MOVEMENT_SIGN_Y*usteps
        cmd = bytearray(self.tx_buffer_length)
        self.send_command(cmd)
        self.log.debug("mcu command " + str(self._cmd_id) + ": move y")

    def move_y_to_usteps(self,usteps):
        self.y_pos = usteps
        cmd = bytearray(self.tx_buffer_length)
        self.send_command(cmd)
        self.log.debug("mcu command " + str(self._cmd_id) + ": move y to")

    def move_z_usteps(self,usteps):
        self.z_pos = self.z_pos + STAGE_MOVEMENT_SIGN_Z*usteps
        cmd = bytearray(self.tx_buffer_length)
        self.send_command(cmd)
        self.log.debug("mcu command " + str(self._cmd_id) + ": move z")

    def move_z_to_usteps(self,usteps):
        self.z_pos = usteps
        cmd = bytearray(self.tx_buffer_length)
        self.send_command(cmd)
        self.log.debug("mcu command " + str(self._cmd_id) + ": move z to")

    def move_theta_usteps(self,usteps):
        self.theta_pos = self.theta_pos + usteps
        cmd = bytearray(self.tx_buffer_length)
        self.send_command(cmd)
        self.log.debug("mcu command " + str(self._cmd_id) + ": move theta")

    def home_x(self):
        self.x_pos = 0
        cmd = bytearray(self.tx_buffer_length)
        self.send_command(cmd)
        self.log.debug("mcu command " + str(self._cmd_id) + ": home x")

    def home_y(self):
        self.y_pos = 0
        cmd = bytearray(self.tx_buffer_length)
        self.send_command(cmd)
        self.log.debug("mcu command " + str(self._cmd_id) + ": home y")

    def home_z(self):
        self.z_pos = 0
        cmd = bytearray(self.tx_buffer_length)
        self.send_command(cmd)
        self.log.debug("mcu command " + str(self._cmd_id) + ": home z")

    def home_xy(self):
        self.x_pos = 0
        self.y_pos = 0
        cmd = bytearray(self.tx_buffer_length)
        self.send_command(cmd)
        self.log.debug("mcu command " + str(self._cmd_id) + ": home xy")

    def home_theta(self):
        self.theta_pos = 0
        cmd = bytearray(self.tx_buffer_length)
        self.send_command(cmd)

    def zero_x(self):
        self.x_pos = 0
        cmd = bytearray(self.tx_buffer_length)
        self.send_command(cmd)
        self.log.debug("mcu command " + str(self._cmd_id) + ": zero x")

    def zero_y(self):
        self.y_pos = 0
        cmd = bytearray(self.tx_buffer_length)
        self.send_command(cmd)
        self.log.debug("mcu command " + str(self._cmd_id) + ": zero y")

    def zero_z(self):
        self.z_pos = 0
        cmd = bytearray(self.tx_buffer_length)
        self.send_command(cmd)
        self.log.debug("mcu command " + str(self._cmd_id) + ": zero z")

    def zero_theta(self):
        self.theta_pos = 0
        cmd = bytearray(self.tx_buffer_length)
        self.send_command(cmd)

    def configure_stage_pid(self, axis, transitions_per_revolution, flip_direction=False):
        cmd = bytearray(self.tx_buffer_length)
        cmd[1] = CMD_SET.CONFIGURE_STAGE_PID
        cmd[2] = axis
        cmd[3] = int(flip_direction)
        payload = self._int_to_payload(transitions_per_revolution,2)
        cmd[4] = (payload >> 8) & 0xff
        cmd[5] = payload & 0xff
        self.send_command(cmd)

    def turn_on_stage_pid(self, axis):
        cmd = bytearray(self.tx_buffer_length)
        cmd[1] = CMD_SET.ENABLE_STAGE_PID
        cmd[2] = axis
        self.send_command(cmd)

    def turn_off_stage_pid(self, axis):
        cmd = bytearray(self.tx_buffer_length)
        cmd[1] = CMD_SET.DISABLE_STAGE_PID
        cmd[2] = axis
        self.send_command(cmd)

    def set_pid_arguments(self, axis, pid_p, pid_i, pid_d):
        cmd = bytearray(self.tx_buffer_length)
        cmd[1] = CMD_SET.SET_PID_ARGUMENTS
        cmd[2] = int(axis)

        cmd[3] = (int(pid_p) >> 8) & 0xff
        cmd[4] = int(pid_p) & 0xff

        cmd[5] = int(pid_i)
        cmd[6] = int(pid_d)
        self.send_command(cmd)

    def set_lim(self,limit_code,usteps):
        cmd = bytearray(self.tx_buffer_length)
        self.send_command(cmd)

    def configure_motor_driver(self,axis,microstepping,current_rms,I_hold):
        # current_rms in mA
        # I_hold 0.0-1.0
        cmd = bytearray(self.tx_buffer_length)
        cmd[1] = CMD_SET.CONFIGURE_STEPPER_DRIVER
        cmd[2] = axis
        if microstepping == 1:
            cmd[3] = 0
        elif microstepping == 256:
            cmd[3] = 255 # max of uint8 is 255 - will be changed to 255 after received by the MCU
        else:
            cmd[3] = microstepping
        cmd[4] = current_rms >> 8
        cmd[5] = current_rms & 0xff
        cmd[6] = int(I_hold*255)
        self.send_command(cmd)

    def set_max_velocity_acceleration(self,axis,velocity,acceleration):
        # velocity: max 65535/100 mm/s
        # acceleration: max 65535/10 mm/s^2
        cmd = bytearray(self.tx_buffer_length)
        cmd[1] = CMD_SET.SET_MAX_VELOCITY_ACCELERATION
        cmd[2] = axis
        cmd[3] = int(velocity*100) >> 8
        cmd[4] = int(velocity*100) & 0xff
        cmd[5] = int(acceleration*10) >> 8
        cmd[6] = int(acceleration*10) & 0xff
        self.send_command(cmd)

    def set_leadscrew_pitch(self,axis,pitch_mm):
        # pitch: max 65535/1000 = 65.535 (mm)
        cmd = bytearray(self.tx_buffer_length)
        cmd[1] = CMD_SET.SET_LEAD_SCREW_PITCH
        cmd[2] = axis
        cmd[3] = int(pitch_mm*1000) >> 8
        cmd[4] = int(pitch_mm*1000) & 0xff
        self.send_command(cmd)

    def set_limit_switch_polarity(self,axis,polarity):
        cmd = bytearray(self.tx_buffer_length)
        cmd[1] = CMD_SET.SET_LIM_SWITCH_POLARITY
        cmd[2] = axis
        cmd[3] = polarity
        self.send_command(cmd)

    def set_home_safety_margin(self, axis, margin):
        margin = abs(margin)
        if margin > 0xFFFF:
            margin = 0xFFFF
        cmd = bytearray(self.tx_buffer_length)
        cmd[1] = CMD_SET.SET_HOME_SAFETY_MERGIN
        cmd[2] = axis
        cmd[3] = (margin >> 8) & 0xff
        cmd[4] = (margin) & 0xff
        self.send_command(cmd)

    def configure_actuators(self):
        # lead screw pitch
        self.set_leadscrew_pitch(AXIS.X,SCREW_PITCH_X_MM)
        self.wait_till_operation_is_completed()
        self.set_leadscrew_pitch(AXIS.Y,SCREW_PITCH_Y_MM)
        self.wait_till_operation_is_completed()
        self.set_leadscrew_pitch(AXIS.Z,SCREW_PITCH_Z_MM)
        self.wait_till_operation_is_completed()
        # stepper driver (microstepping,rms current and I_hold)
        self.configure_motor_driver(AXIS.X,MICROSTEPPING_DEFAULT_X,X_MOTOR_RMS_CURRENT_mA,X_MOTOR_I_HOLD)
        self.wait_till_operation_is_completed()
        self.configure_motor_driver(AXIS.Y,MICROSTEPPING_DEFAULT_Y,Y_MOTOR_RMS_CURRENT_mA,Y_MOTOR_I_HOLD)
        self.wait_till_operation_is_completed()
        self.configure_motor_driver(AXIS.Z,MICROSTEPPING_DEFAULT_Z,Z_MOTOR_RMS_CURRENT_mA,Z_MOTOR_I_HOLD)
        self.wait_till_operation_is_completed()
        # max velocity and acceleration
        self.set_max_velocity_acceleration(AXIS.X,MAX_VELOCITY_X_mm,MAX_ACCELERATION_X_mm)
        self.wait_till_operation_is_completed()
        self.set_max_velocity_acceleration(AXIS.Y,MAX_VELOCITY_Y_mm,MAX_ACCELERATION_Y_mm)
        self.wait_till_operation_is_completed()
        self.set_max_velocity_acceleration(AXIS.Z,MAX_VELOCITY_Z_mm,MAX_ACCELERATION_Z_mm)
        self.wait_till_operation_is_completed()
        # home switch
        self.set_limit_switch_polarity(AXIS.X,X_HOME_SWITCH_POLARITY)
        self.wait_till_operation_is_completed()
        self.set_limit_switch_polarity(AXIS.Y,Y_HOME_SWITCH_POLARITY)
        self.wait_till_operation_is_completed()
        self.set_limit_switch_polarity(AXIS.Z,Z_HOME_SWITCH_POLARITY)
        self.wait_till_operation_is_completed()
        # home safety margin
        self.set_home_safety_margin(AXIS.X, int(X_HOME_SAFETY_MARGIN_UM))
        self.wait_till_operation_is_completed()
        self.set_home_safety_margin(AXIS.Y, int(Y_HOME_SAFETY_MARGIN_UM))
        self.wait_till_operation_is_completed()
        self.set_home_safety_margin(AXIS.Z, int(Z_HOME_SAFETY_MARGIN_UM))
        self.wait_till_operation_is_completed()

    def analog_write_onboard_DAC(self,dac,value):
        cmd = bytearray(self.tx_buffer_length)
        cmd[1] = CMD_SET.ANALOG_WRITE_ONBOARD_DAC
        cmd[2] = dac
        cmd[3] = (value >> 8) & 0xff
        cmd[4] = value & 0xff
        self.send_command(cmd)

    def configure_dac80508_refdiv_and_gain(self, div, gains):
        cmd = bytearray(self.tx_buffer_length)
        cmd[1] = CMD_SET.SET_DAC80508_REFDIV_GAIN
        cmd[2] = div
        cmd[3] = gains
        self.send_command(cmd)

    def read_received_packet(self):
        while self.terminate_reading_received_packet_thread == False:
            # only for simulation - update the command execution status
            if time.time() - self.timestamp_last_command > 0.05: # in the simulation, assume all the operation takes 0.05s to complete
                if self._mcu_cmd_execution_status !=  CMD_EXECUTION_STATUS.COMPLETED_WITHOUT_ERRORS:
                    self._mcu_cmd_execution_status = CMD_EXECUTION_STATUS.COMPLETED_WITHOUT_ERRORS
                    self.log.debug("mcu command " + str(self._cmd_id) + " complete")

            # read and parse message
            msg=[]
            for i in range(self.rx_buffer_length):
                msg.append(0)

            msg[0] = self._cmd_id
            msg[1] = self._mcu_cmd_execution_status

            self._cmd_id_mcu = msg[0]
            self._cmd_execution_status = msg[1]
            if (self._cmd_id_mcu == self._cmd_id) and (self._cmd_execution_status == CMD_EXECUTION_STATUS.COMPLETED_WITHOUT_ERRORS):
                self.mcu_cmd_execution_in_progress = False

            self.button_and_switch_state = msg[18]

            if self.new_packet_callback_external is not None:
                self.new_packet_callback_external(self)

            time.sleep(0.005) # simulate MCU packet transmission interval

    def turn_on_illumination(self):
        cmd = bytearray(self.tx_buffer_length)
        self.send_command(cmd)
        self.log.debug("mcu command " + str(self._cmd_id) + ": turn on illumination")

    def turn_off_illumination(self):
        cmd = bytearray(self.tx_buffer_length)
        self.send_command(cmd)
        self.log.debug("mcu command " + str(self._cmd_id) + ": turn off illumination")

    def set_illumination(self,illumination_source,intensity):
        cmd = bytearray(self.tx_buffer_length)
        self.send_command(cmd)
        self.log.debug("mcu command " + str(self._cmd_id) + ": set illumination")

    def set_illumination_led_matrix(self,illumination_source,r,g,b):
        cmd = bytearray(self.tx_buffer_length)
        self.send_command(cmd)
        self.log.debug("mcu command " + str(self._cmd_id) + ": set illumination (led matrix)")

    def send_hardware_trigger(self,control_illumination=False,illumination_on_time_us=0,trigger_output_ch = 0):
        illumination_on_time_us = int(illumination_on_time_us)
        cmd = bytearray(self.tx_buffer_length)
        cmd[1] = CMD_SET.SEND_HARDWARE_TRIGGER
        cmd[2] = (control_illumination<<7) + trigger_output_ch # MSB: whether illumination is controlled
        cmd[3] = illumination_on_time_us >> 24
        cmd[4] = (illumination_on_time_us >> 16) & 0xff
        cmd[5] = (illumination_on_time_us >> 8) & 0xff
        cmd[6] = illumination_on_time_us & 0xff
        self.send_command(cmd)

    def set_strobe_delay_us(self, strobe_delay_us, camera_channel=0):
        self.log.debug("set strobe delay")
        cmd = bytearray(self.tx_buffer_length)
        cmd[1] = CMD_SET.SET_STROBE_DELAY
        cmd[2] = camera_channel
        cmd[3] = strobe_delay_us >> 24
        cmd[4] = (strobe_delay_us >> 16) & 0xff
        cmd[5] = (strobe_delay_us >> 8) & 0xff
        cmd[6] = strobe_delay_us & 0xff
        self.send_command(cmd)

    def set_axis_enable_disable(self, axis, status):
        cmd = bytearray(self.tx_buffer_length)
        cmd[1] = CMD_SET.SET_AXIS_DISABLE_ENABLE
        cmd[2] = axis
        cmd[3] = status
        self.send_command(cmd)

    def get_pos(self):
        return self.x_pos, self.y_pos, self.z_pos, self.theta_pos

    def get_button_and_switch_state(self):
        return self.button_and_switch_state

    def set_callback(self,function):
        self.new_packet_callback_external = function

    def is_busy(self):
        return self.mcu_cmd_execution_in_progress

    def set_pin_level(self,pin,level):
        cmd = bytearray(self.tx_buffer_length)
        cmd[1] = CMD_SET.SET_PIN_LEVEL
        cmd[2] = pin
        cmd[3] = level
        self.send_command(cmd)

    def turn_on_AF_laser(self):
        self.set_pin_level(MCU_PINS.AF_LASER,1)

    def turn_off_AF_laser(self):
        self.set_pin_level(MCU_PINS.AF_LASER,0)

    def send_command(self,command):
        self._cmd_id = (self._cmd_id + 1)%256
        command[0] = self._cmd_id
        command[-1] = self.crc_calculator.calculate_checksum(command[:-1])
        self.mcu_cmd_execution_in_progress = True
        # for simulation
        self._mcu_cmd_execution_status = CMD_EXECUTION_STATUS.IN_PROGRESS
        # self.timer_update_command_execution_status.setInterval(2000)
        # self.timer_update_command_execution_status.start()
        # print('start timer')
        # timer cannot be started from another thread
        self.timestamp_last_command = time.time()

    def _simulation_update_cmd_execution_status(self):
        # print('simulation - MCU command execution finished')
        # self._mcu_cmd_execution_status = CMD_EXECUTION_STATUS.COMPLETED_WITHOUT_ERRORS
        # self.timer_update_command_execution_status.stop()
        pass # timer cannot be started from another thread

    def wait_till_operation_is_completed(self, TIMEOUT_LIMIT_S=5):
        timestamp_start = time.time()
        while self.is_busy():
            time.sleep(0.02)
            if time.time() - timestamp_start > TIMEOUT_LIMIT_S:
                self.log.error("microcontroller timeout, the program will exit")
                # TODO(imo): Don't just exit, let the caller do something.
                sys.exit(1)

    def set_dac80508_scaling_factor_for_illumination(self, illumination_intensity_factor):
        if illumination_intensity_factor > 1:
            illumination_intensity_factor = 1

        if illumination_intensity_factor < 0:
            illumination_intensity_factor = 0.01

        factor = illumination_intensity_factor * 100
        cmd = bytearray(self.tx_buffer_length)
        cmd[1] = CMD_SET.SET_ILLUMINATION_INTENSITY_FACTOR
        cmd[2] = int(factor)
        self.send_command(cmd)<|MERGE_RESOLUTION|>--- conflicted
+++ resolved
@@ -144,8 +144,6 @@
         cmd[6] = strobe_delay_us & 0xff
         self.send_command(cmd)
 
-<<<<<<< HEAD
-=======
     '''
     def move_x(self,delta):
         direction = int((np.sign(delta)+1)/2)
@@ -167,7 +165,6 @@
         cmd[3] = status
         self.send_command(cmd)
 
->>>>>>> 3f4088cc
     def move_x_usteps(self,usteps):
         direction = STAGE_MOVEMENT_SIGN_X*np.sign(usteps)
         n_microsteps_abs = abs(usteps)
@@ -209,6 +206,20 @@
         cmd[5] = payload & 0xff
         self.send_command(cmd)
 
+    '''
+    def move_y(self,delta):
+        direction = int((np.sign(delta)+1)/2)
+        n_microsteps = abs(delta*Motion.STEPS_PER_MM_XY)
+        if n_microsteps > 65535:
+            n_microsteps = 65535
+        cmd = bytearray(self.tx_buffer_length)
+        cmd[0] = CMD_SET.MOVE_Y
+        cmd[1] = direction
+        cmd[2] = int(n_microsteps) >> 8
+        cmd[3] = int(n_microsteps) & 0xff
+        self.serial.write(cmd)
+    '''
+
     def move_y_usteps(self,usteps):
         direction = STAGE_MOVEMENT_SIGN_Y*np.sign(usteps)
         n_microsteps_abs = abs(usteps)
@@ -249,6 +260,20 @@
         cmd[4] = (payload >> 8) & 0xff
         cmd[5] = payload & 0xff
         self.send_command(cmd)
+
+    '''
+    def move_z(self,delta):
+        direction = int((np.sign(delta)+1)/2)
+        n_microsteps = abs(delta*Motion.STEPS_PER_MM_Z)
+        if n_microsteps > 65535:
+            n_microsteps = 65535
+        cmd = bytearray(self.tx_buffer_length)
+        cmd[0] = CMD_SET.MOVE_Z
+        cmd[1] = 1-direction
+        cmd[2] = int(n_microsteps) >> 8
+        cmd[3] = int(n_microsteps) & 0xff
+        self.serial.write(cmd)
+    '''
 
     def move_z_usteps(self,usteps):
         direction = STAGE_MOVEMENT_SIGN_Z*np.sign(usteps)
