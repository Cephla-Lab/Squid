# set QT_API environment variable
import os 
os.environ["QT_API"] = "pyqt5"
import qtpy

import locale

# qt libraries
from qtpy.QtCore import *
from qtpy.QtWidgets import *
from qtpy.QtGui import *

import pyqtgraph as pg

import pandas as pd
import napari

from napari.utils.colormaps import Colormap, AVAILABLE_COLORMAPS
import re
import cv2

from datetime import datetime

from control._def import *

class WrapperWindow(QMainWindow):
    def __init__(self, content_widget, *args, **kwargs):
        super().__init__(*args, **kwargs)
        self.setCentralWidget(content_widget)
        self.hide()

    def closeEvent(self, event):
        self.hide()
        event.ignore()

    def closeForReal(self, event):
        super().closeEvent(event)

class CollapsibleGroupBox(QGroupBox):
    def __init__(self, title):
        super(CollapsibleGroupBox,self).__init__(title)
        self.setCheckable(True)
        self.setChecked(True)
        self.higher_layout = QVBoxLayout()
        self.content = QVBoxLayout()
        #self.content.setAlignment(Qt.AlignTop)
        self.content_widget = QWidget()
        self.content_widget.setLayout(self.content)
        self.higher_layout.addWidget(self.content_widget)
        self.setLayout(self.higher_layout)
        self.toggled.connect(self.toggle_content)

    def toggle_content(self,state):
        self.content_widget.setVisible(state)

class ConfigEditorForAcquisitions(QDialog):
    def __init__(self, configManager, only_z_offset=True):
        super().__init__()

        self.config = configManager
        
        self.only_z_offset=only_z_offset

        self.scroll_area = QScrollArea()
        self.scroll_area.setWidgetResizable(True)
        self.scroll_area_widget = QWidget()
        self.scroll_area_layout = QVBoxLayout()
        self.scroll_area_widget.setLayout(self.scroll_area_layout)
        self.scroll_area.setWidget(self.scroll_area_widget)

        self.save_config_button = QPushButton("Save Config")
        self.save_config_button.clicked.connect(self.save_config)
        self.save_to_file_button = QPushButton("Save to File")
        self.save_to_file_button.clicked.connect(self.save_to_file)
        self.load_config_button = QPushButton("Load Config from File")
        self.load_config_button.clicked.connect(lambda: self.load_config_from_file(None))

        layout = QVBoxLayout()
        layout.addWidget(self.scroll_area)
        layout.addWidget(self.save_config_button)
        layout.addWidget(self.save_to_file_button)
        layout.addWidget(self.load_config_button)

        self.config_value_widgets = {}

        self.setLayout(layout)
        self.setWindowTitle("Configuration Editor")
        self.init_ui(only_z_offset)

    def init_ui(self, only_z_offset=None):
        if only_z_offset is None:
            only_z_offset = self.only_z_offset
        self.groups = {}
        for section in self.config.configurations:
            if not only_z_offset:
                group_box = CollapsibleGroupBox(section.name)
            else:
                group_box = QGroupBox(section.name)

            group_layout = QVBoxLayout()

            section_value_widgets = {}

            self.groups[str(section.id)] = group_box

            for option in section.__dict__.keys():
                if option.startswith('_') and option.endswith('_options'):
                    continue
                if option == 'id':
                    continue
                if only_z_offset and option != 'z_offset':
                    continue
                option_value = str(getattr(section, option))
                option_name = QLabel(option)
                option_layout = QHBoxLayout()
                option_layout.addWidget(option_name)
                if f'_{option}_options' in list(section.__dict__.keys()):
                    option_value_list = getattr(section,f'_{option}_options')
                    values = option_value_list.strip('[]').split(',')
                    for i in range(len(values)):
                        values[i] = values[i].strip()
                    if option_value not in values:
                        values.append(option_value)
                    combo_box = QComboBox()
                    combo_box.addItems(values)
                    combo_box.setCurrentText(option_value)
                    option_layout.addWidget(combo_box)
                    section_value_widgets[option] = combo_box
                else:
                    option_input = QLineEdit(option_value)
                    option_layout.addWidget(option_input)
                    section_value_widgets[option] = option_input
                group_layout.addLayout(option_layout)

            self.config_value_widgets[str(section.id)] = section_value_widgets
            if not only_z_offset:
                group_box.content.addLayout(group_layout)
            else:
                group_box.setLayout(group_layout)

            self.scroll_area_layout.addWidget(group_box)

    def save_config(self):
        for section in self.config.configurations:
            for option in section.__dict__.keys():
                if option.startswith("_") and option.endswith("_options"):
                    continue
                old_val = getattr(section,option)
                if option == 'id':
                    continue
                elif option == 'camera_sn':
                    option_name_in_xml = 'CameraSN'
                else:
                    option_name_in_xml = option.replace("_"," ").title().replace(" ","")
                try:
                    widget = self.config_value_widgets[str(section.id)][option]
                except KeyError:
                    continue
                if type(widget) is QLineEdit:
                    self.config.update_configuration(section.id, option_name_in_xml, widget.text())
                else:
                    self.config.update_configuration(section.id, option_name_in_xml, widget.currentText())
        self.config.configurations = []
        self.config.read_configurations()

    def save_to_file(self):
        self.save_config()
        file_path, _ = QFileDialog.getSaveFileName(self, "Save Acquisition Config File", '', "XML Files (*.xml);;All Files (*)")
        if file_path:
            self.config.write_configuration(file_path)

    def load_config_from_file(self,only_z_offset=None):
        file_path, _ = QFileDialog.getOpenFileName(self, "Load Acquisition Config File", '', "XML Files (*.xml);;All Files (*)")
        if file_path:
            self.config.config_filename = file_path
            self.config.configurations = []
            self.config.read_configurations()
            # Clear and re-initialize the UI
            self.scroll_area_widget.deleteLater()
            self.scroll_area_widget = QWidget()
            self.scroll_area_layout = QVBoxLayout()
            self.scroll_area_widget.setLayout(self.scroll_area_layout)
            self.scroll_area.setWidget(self.scroll_area_widget)
            self.init_ui(only_z_offset)



class ConfigEditor(QDialog):
    def __init__(self, config):
        super().__init__()

        self.config = config

        self.scroll_area = QScrollArea()
        self.scroll_area.setWidgetResizable(True)
        self.scroll_area_widget = QWidget()
        self.scroll_area_layout = QVBoxLayout()
        self.scroll_area_widget.setLayout(self.scroll_area_layout)
        self.scroll_area.setWidget(self.scroll_area_widget)

        self.save_config_button = QPushButton("Save Config")
        self.save_config_button.clicked.connect(self.save_config)
        self.save_to_file_button = QPushButton("Save to File")
        self.save_to_file_button.clicked.connect(self.save_to_file)
        self.load_config_button = QPushButton("Load Config from File")
        self.load_config_button.clicked.connect(self.load_config_from_file)

        layout = QVBoxLayout()
        layout.addWidget(self.scroll_area)
        layout.addWidget(self.save_config_button)
        layout.addWidget(self.save_to_file_button)
        layout.addWidget(self.load_config_button)

        self.config_value_widgets = {}

        self.setLayout(layout)
        self.setWindowTitle("Configuration Editor")
        self.init_ui()

    def init_ui(self):
        self.groups = {}
        for section in self.config.sections():
            group_box = CollapsibleGroupBox(section)
            group_layout = QVBoxLayout()

            section_value_widgets = {}

            self.groups[section] = group_box

            for option in self.config.options(section):
                if option.startswith('_') and option.endswith('_options'):
                    continue 
                option_value = self.config.get(section, option)
                option_name = QLabel(option)
                option_layout = QHBoxLayout()
                option_layout.addWidget(option_name)
                if f'_{option}_options' in self.config.options(section):
                    option_value_list = self.config.get(section,f'_{option}_options')
                    values = option_value_list.strip('[]').split(',')
                    for i in range(len(values)):
                        values[i] = values[i].strip()
                    if option_value not in values:
                        values.append(option_value)
                    combo_box = QComboBox()
                    combo_box.addItems(values)
                    combo_box.setCurrentText(option_value)
                    option_layout.addWidget(combo_box)
                    section_value_widgets[option] = combo_box
                else:
                    option_input = QLineEdit(option_value)
                    option_layout.addWidget(option_input)
                    section_value_widgets[option] = option_input
                group_layout.addLayout(option_layout)

            self.config_value_widgets[section] = section_value_widgets
            group_box.content.addLayout(group_layout)
            self.scroll_area_layout.addWidget(group_box)

    def save_config(self):
        for section in self.config.sections():
            for option in self.config.options(section):
                if option.startswith("_") and option.endswith("_options"):
                    continue
                old_val = self.config.get(section, option)
                widget = self.config_value_widgets[section][option]
                if type(widget) is QLineEdit:
                    self.config.set(section, option, widget.text())
                else:
                    self.config.set(section, option, widget.currentText())
                if old_val != self.config.get(section,option):
                    print(self.config.get(section,option))

    def save_to_file(self):
        self.save_config()
        file_path, _ = QFileDialog.getSaveFileName(self, "Save Config File", '', "INI Files (*.ini);;All Files (*)")
        if file_path:
            with open(file_path, 'w') as configfile:
                self.config.write(configfile)

    def load_config_from_file(self):
        file_path, _ = QFileDialog.getOpenFileName(self, "Load Config File", '', "INI Files (*.ini);;All Files (*)")
        if file_path:
            self.config.read(file_path)
            # Clear and re-initialize the UI
            self.scroll_area_widget.deleteLater()
            self.scroll_area_widget = QWidget()
            self.scroll_area_layout = QVBoxLayout()
            self.scroll_area_widget.setLayout(self.scroll_area_layout)
            self.scroll_area.setWidget(self.scroll_area_widget)
            self.init_ui()


class ConfigEditorBackwardsCompatible(ConfigEditor):
    def __init__(self, config, original_filepath, main_window):
        super().__init__(config)
        self.original_filepath = original_filepath
        self.main_window = main_window
        
        self.apply_exit_button = QPushButton("Apply and Exit")
        self.apply_exit_button.clicked.connect(self.apply_and_exit)

        self.layout().addWidget(self.apply_exit_button)

    def apply_and_exit(self):
        self.save_config()
        with open(self.original_filepath, 'w') as configfile:
            self.config.write(configfile)
        try:
            self.main_window.close()
        except:
            pass
        self.close()

class SpinningDiskConfocalWidget(QWidget):
    def __init__(self, xlight, config_manager=None):
        super(SpinningDiskConfocalWidget,self).__init__()
        
        self.config_manager = config_manager

        self.xlight = xlight

        self.init_ui()
        
        self.dropdown_emission_filter.setCurrentText(str(self.xlight.get_emission_filter()))
        self.dropdown_dichroic.setCurrentText(str(self.xlight.get_dichroic()))

        self.dropdown_emission_filter.currentIndexChanged.connect(self.set_emission_filter)
        self.dropdown_dichroic.currentIndexChanged.connect(self.set_dichroic)
        
        self.disk_position_state = self.xlight.get_disk_position()        

        if self.disk_position_state == 1:
            self.btn_toggle_widefield.setText("Switch to Widefield")

        if self.config_manager is not None:
            if self.disk_position_state ==1:
                self.config_manager.config_filename = "confocal_configurations.xml"
            else:
                self.config_manager.config_filename = "widefield_configurations.xml"
            self.config_manager.configurations = []    
            self.config_manager.read_configurations()
        
        self.btn_toggle_widefield.clicked.connect(self.toggle_disk_position)

        self.btn_toggle_motor.clicked.connect(self.toggle_motor)

    def init_ui(self):
        
        emissionFilterLayout = QHBoxLayout()
        emissionFilterLayout.addWidget(QLabel("Emission Filter Position"))

        self.dropdown_emission_filter = QComboBox(self)
        self.dropdown_emission_filter.addItems([str(i+1) for i in range(8)])

        emissionFilterLayout.addWidget(self.dropdown_emission_filter)
        

        dichroicLayout = QHBoxLayout()
        dichroicLayout.addWidget(QLabel("Dichroic Position"))

        self.dropdown_dichroic = QComboBox(self)
        self.dropdown_dichroic.addItems([str(i+1) for i in range(5)])

        dichroicLayout.addWidget(self.dropdown_dichroic)

        dropdownLayout = QVBoxLayout()

        dropdownLayout.addLayout(dichroicLayout)
        dropdownLayout.addLayout(emissionFilterLayout)
        dropdownLayout.addStretch()
        

        self.btn_toggle_widefield = QPushButton("Switch to Confocal")

        self.btn_toggle_motor = QPushButton("Disk Motor On")
        self.btn_toggle_motor.setCheckable(True)

        layout = QVBoxLayout(self)
        layout.addWidget(self.btn_toggle_motor)

        layout.addWidget(self.btn_toggle_widefield)
        layout.addLayout(dropdownLayout)
        self.setLayout(layout)

    def disable_all_buttons(self):
        self.dropdown_emission_filter.setEnabled(False)
        self.dropdown_dichroic.setEnabled(False)
        self.btn_toggle_widefield.setEnabled(False)
        self.btn_toggle_motor.setEnabled(False)

    def enable_all_buttons(self):
        self.dropdown_emission_filter.setEnabled(True)
        self.dropdown_dichroic.setEnabled(True)
        self.btn_toggle_widefield.setEnabled(True)
        self.btn_toggle_motor.setEnabled(True)

    def toggle_disk_position(self):
        self.disable_all_buttons()
        if self.disk_position_state==1:
            self.disk_position_state = self.xlight.set_disk_position(0)
            self.btn_toggle_widefield.setText("Switch to Confocal")
        else:
            self.disk_position_state = self.xlight.set_disk_position(1)
            self.btn_toggle_widefield.setText("Switch to Widefield")
        if self.config_manager is not None:
            if self.disk_position_state ==1:
                self.config_manager.config_filename = "confocal_configurations.xml"
            else:
                self.config_manager.config_filename = "widefield_configurations.xml"
            self.config_manager.configurations = []    
            self.config_manager.read_configurations()
        self.enable_all_buttons()

    def toggle_motor(self):
        self.disable_all_buttons()
        if self.btn_toggle_motor.isChecked():
            self.xlight.set_disk_motor_state(True)
        else:
            self.xlight.set_disk_motor_state(False)
        self.enable_all_buttons()

    def set_emission_filter(self, index):
        self.disable_all_buttons()
        selected_pos = self.dropdown_emission_filter.currentText()
        self.xlight.set_emission_filter(selected_pos)
        self.enable_all_buttons()
    
    def set_dichroic(self, index):
        self.disable_all_buttons()
        selected_pos = self.dropdown_dichroic.currentText()
        self.xlight.set_dichroic(selected_pos)
        self.enable_all_buttons()
  
class ObjectivesWidget(QWidget):
    def __init__(self, objective_store):
        super(ObjectivesWidget, self).__init__()

        self.objectiveStore = objective_store
    
        self.init_ui()

        self.dropdown.setCurrentText(self.objectiveStore.current_objective)

    def init_ui(self):
        # Dropdown for selecting keys
        self.dropdown = QComboBox(self)
        self.dropdown.addItems(self.objectiveStore.objectives_dict.keys())
        self.dropdown.currentIndexChanged.connect(self.display_objective)

        # TextBrowser to display key-value pairs
        #self.text_browser = QTextBrowser(self)
        # Layout
        dropdownLayout = QHBoxLayout()
        dropdownLabel = QLabel("Objectives:")
        dropdownLayout.addWidget(dropdownLabel)
        dropdownLayout.addWidget(self.dropdown)
        #textLayout = QHBoxLayout()
        #textLayout.addWidget(self.text_browser)
        layout = QVBoxLayout(self)
        layout.addLayout(dropdownLayout)
        #layout.addLayout(textLayout)

    def display_objective(self, index):
        selected_key = self.dropdown.currentText()
        objective_data = self.objectiveStore.objectives_dict.get(selected_key, {})
        #text = "\n".join([f"{key}: {value}" for key, value in objective_data.items()])
        self.objectiveStore.current_objective = selected_key
        #self.text_browser.setPlainText(text)

class FocusMapWidget(QWidget):

    def __init__(self, autofocusController, *args, **kwargs):
        super().__init__(*args, **kwargs)
        self.autofocusController = autofocusController
        self.init_ui()

    def init_ui(self):
        self.btn_add_to_focusmap = QPushButton("Add to focus map")
        self.btn_enable_focusmap = QPushButton("Enable focus map")
        self.btn_clear_focusmap = QPushButton("Clear focus map")
        self.fmap_coord_1 = QLabel("Focus Map Point 1: (xxx,yyy,zzz)")
        self.fmap_coord_2 = QLabel("Focus Map Point 2: (xxx,yyy,zzz)")
        self.fmap_coord_3 = QLabel("Focus Map Point 3: (xxx,yyy,zzz)")
        layout = QVBoxLayout()
        layout.addWidget(self.fmap_coord_1)
        layout.addWidget(self.fmap_coord_2)
        layout.addWidget(self.fmap_coord_3)

        button_layout = QHBoxLayout()
        button_layout.addWidget(self.btn_add_to_focusmap)
        button_layout.addWidget(self.btn_clear_focusmap)

        layout.addLayout(button_layout)
        
        layout.addWidget(self.btn_enable_focusmap)

        self.setLayout(layout)

        self.btn_add_to_focusmap.clicked.connect(self.add_to_focusmap)
        self.btn_enable_focusmap.clicked.connect(self.enable_focusmap)
        self.btn_clear_focusmap.clicked.connect(self.clear_focusmap)

    def disable_all_buttons(self):
        self.btn_add_to_focusmap.setEnabled(False)
        self.btn_enable_focusmap.setEnabled(False)
        self.btn_clear_focusmap.setEnabled(False)

    def enable_all_buttons(self):
        self.btn_add_to_focusmap.setEnabled(True)
        self.btn_enable_focusmap.setEnabled(True)
        self.btn_clear_focusmap.setEnabled(True)

    def clear_focusmap(self):
        self.disable_all_buttons()
        self.autofocusController.clear_focus_map()
        self.update_focusmap_display()
        self.btn_enable_focusmap.setText("Enable focus map")
        self.enable_all_buttons()

    def update_focusmap_display(self):
        self.fmap_coord_1.setText("Focus Map Point 1: (xxx,yyy,zzz)")
        self.fmap_coord_2.setText("Focus Map Point 2: (xxx,yyy,zzz)")
        self.fmap_coord_3.setText("Focus Map Point 3: (xxx,yyy,zzz)")
        try:
            x,y,z = self.autofocusController.focus_map_coords[0]
            self.fmap_coord_1.setText(f"Focus Map Point 1: ({x:.3f},{y:.3f},{z:.3f})")
        except IndexError:
            pass
        try:
            x,y,z = self.autofocusController.focus_map_coords[1]
            self.fmap_coord_2.setText(f"Focus Map Point 2: ({x:.3f},{y:.3f},{z:.3f})")
        except IndexError:
            pass
        try:
            x,y,z = self.autofocusController.focus_map_coords[2]
            self.fmap_coord_3.setText(f"Focus Map Point 3: ({x:.3f},{y:.3f},{z:.3f})")
        except IndexError:
            pass



    def enable_focusmap(self):
        self.disable_all_buttons()
        if self.autofocusController.use_focus_map == False:
            self.autofocusController.set_focus_map_use(True)
        else:
            self.autofocusController.set_focus_map_use(False)
        if self.autofocusController.use_focus_map:
            self.btn_enable_focusmap.setText("Disable focus map")
        else:
            self.btn_enable_focusmap.setText("Enable focus map")
        self.enable_all_buttons()

    def add_to_focusmap(self):
        self.disable_all_buttons()
        try:
            self.autofocusController.add_current_coords_to_focus_map()
        except ValueError:
            pass
        self.update_focusmap_display()
        self.enable_all_buttons()

class CameraSettingsWidget(QFrame):

    def __init__(self, camera, include_gain_exposure_time = False, include_camera_temperature_setting = False, include_camera_auto_wb_setting = False, main=None, *args, **kwargs):

        super().__init__(*args, **kwargs)
        self.camera = camera
        self.add_components(include_gain_exposure_time,include_camera_temperature_setting,include_camera_auto_wb_setting)        
        # set frame style
        self.setFrameStyle(QFrame.Panel | QFrame.Raised)

    def add_components(self,include_gain_exposure_time,include_camera_temperature_setting,include_camera_auto_wb_setting):

        # add buttons and input fields
        self.entry_exposureTime = QDoubleSpinBox()
        self.entry_exposureTime.setMinimum(self.camera.EXPOSURE_TIME_MS_MIN) 
        self.entry_exposureTime.setMaximum(self.camera.EXPOSURE_TIME_MS_MAX) 
        self.entry_exposureTime.setSingleStep(1)
        self.entry_exposureTime.setValue(20)
        self.camera.set_exposure_time(20)

        self.entry_analogGain = QDoubleSpinBox()
        self.entry_analogGain.setMinimum(self.camera.GAIN_MIN) 
        self.entry_analogGain.setMaximum(self.camera.GAIN_MAX) 
        self.entry_analogGain.setSingleStep(self.camera.GAIN_STEP)
        self.entry_analogGain.setValue(0)
        self.camera.set_analog_gain(0)

        self.dropdown_pixelFormat = QComboBox()
        self.dropdown_pixelFormat.addItems(['MONO8','MONO12','MONO14','MONO16','BAYER_RG8','BAYER_RG12'])
        if self.camera.pixel_format is not None:
            self.dropdown_pixelFormat.setCurrentText(self.camera.pixel_format)
        else:
            print("setting camera's default pixel format")
            self.camera.set_pixel_format(DEFAULT_PIXEL_FORMAT)
            self.dropdown_pixelFormat.setCurrentText(DEFAULT_PIXEL_FORMAT)
        # to do: load and save pixel format in configurations

        self.entry_ROI_offset_x = QSpinBox()
        self.entry_ROI_offset_x.setValue(self.camera.OffsetX)
        self.entry_ROI_offset_x.setSingleStep(8)
        self.entry_ROI_offset_x.setFixedWidth(60)
        self.entry_ROI_offset_x.setMinimum(0)
        self.entry_ROI_offset_x.setMaximum(self.camera.WidthMax)
        self.entry_ROI_offset_x.setKeyboardTracking(False)
        self.entry_ROI_offset_y = QSpinBox()
        self.entry_ROI_offset_y.setValue(self.camera.OffsetY)
        self.entry_ROI_offset_y.setSingleStep(8)
        self.entry_ROI_offset_y.setFixedWidth(60)
        self.entry_ROI_offset_y.setMinimum(0)
        self.entry_ROI_offset_y.setMaximum(self.camera.HeightMax)
        self.entry_ROI_offset_y.setKeyboardTracking(False)
        self.entry_ROI_width = QSpinBox()
        self.entry_ROI_width.setMinimum(16)
        self.entry_ROI_width.setMaximum(self.camera.WidthMax)
        self.entry_ROI_width.setValue(self.camera.Width)
        self.entry_ROI_width.setSingleStep(8)
        self.entry_ROI_width.setFixedWidth(60)
        self.entry_ROI_width.setKeyboardTracking(False)
        self.entry_ROI_height = QSpinBox()
        self.entry_ROI_height.setSingleStep(8)
        self.entry_ROI_height.setMinimum(16)
        self.entry_ROI_height.setMaximum(self.camera.HeightMax)
        self.entry_ROI_height.setValue(self.camera.Height)
        self.entry_ROI_height.setFixedWidth(60)
        self.entry_ROI_height.setKeyboardTracking(False)
        self.entry_temperature = QDoubleSpinBox()
        self.entry_temperature.setMaximum(25)
        self.entry_temperature.setMinimum(-50)
        self.entry_temperature.setDecimals(1)
        self.label_temperature_measured = QLabel()
        # self.label_temperature_measured.setNum(0)
        self.label_temperature_measured.setFrameStyle(QFrame.Panel | QFrame.Sunken)

        # connection
        self.entry_exposureTime.valueChanged.connect(self.camera.set_exposure_time)
        self.entry_analogGain.valueChanged.connect(self.camera.set_analog_gain)
        self.dropdown_pixelFormat.currentTextChanged.connect(self.camera.set_pixel_format)
        self.entry_ROI_offset_x.valueChanged.connect(self.set_ROI_offset)
        self.entry_ROI_offset_y.valueChanged.connect(self.set_ROI_offset)
        self.entry_ROI_height.valueChanged.connect(self.set_Height)
        self.entry_ROI_width.valueChanged.connect(self.set_Width)

        # layout
        grid_ctrl = QGridLayout()
        if include_gain_exposure_time:
            grid_ctrl.addWidget(QLabel('Exposure Time (ms)'), 0,0)
            grid_ctrl.addWidget(self.entry_exposureTime, 0,1)
            grid_ctrl.addWidget(QLabel('Analog Gain'), 1,0)
            grid_ctrl.addWidget(self.entry_analogGain, 1,1)
        grid_ctrl.addWidget(QLabel('Pixel Format'), 2,0)
        grid_ctrl.addWidget(self.dropdown_pixelFormat, 2,1)
        try:
            current_res = self.camera.resolution
            current_res_string = "x".join([str(current_res[0]),str(current_res[1])])
            res_options = [f"{res[0]}x{res[1]}" for res in self.camera.res_list]
            self.dropdown_res = QComboBox()
            self.dropdown_res.addItems(res_options)
            self.dropdown_res.setCurrentText(current_res_string)

            self.dropdown_res.currentTextChanged.connect(self.change_full_res)
            grid_ctrl.addWidget(QLabel("Full Resolution"), 2,2)
            grid_ctrl.addWidget(self.dropdown_res, 2,3)
        except AttributeError:
            pass
        if include_camera_temperature_setting:
            grid_ctrl.addWidget(QLabel('Set Temperature (C)'),3,0)
            grid_ctrl.addWidget(self.entry_temperature,3,1)
            grid_ctrl.addWidget(QLabel('Actual Temperature (C)'),3,2)
            grid_ctrl.addWidget(self.label_temperature_measured,3,3)
            try:
                self.entry_temperature.valueChanged.connect(self.set_temperature)
                self.camera.set_temperature_reading_callback(self.update_measured_temperature)
            except AttributeError:
                pass

        hbox1 = QHBoxLayout()
        hbox1.addWidget(QLabel('ROI'))
        hbox1.addStretch()
        hbox1.addWidget(QLabel('height'))
        hbox1.addWidget(self.entry_ROI_height)
        hbox1.addWidget(QLabel('width'))
        hbox1.addWidget(self.entry_ROI_width)
        
        hbox1.addWidget(QLabel('offset y'))
        hbox1.addWidget(self.entry_ROI_offset_y)
        hbox1.addWidget(QLabel('offset x'))
        hbox1.addWidget(self.entry_ROI_offset_x)

        if include_camera_auto_wb_setting:
            is_color = False
            try:
                is_color = self.camera.get_is_color()
            except AttributeError:
                pass

            if is_color is True:
                grid_camera_setting_wb = QGridLayout()

                # auto white balance 
                self.btn_auto_wb = QPushButton('Auto White Balance')
                self.btn_auto_wb.setCheckable(True)
                self.btn_auto_wb.setChecked(False)
                self.btn_auto_wb.clicked.connect(self.toggle_auto_wb)
                print(self.camera.get_balance_white_auto())
                grid_camera_setting_wb.addWidget(self.btn_auto_wb,0,0)

        self.grid = QGridLayout()
        self.grid.addLayout(grid_ctrl,0,0)
        self.grid.addLayout(hbox1,1,0)
        if include_camera_auto_wb_setting:
            is_color = False
            try:
                is_color = self.camera.get_is_color()
            except AttributeError:
                pass
            if is_color is True:
                self.grid.addLayout(grid_camera_setting_wb,2,0)

        self.grid.setRowStretch(self.grid.rowCount(), 1)
        self.setLayout(self.grid)

    def toggle_auto_wb(self,pressed):
        # 0: OFF  1:CONTINUOUS  2:ONCE
        if pressed:
            self.camera.set_balance_white_auto(1)
        else:
            self.camera.set_balance_white_auto(0)

    def set_exposure_time(self,exposure_time):
        self.entry_exposureTime.setValue(exposure_time)

    def set_analog_gain(self,analog_gain):
        self.entry_analogGain.setValue(analog_gain)

    def set_Width(self):
        width = int(self.entry_ROI_width.value()//8)*8
        self.entry_ROI_width.blockSignals(True)
        self.entry_ROI_width.setValue(width)
        self.entry_ROI_width.blockSignals(False)
        offset_x = (self.camera.WidthMax - self.entry_ROI_width.value())/2
        offset_x = int(offset_x//8)*8
        self.entry_ROI_offset_x.blockSignals(True)
        self.entry_ROI_offset_x.setValue(offset_x)
        self.entry_ROI_offset_x.blockSignals(False)
        self.camera.set_ROI(self.entry_ROI_offset_x.value(),self.entry_ROI_offset_y.value(),self.entry_ROI_width.value(),self.entry_ROI_height.value())

    def set_Height(self):
        height = int(self.entry_ROI_height.value()//8)*8
        self.entry_ROI_height.blockSignals(True)
        self.entry_ROI_height.setValue(height)
        self.entry_ROI_height.blockSignals(False)
        offset_y = (self.camera.HeightMax - self.entry_ROI_height.value())/2
        offset_y = int(offset_y//8)*8
        self.entry_ROI_offset_y.blockSignals(True)
        self.entry_ROI_offset_y.setValue(offset_y)
        self.entry_ROI_offset_y.blockSignals(False)
        self.camera.set_ROI(self.entry_ROI_offset_x.value(),self.entry_ROI_offset_y.value(),self.entry_ROI_width.value(),self.entry_ROI_height.value())

    def set_ROI_offset(self):
    	self.camera.set_ROI(self.entry_ROI_offset_x.value(),self.entry_ROI_offset_y.value(),self.entry_ROI_width.value(),self.entry_ROI_height.value())

    def set_temperature(self):
        try:
            self.camera.set_temperature(float(self.entry_temperature.value()))
        except AttributeError:
            pass

    def update_measured_temperature(self,temperature):
        self.label_temperature_measured.setNum(temperature)

    def change_full_res(self, index):
        res_strings = self.dropdown_res.currentText().split("x")
        res_x = int(res_strings[0])
        res_y = int(res_strings[1])
        self.camera.set_resolution(res_x,res_y)
        self.entry_ROI_offset_x.blockSignals(True)
        self.entry_ROI_offset_y.blockSignals(True)
        self.entry_ROI_height.blockSignals(True)
        self.entry_ROI_width.blockSignals(True)

        self.entry_ROI_height.setMaximum(self.camera.HeightMax)
        self.entry_ROI_width.setMaximum(self.camera.WidthMax)

        self.entry_ROI_offset_x.setMaximum(self.camera.WidthMax)
        self.entry_ROI_offset_y.setMaximum(self.camera.HeightMax)
        
        self.entry_ROI_offset_x.setValue(int(8*self.camera.OffsetX//8))
        self.entry_ROI_offset_y.setValue(int(8*self.camera.OffsetY//8))
        self.entry_ROI_height.setValue(int(8*self.camera.Height//8))
        self.entry_ROI_width.setValue(int(8*self.camera.Width//8))

        self.entry_ROI_offset_x.blockSignals(False)
        self.entry_ROI_offset_y.blockSignals(False)
        self.entry_ROI_height.blockSignals(False)
        self.entry_ROI_width.blockSignals(False)


class LiveControlWidget(QFrame):
    signal_newExposureTime = Signal(float)
    signal_newAnalogGain = Signal(float)
    signal_autoLevelSetting = Signal(bool)
    def __init__(self, streamHandler, liveController, configurationManager=None, show_trigger_options=True, show_display_options=True, show_autolevel = False, autolevel=False, main=None, *args, **kwargs):
        super().__init__(*args, **kwargs)
        self.liveController = liveController
        self.streamHandler = streamHandler
        self.configurationManager = configurationManager
        self.fps_trigger = 10
        self.fps_display = 10
        self.liveController.set_trigger_fps(self.fps_trigger)
        self.streamHandler.set_display_fps(self.fps_display)
        
        self.triggerMode = TriggerMode.SOFTWARE
        # note that this references the object in self.configurationManager.configurations
        self.currentConfiguration = self.configurationManager.configurations[0]

        self.add_components(show_trigger_options,show_display_options,show_autolevel,autolevel)
        self.setFrameStyle(QFrame.Panel | QFrame.Raised)
        self.update_microscope_mode_by_name(self.currentConfiguration.name)

        self.is_switching_mode = False # flag used to prevent from settings being set by twice - from both mode change slot and value change slot; another way is to use blockSignals(True)

    def add_components(self,show_trigger_options,show_display_options,show_autolevel,autolevel):
        # line 0: trigger mode
        self.triggerMode = None
        self.dropdown_triggerManu = QComboBox()
        self.dropdown_triggerManu.addItems([TriggerMode.SOFTWARE,TriggerMode.HARDWARE,TriggerMode.CONTINUOUS])

        # line 1: fps
        self.entry_triggerFPS = QDoubleSpinBox()
        self.entry_triggerFPS.setMinimum(0.02) 
        self.entry_triggerFPS.setMaximum(1000) 
        self.entry_triggerFPS.setSingleStep(1)
        self.entry_triggerFPS.setValue(self.fps_trigger)

        # line 2: choose microscope mode / toggle live mode 
        self.dropdown_modeSelection = QComboBox()
        for microscope_configuration in self.configurationManager.configurations:
            self.dropdown_modeSelection.addItems([microscope_configuration.name])
        self.dropdown_modeSelection.setCurrentText(self.currentConfiguration.name)

        self.btn_live = QPushButton("Live")
        self.btn_live.setCheckable(True)
        self.btn_live.setChecked(False)
        self.btn_live.setDefault(False)

        # line 3: exposure time and analog gain associated with the current mode
        self.entry_exposureTime = QDoubleSpinBox()
        self.entry_exposureTime.setMinimum(self.liveController.camera.EXPOSURE_TIME_MS_MIN) 
        self.entry_exposureTime.setMaximum(self.liveController.camera.EXPOSURE_TIME_MS_MAX) 
        self.entry_exposureTime.setSingleStep(1)
        self.entry_exposureTime.setValue(0)

        self.entry_analogGain = QDoubleSpinBox()
        self.entry_analogGain = QDoubleSpinBox()
        self.entry_analogGain.setMinimum(0) 
        self.entry_analogGain.setMaximum(24) 
        self.entry_analogGain.setSingleStep(0.1)
        self.entry_analogGain.setValue(0)

        self.slider_illuminationIntensity = QSlider(Qt.Horizontal)
        self.slider_illuminationIntensity.setTickPosition(QSlider.TicksBelow)
        self.slider_illuminationIntensity.setMinimum(0)
        self.slider_illuminationIntensity.setMaximum(100)
        self.slider_illuminationIntensity.setValue(100)
        self.slider_illuminationIntensity.setSingleStep(1)

        self.entry_illuminationIntensity = QDoubleSpinBox()
        self.entry_illuminationIntensity.setMinimum(0) 
        self.entry_illuminationIntensity.setMaximum(100) 
        self.entry_illuminationIntensity.setSingleStep(1)
        self.entry_illuminationIntensity.setValue(100)

        # line 4: display fps and resolution scaling
        self.entry_displayFPS = QDoubleSpinBox()
        self.entry_displayFPS.setMinimum(1) 
        self.entry_displayFPS.setMaximum(240) 
        self.entry_displayFPS.setSingleStep(1)
        self.entry_displayFPS.setValue(self.fps_display)

        self.slider_resolutionScaling = QSlider(Qt.Horizontal)
        self.slider_resolutionScaling.setTickPosition(QSlider.TicksBelow)
        self.slider_resolutionScaling.setMinimum(10)
        self.slider_resolutionScaling.setMaximum(100)
        self.slider_resolutionScaling.setValue(DEFAULT_DISPLAY_CROP)
        self.slider_resolutionScaling.setSingleStep(10)

        # autolevel
        self.btn_autolevel = QPushButton('Autolevel')
        self.btn_autolevel.setCheckable(True)
        self.btn_autolevel.setChecked(autolevel)
        
        # connections
        self.entry_triggerFPS.valueChanged.connect(self.liveController.set_trigger_fps)
        self.entry_displayFPS.valueChanged.connect(self.streamHandler.set_display_fps)
        self.slider_resolutionScaling.valueChanged.connect(self.streamHandler.set_display_resolution_scaling)
        self.slider_resolutionScaling.valueChanged.connect(self.liveController.set_display_resolution_scaling)
        self.dropdown_modeSelection.currentTextChanged.connect(self.update_microscope_mode_by_name)
        self.dropdown_triggerManu.currentIndexChanged.connect(self.update_trigger_mode)
        self.btn_live.clicked.connect(self.toggle_live)
        self.entry_exposureTime.valueChanged.connect(self.update_config_exposure_time)
        self.entry_analogGain.valueChanged.connect(self.update_config_analog_gain)
        self.entry_illuminationIntensity.valueChanged.connect(self.update_config_illumination_intensity)
        self.entry_illuminationIntensity.valueChanged.connect(lambda x: self.slider_illuminationIntensity.setValue(int(x)))
        self.slider_illuminationIntensity.valueChanged.connect(self.entry_illuminationIntensity.setValue)
        self.btn_autolevel.clicked.connect(self.signal_autoLevelSetting.emit)

        # layout
        grid_line0 = QGridLayout()
        grid_line0.addWidget(QLabel('Trigger Mode'), 0,0)
        grid_line0.addWidget(self.dropdown_triggerManu, 0,1)
        grid_line0.addWidget(QLabel('Trigger FPS'), 0,2)
        grid_line0.addWidget(self.entry_triggerFPS, 0,3)

        grid_line1 = QGridLayout()
        grid_line1.addWidget(QLabel('Microscope Configuration'), 0,0)
        grid_line1.addWidget(self.dropdown_modeSelection, 0,1)
        grid_line1.addWidget(self.btn_live, 0,2)

        grid_line2 = QGridLayout()
        grid_line2.addWidget(QLabel('Exposure Time (ms)'), 0,0)
        grid_line2.addWidget(self.entry_exposureTime, 0,1)
        grid_line2.addWidget(QLabel('Analog Gain'), 0,2)
        grid_line2.addWidget(self.entry_analogGain, 0,3)

        grid_line4 = QGridLayout()
        grid_line4.addWidget(QLabel('Illumination'), 0,0)
        grid_line4.addWidget(self.slider_illuminationIntensity, 0,1)
        grid_line4.addWidget(self.entry_illuminationIntensity, 0,2)

        grid_line3 = QGridLayout()
        grid_line3.addWidget(QLabel('Display FPS'), 0,0)
        grid_line3.addWidget(self.entry_displayFPS, 0,1)
        grid_line3.addWidget(QLabel('Display Resolution'), 0,2)
        grid_line3.addWidget(self.slider_resolutionScaling,0,3)
        if show_autolevel:
            grid_line3.addWidget(self.btn_autolevel,0,4)

        self.grid = QVBoxLayout()
        if show_trigger_options:
            self.grid.addLayout(grid_line0)
        self.grid.addLayout(grid_line1)
        self.grid.addLayout(grid_line2)
        self.grid.addLayout(grid_line4)
        if show_display_options:
            self.grid.addLayout(grid_line3)
        self.grid.addStretch()
        self.setLayout(self.grid)

    def toggle_live(self,pressed):
        if pressed:
            self.liveController.start_live()
        else:
            self.liveController.stop_live()

    def update_camera_settings(self):
        self.signal_newAnalogGain.emit(self.entry_analogGain.value())
        self.signal_newExposureTime.emit(self.entry_exposureTime.value())

    def update_microscope_mode_by_name(self,current_microscope_mode_name):
        self.is_switching_mode = True
        # identify the mode selected (note that this references the object in self.configurationManager.configurations)
        self.currentConfiguration = next((config for config in self.configurationManager.configurations if config.name == current_microscope_mode_name), None)
        # update the microscope to the current configuration
        self.liveController.set_microscope_mode(self.currentConfiguration)
        # update the exposure time and analog gain settings according to the selected configuration
        self.entry_exposureTime.setValue(self.currentConfiguration.exposure_time)
        self.entry_analogGain.setValue(self.currentConfiguration.analog_gain)
        self.entry_illuminationIntensity.setValue(self.currentConfiguration.illumination_intensity)
        self.is_switching_mode = False

    def update_trigger_mode(self):
        self.liveController.set_trigger_mode(self.dropdown_triggerManu.currentText())

    def update_config_exposure_time(self,new_value):
        if self.is_switching_mode == False:
            self.currentConfiguration.exposure_time = new_value
            self.configurationManager.update_configuration(self.currentConfiguration.id,'ExposureTime',new_value)
            self.signal_newExposureTime.emit(new_value)

    def update_config_analog_gain(self,new_value):
        if self.is_switching_mode == False:
            self.currentConfiguration.analog_gain = new_value
            self.configurationManager.update_configuration(self.currentConfiguration.id,'AnalogGain',new_value)
            self.signal_newAnalogGain.emit(new_value)

    def update_config_illumination_intensity(self,new_value):
        if self.is_switching_mode == False:
            self.currentConfiguration.illumination_intensity = new_value
            self.configurationManager.update_configuration(self.currentConfiguration.id,'IlluminationIntensity',new_value)
            self.liveController.set_illumination(self.currentConfiguration.illumination_source, self.currentConfiguration.illumination_intensity)

    def set_microscope_mode(self,config):
        # self.liveController.set_microscope_mode(config)
        self.dropdown_modeSelection.setCurrentText(config.name)

    def set_trigger_mode(self,trigger_mode):
        self.dropdown_triggerManu.setCurrentText(trigger_mode)
        self.liveController.set_trigger_mode(self.dropdown_triggerManu.currentText())

class PiezoWidget(QFrame):
    def __init__(self, navigationController, *args, **kwargs):
        super().__init__(*args, **kwargs)
        self.add_components()
        self.navigationController = navigationController

    def add_components(self):
        # Row 1: Slider and Double Spin Box for direct control
        self.slider = QSlider(Qt.Horizontal, self)
        self.slider.setMinimum(0)
        self.slider.setMaximum(OBJECTIVE_PIEZO_RANGE_UM)  # Assuming maximum position is 300 um
        self.spinBox = QDoubleSpinBox(self)

        self.spinBox.setRange(0.0, OBJECTIVE_PIEZO_RANGE_UM)  # Range set from 0 to 300 um
        self.spinBox.setDecimals(0)
        self.spinBox.setSingleStep(1)  # Small step for fine control

        hbox1 = QHBoxLayout()
        hbox1.addWidget(self.slider)
        hbox1.addWidget(self.spinBox)

        # Row 2: Increment Double Spin Box, Move Up and Move Down Buttons
        self.increment_spinBox = QDoubleSpinBox(self)
        self.increment_spinBox.setRange(0.0, 100.0)  # Range for increment, adjust as needed
        self.increment_spinBox.setDecimals(0)
        self.increment_spinBox.setSingleStep(1)
        self.increment_spinBox.setValue(1.0)  # Set default increment to 1 um
        self.move_up_btn = QPushButton("Move Up", self)
        self.move_down_btn = QPushButton("Move Down", self)

        hbox2 = QHBoxLayout()
        hbox2.addWidget(self.increment_spinBox)
        hbox2.addWidget(self.move_up_btn)
        hbox2.addWidget(self.move_down_btn)

        # Row 3: Home Button
        self.home_btn = QPushButton("Home to " + str(OBJECTIVE_PIEZO_HOME_UM) + " um", self)

        hbox3 = QHBoxLayout()
        hbox3.addWidget(self.home_btn)

        # Vertical Layout to include all HBoxes
        vbox = QVBoxLayout()
        vbox.addLayout(hbox1)
        vbox.addLayout(hbox2)
        vbox.addLayout(hbox3)

        self.setLayout(vbox)

        # Connect signals and slots
        self.slider.valueChanged.connect(self.update_spinBox_from_slider)
        self.spinBox.valueChanged.connect(self.update_slider_from_spinBox)
        self.move_up_btn.clicked.connect(lambda: self.adjust_position(True))
        self.move_down_btn.clicked.connect(lambda: self.adjust_position(False))
        self.home_btn.clicked.connect(self.home)

    def update_spinBox_from_slider(self, value):
        self.spinBox.setValue(float(value))
        displacement_um = float(self.spinBox.value())
        dac = int(65535 * (displacement_um / OBJECTIVE_PIEZO_RANGE_UM))
        self.navigationController.microcontroller.analog_write_onboard_DAC(7, dac)

    def update_slider_from_spinBox(self, value):
        self.slider.setValue(int(value))

    def adjust_position(self, up):
        increment = self.increment_spinBox.value()
        current_position = self.spinBox.value()
        if up:
            new_position = current_position + increment
        else:
            new_position = current_position - increment
        self.spinBox.setValue(new_position)

    def home(self):
        self.spinBox.setValue(OBJECTIVE_PIEZO_HOME_UM)

    def update_displacement_um_display(self, displacement):
        self.spinBox.blockSignals(True)
        self.slider.blockSignals(True)
        self.spinBox.setValue(displacement)
        self.slider.setValue(int(displacement))
        self.spinBox.blockSignals(False)
        self.slider.blockSignals(False)

class RecordingWidget(QFrame):
    def __init__(self, streamHandler, imageSaver, main=None, *args, **kwargs):
        super().__init__(*args, **kwargs)
        self.imageSaver = imageSaver # for saving path control
        self.streamHandler = streamHandler
        self.base_path_is_set = False
        self.add_components()
        self.setFrameStyle(QFrame.Panel | QFrame.Raised)

    def add_components(self):
        self.btn_setSavingDir = QPushButton('Browse')
        self.btn_setSavingDir.setDefault(False)
        self.btn_setSavingDir.setIcon(QIcon('icon/folder.png'))
        
        self.lineEdit_savingDir = QLineEdit()
        self.lineEdit_savingDir.setReadOnly(True)
        self.lineEdit_savingDir.setText('Choose a base saving directory')

        self.lineEdit_savingDir.setText(DEFAULT_SAVING_PATH)
        self.imageSaver.set_base_path(DEFAULT_SAVING_PATH)

        self.lineEdit_experimentID = QLineEdit()

        self.entry_saveFPS = QDoubleSpinBox()
        self.entry_saveFPS.setMinimum(0.02) 
        self.entry_saveFPS.setMaximum(1000) 
        self.entry_saveFPS.setSingleStep(1)
        self.entry_saveFPS.setValue(1)
        self.streamHandler.set_save_fps(1)

        self.entry_timeLimit = QSpinBox()
        self.entry_timeLimit.setMinimum(-1) 
        self.entry_timeLimit.setMaximum(60*60*24*30) 
        self.entry_timeLimit.setSingleStep(1)
        self.entry_timeLimit.setValue(-1)

        self.btn_record = QPushButton("Record")
        self.btn_record.setCheckable(True)
        self.btn_record.setChecked(False)
        self.btn_record.setDefault(False)

        grid_line1 = QGridLayout()
        grid_line1.addWidget(QLabel('Saving Path'))
        grid_line1.addWidget(self.lineEdit_savingDir, 0,1)
        grid_line1.addWidget(self.btn_setSavingDir, 0,2)

        grid_line2 = QGridLayout()
        grid_line2.addWidget(QLabel('Experiment ID'), 0,0)
        grid_line2.addWidget(self.lineEdit_experimentID,0,1)

        grid_line3 = QGridLayout()
        grid_line3.addWidget(QLabel('Saving FPS'), 0,0)
        grid_line3.addWidget(self.entry_saveFPS, 0,1)
        grid_line3.addWidget(QLabel('Time Limit (s)'), 0,2)
        grid_line3.addWidget(self.entry_timeLimit, 0,3)
        grid_line3.addWidget(self.btn_record, 0,4)

        self.grid = QGridLayout()
        self.grid.addLayout(grid_line1,0,0)
        self.grid.addLayout(grid_line2,1,0)
        self.grid.addLayout(grid_line3,2,0)
        self.setLayout(self.grid)

        # add and display a timer - to be implemented
        # self.timer = QTimer()

        # connections
        self.btn_setSavingDir.clicked.connect(self.set_saving_dir)
        self.btn_record.clicked.connect(self.toggle_recording)
        self.entry_saveFPS.valueChanged.connect(self.streamHandler.set_save_fps)
        self.entry_timeLimit.valueChanged.connect(self.imageSaver.set_recording_time_limit)
        self.imageSaver.stop_recording.connect(self.stop_recording)

    def set_saving_dir(self):
        dialog = QFileDialog()
        save_dir_base = dialog.getExistingDirectory(None, "Select Folder")
        self.imageSaver.set_base_path(save_dir_base)
        self.lineEdit_savingDir.setText(save_dir_base)
        self.base_path_is_set = True

    def toggle_recording(self,pressed):
        if self.base_path_is_set == False:
            self.btn_record.setChecked(False)
            msg = QMessageBox()
            msg.setText("Please choose base saving directory first")
            msg.exec_()
            return
        if pressed:
            self.lineEdit_experimentID.setEnabled(False)
            self.btn_setSavingDir.setEnabled(False)
            self.imageSaver.start_new_experiment(self.lineEdit_experimentID.text())
            self.streamHandler.start_recording()
        else:
            self.streamHandler.stop_recording()
            self.lineEdit_experimentID.setEnabled(True)
            self.btn_setSavingDir.setEnabled(True)

    # stop_recording can be called by imageSaver
    def stop_recording(self):
        self.lineEdit_experimentID.setEnabled(True)
        self.btn_record.setChecked(False)
        self.streamHandler.stop_recording()
        self.btn_setSavingDir.setEnabled(True)

class NavigationWidget(QFrame):
    def __init__(self, navigationController, slidePositionController=None, main=None, widget_configuration = 'full', *args, **kwargs):
        super().__init__(*args, **kwargs)
        self.navigationController = navigationController
        self.slidePositionController = slidePositionController
        self.widget_configuration = widget_configuration
        self.slide_position = None
        self.flag_click_to_move = False
        self.add_components()
        self.setFrameStyle(QFrame.Panel | QFrame.Raised)

    def add_components(self):
        self.label_Xpos = QLabel()
        self.label_Xpos.setNum(0)
        self.label_Xpos.setFrameStyle(QFrame.Panel | QFrame.Sunken)
        self.entry_dX = QDoubleSpinBox()
        self.entry_dX.setMinimum(0) 
        self.entry_dX.setMaximum(25) 
        self.entry_dX.setSingleStep(0.2)
        self.entry_dX.setValue(0)
        self.entry_dX.setDecimals(3)
        self.entry_dX.setKeyboardTracking(False)
        self.btn_moveX_forward = QPushButton('Forward')
        self.btn_moveX_forward.setDefault(False)
        self.btn_moveX_backward = QPushButton('Backward')
        self.btn_moveX_backward.setDefault(False)

        self.btn_home_X = QPushButton('Home X')
        self.btn_home_X.setDefault(False)
        self.btn_home_X.setEnabled(HOMING_ENABLED_X)
        self.btn_zero_X = QPushButton('Zero X')
        self.btn_zero_X.setDefault(False)
     
        self.checkbox_clickToMove = QCheckBox('Click to move')
        self.checkbox_clickToMove.setChecked(False)

        self.label_Ypos = QLabel()
        self.label_Ypos.setNum(0)
        self.label_Ypos.setFrameStyle(QFrame.Panel | QFrame.Sunken)
        self.entry_dY = QDoubleSpinBox()
        self.entry_dY.setMinimum(0)
        self.entry_dY.setMaximum(25)
        self.entry_dY.setSingleStep(0.2)
        self.entry_dY.setValue(0)
        self.entry_dY.setDecimals(3)
        self.entry_dY.setKeyboardTracking(False)
        self.btn_moveY_forward = QPushButton('Forward')
        self.btn_moveY_forward.setDefault(False)
        self.btn_moveY_backward = QPushButton('Backward')
        self.btn_moveY_backward.setDefault(False)

        self.btn_home_Y = QPushButton('Home Y')
        self.btn_home_Y.setDefault(False)
        self.btn_home_Y.setEnabled(HOMING_ENABLED_Y)
        self.btn_zero_Y = QPushButton('Zero Y')
        self.btn_zero_Y.setDefault(False)

        self.label_Zpos = QLabel()
        self.label_Zpos.setNum(0)
        self.label_Zpos.setFrameStyle(QFrame.Panel | QFrame.Sunken)
        self.entry_dZ = QDoubleSpinBox()
        self.entry_dZ.setMinimum(0) 
        self.entry_dZ.setMaximum(1000) 
        self.entry_dZ.setSingleStep(0.2)
        self.entry_dZ.setValue(0)
        self.entry_dZ.setDecimals(3)
        self.entry_dZ.setKeyboardTracking(False)
        self.btn_moveZ_forward = QPushButton('Forward')
        self.btn_moveZ_forward.setDefault(False)
        self.btn_moveZ_backward = QPushButton('Backward')
        self.btn_moveZ_backward.setDefault(False)

        self.btn_home_Z = QPushButton('Home Z')
        self.btn_home_Z.setDefault(False)
        self.btn_home_Z.setEnabled(HOMING_ENABLED_Z)
        self.btn_zero_Z = QPushButton('Zero Z')
        self.btn_zero_Z.setDefault(False)

        self.btn_load_slide = QPushButton('To Slide Loading Position')
        
        grid_line0 = QGridLayout()
        grid_line0.addWidget(QLabel('X (mm)'), 0,0)
        grid_line0.addWidget(self.label_Xpos, 0,1)
        grid_line0.addWidget(self.entry_dX, 0,2)
        grid_line0.addWidget(self.btn_moveX_forward, 0,3)
        grid_line0.addWidget(self.btn_moveX_backward, 0,4)
        
        grid_line1 = QGridLayout()
        grid_line1.addWidget(QLabel('Y (mm)'), 0,0)
        grid_line1.addWidget(self.label_Ypos, 0,1)
        grid_line1.addWidget(self.entry_dY, 0,2)
        grid_line1.addWidget(self.btn_moveY_forward, 0,3)
        grid_line1.addWidget(self.btn_moveY_backward, 0,4)

        grid_line2 = QGridLayout()
        grid_line2.addWidget(QLabel('Z (um)'), 0,0)
        grid_line2.addWidget(self.label_Zpos, 0,1)
        grid_line2.addWidget(self.entry_dZ, 0,2)
        grid_line2.addWidget(self.btn_moveZ_forward, 0,3)
        grid_line2.addWidget(self.btn_moveZ_backward, 0,4)
        
        grid_line3 = QHBoxLayout()

        grid_line3_buttons = QGridLayout()
        if self.widget_configuration == 'full':
            grid_line3_buttons.addWidget(self.btn_zero_X, 0,3)
            grid_line3_buttons.addWidget(self.btn_zero_Y, 0,4)
            grid_line3_buttons.addWidget(self.btn_zero_Z, 0,5)
            grid_line3_buttons.addWidget(self.btn_home_X, 0,0)
            grid_line3_buttons.addWidget(self.btn_home_Y, 0,1)
            grid_line3_buttons.addWidget(self.btn_home_Z, 0,2)
        elif self.widget_configuration == 'malaria':
            grid_line3_buttons.addWidget(self.btn_load_slide, 0,0,1,2)
            grid_line3_buttons.addWidget(self.btn_home_Z, 0,2,1,1)
            grid_line3_buttons.addWidget(self.btn_zero_Z, 0,3,1,1)
        elif self.widget_configuration == '384 well plate':
            grid_line3_buttons.addWidget(self.btn_load_slide, 0,0,1,2)
            grid_line3_buttons.addWidget(self.btn_home_Z, 0,2,1,1)
            grid_line3_buttons.addWidget(self.btn_zero_Z, 0,3,1,1)
        elif self.widget_configuration == '96 well plate':
            grid_line3_buttons.addWidget(self.btn_load_slide, 0,0,1,2)
            grid_line3_buttons.addWidget(self.btn_home_Z, 0,2,1,1)
            grid_line3_buttons.addWidget(self.btn_zero_Z, 0,3,1,1)

        grid_line3.addLayout(grid_line3_buttons)

        grid_line3.addWidget(self.checkbox_clickToMove)
        

        self.grid = QGridLayout()
        self.grid.addLayout(grid_line0,0,0)
        self.grid.addLayout(grid_line1,1,0)
        self.grid.addLayout(grid_line2,2,0)
        self.grid.addLayout(grid_line3,3,0)
        self.setLayout(self.grid)

        self.entry_dX.valueChanged.connect(self.set_deltaX)
        self.entry_dY.valueChanged.connect(self.set_deltaY)
        self.entry_dZ.valueChanged.connect(self.set_deltaZ)

        self.btn_moveX_forward.clicked.connect(self.move_x_forward)
        self.btn_moveX_backward.clicked.connect(self.move_x_backward)
        self.btn_moveY_forward.clicked.connect(self.move_y_forward)
        self.btn_moveY_backward.clicked.connect(self.move_y_backward)
        self.btn_moveZ_forward.clicked.connect(self.move_z_forward)
        self.btn_moveZ_backward.clicked.connect(self.move_z_backward)

        self.btn_home_X.clicked.connect(self.home_x)
        self.btn_home_Y.clicked.connect(self.home_y)
        self.btn_home_Z.clicked.connect(self.home_z)
        self.btn_zero_X.clicked.connect(self.zero_x)
        self.btn_zero_Y.clicked.connect(self.zero_y)
        self.btn_zero_Z.clicked.connect(self.zero_z)

        self.checkbox_clickToMove.stateChanged.connect(self.navigationController.set_flag_click_to_move)

        self.btn_load_slide.clicked.connect(self.switch_position)
        self.btn_load_slide.setStyleSheet("background-color: #C2C2FF");

    def toggle_navigation_controls(self, started):
        if started:
            self.flag_click_to_move = self.navigationController.get_flag_click_to_move()
            self.setEnabled_all(False)
            self.checkbox_clickToMove.setChecked(False)
        else:
            self.setEnabled_all(True)
            self.checkbox_clickToMove.setChecked(self.flag_click_to_move)

    def setEnabled_all(self, enabled):
        self.checkbox_clickToMove.setEnabled(enabled)
        self.btn_home_X.setEnabled(enabled)
        self.btn_zero_X.setEnabled(enabled)
        self.btn_moveX_forward.setEnabled(enabled)
        self.btn_moveX_backward.setEnabled(enabled)
        self.btn_home_Y.setEnabled(enabled)
        self.btn_zero_Y.setEnabled(enabled)
        self.btn_moveY_forward.setEnabled(enabled)
        self.btn_moveY_backward.setEnabled(enabled)
        self.btn_home_Z.setEnabled(enabled)
        self.btn_zero_Z.setEnabled(enabled)
        self.btn_moveZ_forward.setEnabled(enabled)
        self.btn_moveZ_backward.setEnabled(enabled)
        self.btn_load_slide.setEnabled(enabled)

        
    def move_x_forward(self):
        self.navigationController.move_x(self.entry_dX.value())
    def move_x_backward(self):
        self.navigationController.move_x(-self.entry_dX.value())
    def move_y_forward(self):
        self.navigationController.move_y(self.entry_dY.value())
    def move_y_backward(self):
        self.navigationController.move_y(-self.entry_dY.value())
    def move_z_forward(self):
        self.navigationController.move_z(self.entry_dZ.value()/1000)
    def move_z_backward(self):
        self.navigationController.move_z(-self.entry_dZ.value()/1000) 

    def set_deltaX(self,value):
        mm_per_ustep = SCREW_PITCH_X_MM/(self.navigationController.x_microstepping*FULLSTEPS_PER_REV_X) # to implement a get_x_microstepping() in multipointController
        deltaX = round(value/mm_per_ustep)*mm_per_ustep
        self.entry_dX.setValue(deltaX)
    def set_deltaY(self,value):
        mm_per_ustep = SCREW_PITCH_Y_MM/(self.navigationController.y_microstepping*FULLSTEPS_PER_REV_Y)
        deltaY = round(value/mm_per_ustep)*mm_per_ustep
        self.entry_dY.setValue(deltaY)
    def set_deltaZ(self,value):
        mm_per_ustep = SCREW_PITCH_Z_MM/(self.navigationController.z_microstepping*FULLSTEPS_PER_REV_Z)
        deltaZ = round(value/1000/mm_per_ustep)*mm_per_ustep*1000
        self.entry_dZ.setValue(deltaZ)

    def home_x(self):
        msg = QMessageBox()
        msg.setIcon(QMessageBox.Information)
        msg.setText("Confirm your action")
        msg.setInformativeText("Click OK to run homing")
        msg.setWindowTitle("Confirmation")
        msg.setStandardButtons(QMessageBox.Ok | QMessageBox.Cancel)
        msg.setDefaultButton(QMessageBox.Cancel)
        retval = msg.exec_()
        if QMessageBox.Ok == retval:
            self.navigationController.home_x()

    def home_y(self):
        msg = QMessageBox()
        msg.setIcon(QMessageBox.Information)
        msg.setText("Confirm your action")
        msg.setInformativeText("Click OK to run homing")
        msg.setWindowTitle("Confirmation")
        msg.setStandardButtons(QMessageBox.Ok | QMessageBox.Cancel)
        msg.setDefaultButton(QMessageBox.Cancel)
        retval = msg.exec_()
        if QMessageBox.Ok == retval:
            self.navigationController.home_y()

    def home_z(self):
        msg = QMessageBox()
        msg.setIcon(QMessageBox.Information)
        msg.setText("Confirm your action")
        msg.setInformativeText("Click OK to run homing")
        msg.setWindowTitle("Confirmation")
        msg.setStandardButtons(QMessageBox.Ok | QMessageBox.Cancel)
        msg.setDefaultButton(QMessageBox.Cancel)
        retval = msg.exec_()
        if QMessageBox.Ok == retval:
            self.navigationController.home_z()

    def zero_x(self):
        self.navigationController.zero_x()

    def zero_y(self):
        self.navigationController.zero_y()

    def zero_z(self):
        self.navigationController.zero_z()

    def slot_slide_loading_position_reached(self):
        self.slide_position = 'loading'
        self.btn_load_slide.setStyleSheet("background-color: #C2FFC2");
        self.btn_load_slide.setText('To Scanning Position')
        self.btn_moveX_forward.setEnabled(False)
        self.btn_moveX_backward.setEnabled(False)
        self.btn_moveY_forward.setEnabled(False)
        self.btn_moveY_backward.setEnabled(False)
        self.btn_moveZ_forward.setEnabled(False)
        self.btn_moveZ_backward.setEnabled(False)
        self.btn_load_slide.setEnabled(True)

    def slot_slide_scanning_position_reached(self):
        self.slide_position = 'scanning'
        self.btn_load_slide.setStyleSheet("background-color: #C2C2FF");
        self.btn_load_slide.setText('To Loading Position')
        self.btn_moveX_forward.setEnabled(True)
        self.btn_moveX_backward.setEnabled(True)
        self.btn_moveY_forward.setEnabled(True)
        self.btn_moveY_backward.setEnabled(True)
        self.btn_moveZ_forward.setEnabled(True)
        self.btn_moveZ_backward.setEnabled(True)
        self.btn_load_slide.setEnabled(True)

    def switch_position(self):
        if self.slide_position != 'loading':
            self.slidePositionController.move_to_slide_loading_position()
        else:
            self.slidePositionController.move_to_slide_scanning_position()
        self.btn_load_slide.setEnabled(False)

class DACControWidget(QFrame):
    def __init__(self, microcontroller ,*args, **kwargs):
        super().__init__(*args, **kwargs)
        self.microcontroller = microcontroller
        self.add_components()
        self.setFrameStyle(QFrame.Panel | QFrame.Raised)

    def add_components(self):
        self.slider_DAC0 = QSlider(Qt.Horizontal)
        self.slider_DAC0.setTickPosition(QSlider.TicksBelow)
        self.slider_DAC0.setMinimum(0)
        self.slider_DAC0.setMaximum(100)
        self.slider_DAC0.setSingleStep(1)
        self.slider_DAC0.setValue(0)

        self.entry_DAC0 = QDoubleSpinBox()
        self.entry_DAC0.setMinimum(0) 
        self.entry_DAC0.setMaximum(100) 
        self.entry_DAC0.setSingleStep(0.1)
        self.entry_DAC0.setValue(0)
        self.entry_DAC0.setKeyboardTracking(False)

        self.slider_DAC1 = QSlider(Qt.Horizontal)
        self.slider_DAC1.setTickPosition(QSlider.TicksBelow)
        self.slider_DAC1.setMinimum(0)
        self.slider_DAC1.setMaximum(100)
        self.slider_DAC1.setValue(0)
        self.slider_DAC1.setSingleStep(1)

        self.entry_DAC1 = QDoubleSpinBox()
        self.entry_DAC1.setMinimum(0) 
        self.entry_DAC1.setMaximum(100) 
        self.entry_DAC1.setSingleStep(0.1)
        self.entry_DAC1.setValue(0)
        self.entry_DAC1.setKeyboardTracking(False)

        # connections
        self.entry_DAC0.valueChanged.connect(self.set_DAC0)
        self.entry_DAC0.valueChanged.connect(self.slider_DAC0.setValue)
        self.slider_DAC0.valueChanged.connect(self.entry_DAC0.setValue)
        self.entry_DAC1.valueChanged.connect(self.set_DAC1)
        self.entry_DAC1.valueChanged.connect(self.slider_DAC1.setValue)
        self.slider_DAC1.valueChanged.connect(self.entry_DAC1.setValue)

        # layout
        grid_line1 = QGridLayout()
        grid_line1.addWidget(QLabel('DAC0'), 0,0)
        grid_line1.addWidget(self.slider_DAC0, 0,1)
        grid_line1.addWidget(self.entry_DAC0, 0,2)
        grid_line1.addWidget(QLabel('DAC1'), 1,0)
        grid_line1.addWidget(self.slider_DAC1, 1,1)
        grid_line1.addWidget(self.entry_DAC1, 1,2)

        self.grid = QGridLayout()
        self.grid.addLayout(grid_line1,1,0)
        self.setLayout(self.grid)

    def set_DAC0(self,value):
        self.microcontroller.analog_write_onboard_DAC(0,int(value*65535/100))

    def set_DAC1(self,value):
        self.microcontroller.analog_write_onboard_DAC(1,int(value*65535/100))

class AutoFocusWidget(QFrame):
    def __init__(self, autofocusController, main=None, *args, **kwargs):
        super().__init__(*args, **kwargs)
        self.autofocusController = autofocusController
        self.add_components()
        self.setFrameStyle(QFrame.Panel | QFrame.Raised)

    def add_components(self):
        self.entry_delta = QDoubleSpinBox()
        self.entry_delta.setMinimum(0) 
        self.entry_delta.setMaximum(20) 
        self.entry_delta.setSingleStep(0.2)
        self.entry_delta.setDecimals(3)
        self.entry_delta.setValue(1.524)
        self.entry_delta.setKeyboardTracking(False)
        self.autofocusController.set_deltaZ(1.524)

        self.entry_N = QSpinBox()
        self.entry_N.setMinimum(3) 
        self.entry_N.setMaximum(20) 
        self.entry_N.setSingleStep(1)
        self.entry_N.setValue(10)
        self.entry_N.setKeyboardTracking(False)
        self.autofocusController.set_N(10)

        self.btn_autofocus = QPushButton('Autofocus')
        self.btn_autofocus.setDefault(False)
        self.btn_autofocus.setCheckable(True)
        self.btn_autofocus.setChecked(False)

        # layout
        grid_line0 = QGridLayout()
        grid_line0.addWidget(QLabel('delta Z (um)'), 0,0)
        grid_line0.addWidget(self.entry_delta, 0,1)
        grid_line0.addWidget(QLabel('N Z planes'), 0,2)
        grid_line0.addWidget(self.entry_N, 0,3)
        grid_line0.addWidget(self.btn_autofocus, 0,4)

        self.grid = QGridLayout()
        self.grid.addLayout(grid_line0,0,0)
        self.grid.setRowStretch(self.grid.rowCount(), 1)
        self.setLayout(self.grid)
        
        # connections
        self.btn_autofocus.clicked.connect(lambda : self.autofocusController.autofocus(False))
        self.entry_delta.valueChanged.connect(self.set_deltaZ)
        self.entry_N.valueChanged.connect(self.autofocusController.set_N)
        self.autofocusController.autofocusFinished.connect(self.autofocus_is_finished)

    def set_deltaZ(self,value):
        mm_per_ustep = SCREW_PITCH_Z_MM/(self.autofocusController.navigationController.z_microstepping*FULLSTEPS_PER_REV_Z)
        deltaZ = round(value/1000/mm_per_ustep)*mm_per_ustep*1000
        self.entry_delta.setValue(deltaZ)
        self.autofocusController.set_deltaZ(deltaZ)

    def autofocus_is_finished(self):
        self.btn_autofocus.setChecked(False)

class StatsDisplayWidget(QFrame):
    def __init__(self, *args, **kwargs):
        super().__init__(*args, **kwargs)
        self.initUI()
        self.setFrameStyle(QFrame.Panel | QFrame.Raised)

    def initUI(self):
        self.layout = QVBoxLayout()
        self.table_widget = QTableWidget()
        self.table_widget.setColumnCount(2)
        self.table_widget.verticalHeader().hide()
        self.table_widget.horizontalHeader().hide()
        self.table_widget.horizontalHeader().setSectionResizeMode(QHeaderView.ResizeToContents)
        self.layout.addWidget(self.table_widget)
        self.setLayout(self.layout)

    def display_stats(self, stats):
        locale.setlocale(locale.LC_ALL, '')
        self.table_widget.setRowCount(len(stats))
        row = 0
        for key, value in stats.items():
            key_item = QTableWidgetItem(str(key))
            value_item = None
            try:
                value_item = QTableWidgetItem(f'{value:n}')
            except:
                value_item = QTableWidgetItem(str(value))
            self.table_widget.setItem(row,0,key_item)
            self.table_widget.setItem(row,1,value_item)
            row+=1


class MultiPointWidget(QFrame):

    signal_acquisition_started = Signal(bool)
    signal_acquisition_channels = Signal(list)
    signal_acquisition_shape = Signal(int, int, int, float, float, float)

    def __init__(self, multipointController, configurationManager = None, main=None, *args, **kwargs):
        super().__init__(*args, **kwargs)
        self.multipointController = multipointController
        self.configurationManager = configurationManager
        self.base_path_is_set = False
        self.well_selected = False
        self.add_components()
        self.setFrameStyle(QFrame.Panel | QFrame.Raised)

    def add_components(self):

        self.btn_setSavingDir = QPushButton('Browse')
        self.btn_setSavingDir.setDefault(False)
        self.btn_setSavingDir.setIcon(QIcon('icon/folder.png'))
        
        self.lineEdit_savingDir = QLineEdit()
        self.lineEdit_savingDir.setReadOnly(True)
        self.lineEdit_savingDir.setText('Choose a base saving directory')

        self.lineEdit_savingDir.setText(DEFAULT_SAVING_PATH)
        self.multipointController.set_base_path(DEFAULT_SAVING_PATH)
        self.base_path_is_set = True

        self.lineEdit_experimentID = QLineEdit()

        self.entry_deltaX = QDoubleSpinBox()
        self.entry_deltaX.setMinimum(0) 
        self.entry_deltaX.setMaximum(5) 
        self.entry_deltaX.setSingleStep(0.1)
        self.entry_deltaX.setValue(Acquisition.DX)
        self.entry_deltaX.setDecimals(3)
        self.entry_deltaX.setKeyboardTracking(False)

        self.entry_NX = QSpinBox()
        self.entry_NX.setMinimum(1) 
        self.entry_NX.setMaximum(50) 
        self.entry_NX.setSingleStep(1)
        self.entry_NX.setValue(Acquisition.NX)
        self.entry_NX.setKeyboardTracking(False)

        self.entry_deltaY = QDoubleSpinBox()
        self.entry_deltaY.setMinimum(0) 
        self.entry_deltaY.setMaximum(5) 
        self.entry_deltaY.setSingleStep(0.1)
        self.entry_deltaY.setValue(Acquisition.DX)
        self.entry_deltaY.setDecimals(3)
        self.entry_deltaY.setKeyboardTracking(False)
        
        self.entry_NY = QSpinBox()
        self.entry_NY.setMinimum(1) 
        self.entry_NY.setMaximum(50) 
        self.entry_NY.setSingleStep(1)
        self.entry_NY.setValue(Acquisition.NY)
        self.entry_NY.setKeyboardTracking(False)

        self.entry_deltaZ = QDoubleSpinBox()
        self.entry_deltaZ.setMinimum(0) 
        self.entry_deltaZ.setMaximum(1000) 
        self.entry_deltaZ.setSingleStep(0.2)
        self.entry_deltaZ.setValue(Acquisition.DZ)
        self.entry_deltaZ.setDecimals(3)
        self.entry_deltaZ.setKeyboardTracking(False)
        
        self.entry_NZ = QSpinBox()
        self.entry_NZ.setMinimum(1) 
        self.entry_NZ.setMaximum(2000) 
        self.entry_NZ.setSingleStep(1)
        self.entry_NZ.setValue(1)
        self.entry_NZ.setKeyboardTracking(False)
        
        self.entry_dt = QDoubleSpinBox()
        self.entry_dt.setMinimum(0) 
        self.entry_dt.setMaximum(12*3600) 
        self.entry_dt.setSingleStep(1)
        self.entry_dt.setValue(0)
        self.entry_dt.setKeyboardTracking(False)

        self.entry_Nt = QSpinBox()
        self.entry_Nt.setMinimum(1) 
        self.entry_Nt.setMaximum(50000)   # @@@ to be changed
        self.entry_Nt.setSingleStep(1)
        self.entry_Nt.setValue(1)
        self.entry_Nt.setKeyboardTracking(False)

        self.list_configurations = QListWidget()
        for microscope_configuration in self.configurationManager.configurations:
            self.list_configurations.addItems([microscope_configuration.name])
        self.list_configurations.setSelectionMode(QAbstractItemView.MultiSelection) # ref: https://doc.qt.io/qt-5/qabstractitemview.html#SelectionMode-enum

        self.checkbox_withAutofocus = QCheckBox('Contrast AF')
        self.checkbox_withAutofocus.setChecked(MULTIPOINT_AUTOFOCUS_ENABLE_BY_DEFAULT)
        self.multipointController.set_af_flag(MULTIPOINT_AUTOFOCUS_ENABLE_BY_DEFAULT)

        self.checkbox_genFocusMap = QCheckBox('Generate focus map')
        self.checkbox_genFocusMap.setChecked(False)

        self.checkbox_withReflectionAutofocus = QCheckBox('Reflection AF')
        self.checkbox_withReflectionAutofocus.setChecked(MULTIPOINT_REFLECTION_AUTOFOCUS_ENABLE_BY_DEFAULT)

        self.multipointController.set_reflection_af_flag(MULTIPOINT_REFLECTION_AUTOFOCUS_ENABLE_BY_DEFAULT)
        self.btn_startAcquisition = QPushButton('Start Acquisition')
        self.btn_startAcquisition.setStyleSheet("background-color: #C2C2FF");
        self.btn_startAcquisition.setCheckable(True)
        self.btn_startAcquisition.setChecked(False)

        # layout
        grid_line0 = QGridLayout()
        grid_line0.addWidget(QLabel('Saving Path'))
        grid_line0.addWidget(self.lineEdit_savingDir, 0,1)
        grid_line0.addWidget(self.btn_setSavingDir, 0,2)

        grid_line1 = QGridLayout()
        grid_line1.addWidget(QLabel('Experiment ID'), 0,0)
        grid_line1.addWidget(self.lineEdit_experimentID,0,1)

        grid_line2 = QGridLayout()
        grid_line2.addWidget(QLabel('dx (mm)'), 0,0)
        grid_line2.addWidget(self.entry_deltaX, 0,1)
        grid_line2.addWidget(QLabel('Nx'), 0,2)
        grid_line2.addWidget(self.entry_NX, 0,3)
        grid_line2.addWidget(QLabel('dy (mm)'), 0,4)
        grid_line2.addWidget(self.entry_deltaY, 0,5)
        grid_line2.addWidget(QLabel('Ny'), 0,6)
        grid_line2.addWidget(self.entry_NY, 0,7)

        grid_line2.addWidget(QLabel('dz (um)'), 1,0)
        grid_line2.addWidget(self.entry_deltaZ, 1,1)
        grid_line2.addWidget(QLabel('Nz'), 1,2)
        grid_line2.addWidget(self.entry_NZ, 1,3)
        grid_line2.addWidget(QLabel('dt (s)'), 1,4)
        grid_line2.addWidget(self.entry_dt, 1,5)
        grid_line2.addWidget(QLabel('Nt'), 1,6)
        grid_line2.addWidget(self.entry_Nt, 1,7)

        grid_af = QVBoxLayout()
        grid_af.addWidget(self.checkbox_withAutofocus)
        grid_af.addWidget(self.checkbox_genFocusMap)
        if SUPPORT_LASER_AUTOFOCUS:
            grid_af.addWidget(self.checkbox_withReflectionAutofocus)

        grid_line3 = QHBoxLayout()
        grid_line3.addWidget(self.list_configurations)
        # grid_line3.addWidget(self.checkbox_withAutofocus)
        grid_line3.addLayout(grid_af)
        grid_line3.addWidget(self.btn_startAcquisition)

        self.grid = QGridLayout()
        self.grid.addLayout(grid_line0,0,0)
        self.grid.addLayout(grid_line1,1,0)
        self.grid.addLayout(grid_line2,2,0)
        self.grid.addLayout(grid_line3,3,0)
        self.setLayout(self.grid)

        # add and display a timer - to be implemented
        # self.timer = QTimer()

        # connections
        self.entry_deltaX.valueChanged.connect(self.set_deltaX)
        self.entry_deltaY.valueChanged.connect(self.set_deltaY)
        self.entry_deltaZ.valueChanged.connect(self.set_deltaZ)
        self.entry_dt.valueChanged.connect(self.multipointController.set_deltat)
        self.entry_NX.valueChanged.connect(self.multipointController.set_NX)
        self.entry_NY.valueChanged.connect(self.multipointController.set_NY)
        self.entry_NZ.valueChanged.connect(self.multipointController.set_NZ)
        self.entry_Nt.valueChanged.connect(self.multipointController.set_Nt)
        self.checkbox_withAutofocus.stateChanged.connect(self.multipointController.set_af_flag)
        self.checkbox_withReflectionAutofocus.stateChanged.connect(self.multipointController.set_reflection_af_flag)
        self.checkbox_genFocusMap.stateChanged.connect(self.multipointController.set_gen_focus_map_flag)
        self.btn_setSavingDir.clicked.connect(self.set_saving_dir)
        self.btn_startAcquisition.clicked.connect(self.toggle_acquisition)
        self.multipointController.acquisitionFinished.connect(self.acquisition_is_finished)
        self.list_configurations.itemSelectionChanged.connect(self.emit_selected_channels)

    def set_deltaX(self,value):
        mm_per_ustep = SCREW_PITCH_X_MM/(self.multipointController.navigationController.x_microstepping*FULLSTEPS_PER_REV_X) # to implement a get_x_microstepping() in multipointController
        deltaX = round(value/mm_per_ustep)*mm_per_ustep
        self.entry_deltaX.setValue(deltaX)
        self.multipointController.set_deltaX(deltaX)

    def set_deltaY(self,value):
        mm_per_ustep = SCREW_PITCH_Y_MM/(self.multipointController.navigationController.y_microstepping*FULLSTEPS_PER_REV_Y)
        deltaY = round(value/mm_per_ustep)*mm_per_ustep
        self.entry_deltaY.setValue(deltaY)
        self.multipointController.set_deltaY(deltaY)

    def set_deltaZ(self,value):
        mm_per_ustep = SCREW_PITCH_Z_MM/(self.multipointController.navigationController.z_microstepping*FULLSTEPS_PER_REV_Z)
        deltaZ = round(value/1000/mm_per_ustep)*mm_per_ustep*1000
        self.entry_deltaZ.setValue(deltaZ)
        self.multipointController.set_deltaZ(deltaZ)

    def set_saving_dir(self):
        dialog = QFileDialog()
        save_dir_base = dialog.getExistingDirectory(None, "Select Folder")
        self.multipointController.set_base_path(save_dir_base)
        self.lineEdit_savingDir.setText(save_dir_base)
        self.base_path_is_set = True

    def set_well_selected(self, selected):
        self.well_selected = selected

    def emit_selected_channels(self):
        selected_channels = [item.text() for item in self.list_configurations.selectedItems()]
        self.signal_acquisition_channels.emit(selected_channels)

    def toggle_acquisition(self,pressed):
        if self.base_path_is_set == False:
            self.btn_startAcquisition.setChecked(False)
            msg = QMessageBox()
            msg.setText("Please choose base saving directory first")
            msg.exec_()
            return
        if IS_HCS and self.well_selected == False:
            self.btn_startAcquisition.setChecked(False)
            msg = QMessageBox()
            msg.setText("Please select a well to scan first")
            msg.exec_()
            return
        if not self.list_configurations.selectedItems(): # no channel selected
            self.btn_startAcquisition.setChecked(False)
            msg = QMessageBox()
            msg.setText("Please select at least one imaging channel first")
            msg.exec_()
            return
        if pressed:
            # @@@ to do: add a widgetManger to enable and disable widget 
            # @@@ to do: emit signal to widgetManager to disable other widgets
            self.setEnabled_all(False)
            self.multipointController.set_selected_configurations((item.text() for item in self.list_configurations.selectedItems()))
            self.multipointController.start_new_experiment(self.lineEdit_experimentID.text())
             # emit acquisition data
            self.signal_acquisition_started.emit(True)
            self.signal_acquisition_shape.emit(self.entry_NX.value(),
                                               self.entry_NY.value(),
                                               self.entry_NZ.value(),
                                               self.entry_deltaX.value(),
                                               self.entry_deltaY.value(),
                                               self.entry_deltaZ.value())
            # set parameters
            self.multipointController.set_deltaX(self.entry_deltaX.value())
            self.multipointController.set_deltaY(self.entry_deltaY.value())
            self.multipointController.set_deltaZ(self.entry_deltaZ.value())
            self.multipointController.set_deltat(self.entry_dt.value())
            self.multipointController.set_NX(self.entry_NX.value())
            self.multipointController.set_NY(self.entry_NY.value())
            self.multipointController.set_NZ(self.entry_NZ.value())
            self.multipointController.set_Nt(self.entry_Nt.value())
            self.multipointController.set_af_flag(self.checkbox_withAutofocus.isChecked())
            self.multipointController.set_reflection_af_flag(self.checkbox_withReflectionAutofocus.isChecked())
            self.multipointController.set_base_path(self.lineEdit_savingDir.text())
            self.multipointController.run_acquisition()
        else:
            self.multipointController.request_abort_aquisition()
            self.setEnabled_all(True)

    def acquisition_is_finished(self):
        self.signal_acquisition_started.emit(False)
        self.btn_startAcquisition.setChecked(False)
        self.setEnabled_all(True)

    def setEnabled_all(self,enabled,exclude_btn_startAcquisition=True):
        self.btn_setSavingDir.setEnabled(enabled)
        self.lineEdit_savingDir.setEnabled(enabled)
        self.lineEdit_experimentID.setEnabled(enabled)
        self.entry_deltaX.setEnabled(enabled)
        self.entry_NX.setEnabled(enabled)
        self.entry_deltaY.setEnabled(enabled)
        self.entry_NY.setEnabled(enabled)
        self.entry_deltaZ.setEnabled(enabled)
        self.entry_NZ.setEnabled(enabled)
        self.entry_dt.setEnabled(enabled)
        self.entry_Nt.setEnabled(enabled)
        self.list_configurations.setEnabled(enabled)
        self.checkbox_withAutofocus.setEnabled(enabled)
        self.checkbox_withReflectionAutofocus.setEnabled(enabled)
        self.checkbox_genFocusMap.setEnabled(enabled)
        if exclude_btn_startAcquisition is not True:
            self.btn_startAcquisition.setEnabled(enabled)

    def disable_the_start_aquisition_button(self):
        self.btn_startAcquisition.setEnabled(False)

    def enable_the_start_aquisition_button(self):
        self.btn_startAcquisition.setEnabled(True)

class MultiPointWidget2(QFrame):

    signal_acquisition_started = Signal(bool)
    signal_acquisition_channels = Signal(list)
    signal_acquisition_shape = Signal(int, int, int, float, float, float)
    signal_stitcher_widget = Signal(bool)

    def __init__(self, navigationController, navigationViewer, multipointController, configurationManager = None, main=None, scanCoordinates=None, *args, **kwargs):
        super().__init__(*args, **kwargs)
        self.last_used_locations = None
        self.last_used_location_ids = None
        self.multipointController = multipointController
        self.configurationManager = configurationManager
        self.navigationController = navigationController
        self.navigationViewer = navigationViewer
        self.scanCoordinates = scanCoordinates
        self.base_path_is_set = False
        self.location_list = np.empty((0, 3), dtype=float)
        self.location_ids = np.empty((0,), dtype=str)
        self.add_components()
        self.setFrameStyle(QFrame.Panel | QFrame.Raised)
        self.acquisition_in_place=False

    def add_components(self):

        self.btn_setSavingDir = QPushButton('Browse')
        self.btn_setSavingDir.setDefault(False)
        self.btn_setSavingDir.setIcon(QIcon('icon/folder.png'))

        self.lineEdit_savingDir = QLineEdit()
        self.lineEdit_savingDir.setReadOnly(True)
        self.lineEdit_savingDir.setText('Choose a base saving directory')

        self.lineEdit_savingDir.setText(DEFAULT_SAVING_PATH)
        self.multipointController.set_base_path(DEFAULT_SAVING_PATH)
        self.base_path_is_set = True

        self.lineEdit_experimentID = QLineEdit()

        self.dropdown_location_list = QComboBox()
        self.btn_add = QPushButton('Add')
        self.btn_remove = QPushButton('Remove')
        self.btn_previous = QPushButton('Previous')
        self.btn_next = QPushButton('Next')
        self.btn_clear = QPushButton('Clear all')

        self.btn_load_last_executed = QPushButton('Prev Used Locations')

        self.btn_export_locations = QPushButton('Export Location List')
        self.btn_import_locations = QPushButton('Import Location List')

        # editable points table
        self.table_location_list = QTableWidget()
        self.table_location_list.setColumnCount(4)
        header_labels = ['x', 'y', 'z', 'ID']
        self.table_location_list.setHorizontalHeaderLabels(header_labels)
        self.btn_show_table_location_list = QPushButton('Show Location List')

        self.entry_deltaX = QDoubleSpinBox()
        self.entry_deltaX.setMinimum(0) 
        self.entry_deltaX.setMaximum(5) 
        self.entry_deltaX.setSingleStep(0.1)
        self.entry_deltaX.setValue(Acquisition.DX)
        self.entry_deltaX.setDecimals(3)
        self.entry_deltaX.setKeyboardTracking(False)

        self.entry_NX = QSpinBox()
        self.entry_NX.setMinimum(1)
        self.entry_NX.setMaximum(50)
        self.entry_NX.setSingleStep(1)
        self.entry_NX.setValue(1)
        self.entry_NX.setKeyboardTracking(False)

        self.entry_deltaY = QDoubleSpinBox()
        self.entry_deltaY.setMinimum(0)
        self.entry_deltaY.setMaximum(5)
        self.entry_deltaY.setSingleStep(0.1)
        self.entry_deltaY.setValue(Acquisition.DX)
        self.entry_deltaY.setDecimals(3)
        self.entry_deltaY.setKeyboardTracking(False)

        self.entry_NY = QSpinBox()
        self.entry_NY.setMinimum(1)
        self.entry_NY.setMaximum(50)
        self.entry_NY.setSingleStep(1)
        self.entry_NY.setValue(1)
        self.entry_NY.setKeyboardTracking(False)

        self.entry_deltaZ = QDoubleSpinBox()
        self.entry_deltaZ.setMinimum(0) 
        self.entry_deltaZ.setMaximum(1000)
        self.entry_deltaZ.setSingleStep(0.2)
        self.entry_deltaZ.setValue(Acquisition.DZ)
        self.entry_deltaZ.setDecimals(3)
        self.entry_deltaZ.setKeyboardTracking(False)
        
        self.entry_NZ = QSpinBox()
        self.entry_NZ.setMinimum(1)
        self.entry_NZ.setMaximum(2000)
        self.entry_NZ.setSingleStep(1)
        self.entry_NZ.setValue(1)
        self.entry_NZ.setKeyboardTracking(False)
        
        self.entry_dt = QDoubleSpinBox()
        self.entry_dt.setMinimum(0)
        self.entry_dt.setMaximum(12*3600)
        self.entry_dt.setSingleStep(1)
        self.entry_dt.setValue(0)
        self.entry_dt.setKeyboardTracking(False)

        self.entry_Nt = QSpinBox()
        self.entry_Nt.setMinimum(1)
        self.entry_Nt.setMaximum(50000)   # @@@ to be changed
        self.entry_Nt.setSingleStep(1)
        self.entry_Nt.setValue(1)
        self.entry_Nt.setKeyboardTracking(False)

        self.list_configurations = QListWidget()
        for microscope_configuration in self.configurationManager.configurations:
            self.list_configurations.addItems([microscope_configuration.name])
        self.list_configurations.setSelectionMode(QAbstractItemView.MultiSelection) # ref: https://doc.qt.io/qt-5/qabstractitemview.html#SelectionMode-enum

        self.checkbox_withAutofocus = QCheckBox('Contrast AF')
        self.checkbox_withAutofocus.setChecked(MULTIPOINT_AUTOFOCUS_ENABLE_BY_DEFAULT)
        self.multipointController.set_af_flag(MULTIPOINT_AUTOFOCUS_ENABLE_BY_DEFAULT)
        self.checkbox_withReflectionAutofocus = QCheckBox('Reflection AF')
        self.checkbox_withReflectionAutofocus.setChecked(MULTIPOINT_REFLECTION_AUTOFOCUS_ENABLE_BY_DEFAULT)
        self.multipointController.set_reflection_af_flag(MULTIPOINT_REFLECTION_AUTOFOCUS_ENABLE_BY_DEFAULT)
        self.btn_startAcquisition = QPushButton('Start Acquisition')
        self.btn_startAcquisition.setStyleSheet("background-color: #C2C2FF");
        self.btn_startAcquisition.setCheckable(True)
        self.btn_startAcquisition.setChecked(False)

        # layout
        grid_line0 = QGridLayout()
        grid_line0.addWidget(QLabel('Saving Path'))
        grid_line0.addWidget(self.lineEdit_savingDir, 0,1)
        grid_line0.addWidget(self.btn_setSavingDir, 0,2)
        grid_line0.addWidget(QLabel('ID'), 0,3)
        grid_line0.addWidget(self.lineEdit_experimentID,0,4)

        grid_line4 = QGridLayout()
        grid_line4.addWidget(QLabel('Location List'),0,0)
        grid_line4.addWidget(self.dropdown_location_list,0,1,1,2)
        grid_line4.addWidget(self.btn_clear,0,3)
        grid_line4.addWidget(self.btn_show_table_location_list,0,4)

        grid_line3point5 = QGridLayout()
        grid_line3point5.addWidget(self.btn_add,0,0)
        grid_line3point5.addWidget(self.btn_remove,0,1)
        grid_line3point5.addWidget(self.btn_next,0,2)
        grid_line3point5.addWidget(self.btn_previous,0,3)
        #grid_line3point5.addWidget(self.btn_load_last_executed,0,4)

        grid_line3point75 = QGridLayout()
        grid_line3point75.addWidget(self.btn_import_locations,0,0)
        grid_line3point75.addWidget(self.btn_export_locations,0,1)

        grid_line2 = QGridLayout()
        grid_line2.addWidget(QLabel('dx (mm)'), 0,0)
        grid_line2.addWidget(self.entry_deltaX, 0,1)
        grid_line2.addWidget(QLabel('Nx'), 0,2)
        grid_line2.addWidget(self.entry_NX, 0,3)
        grid_line2.addWidget(QLabel('dy (mm)'), 0,4)
        grid_line2.addWidget(self.entry_deltaY, 0,5)
        grid_line2.addWidget(QLabel('Ny'), 0,6)
        grid_line2.addWidget(self.entry_NY, 0,7)

        grid_line2.addWidget(QLabel('dz (um)'), 1,0)
        grid_line2.addWidget(self.entry_deltaZ, 1,1)
        grid_line2.addWidget(QLabel('Nz'), 1,2)
        grid_line2.addWidget(self.entry_NZ, 1,3)
        grid_line2.addWidget(QLabel('dt (s)'), 1,4)
        grid_line2.addWidget(self.entry_dt, 1,5)
        grid_line2.addWidget(QLabel('Nt'), 1,6)
        grid_line2.addWidget(self.entry_Nt, 1,7)

        grid_af = QVBoxLayout()
        grid_af.addWidget(self.checkbox_withAutofocus)
        if SUPPORT_LASER_AUTOFOCUS:
            grid_af.addWidget(self.checkbox_withReflectionAutofocus)

        grid_line3 = QHBoxLayout()
        grid_line3.addWidget(self.list_configurations)
        # grid_line3.addWidget(self.checkbox_withAutofocus)
        grid_line3.addLayout(grid_af)
        grid_line3.addWidget(self.btn_startAcquisition)

        self.grid = QGridLayout()
        self.grid.addLayout(grid_line0,0,0)
        # self.grid.addLayout(grid_line1,1,0)
        self.grid.addLayout(grid_line4,1,0)
        self.grid.addLayout(grid_line3point5,2,0)
        self.grid.addLayout(grid_line3point75,3,0)
        # self.grid.addLayout(grid_line5,2,0)
        self.grid.addLayout(grid_line2,4,0)
        self.grid.addLayout(grid_line3,5,0)
        self.setLayout(self.grid)

        # add and display a timer - to be implemented
        # self.timer = QTimer()

        # connections
        self.entry_deltaX.valueChanged.connect(self.set_deltaX)
        self.entry_deltaY.valueChanged.connect(self.set_deltaY)
        self.entry_deltaZ.valueChanged.connect(self.set_deltaZ)
        self.entry_dt.valueChanged.connect(self.multipointController.set_deltat)
        self.entry_NX.valueChanged.connect(self.multipointController.set_NX)
        self.entry_NY.valueChanged.connect(self.multipointController.set_NY)
        self.entry_NZ.valueChanged.connect(self.multipointController.set_NZ)
        self.entry_Nt.valueChanged.connect(self.multipointController.set_Nt)
        self.checkbox_withAutofocus.stateChanged.connect(self.multipointController.set_af_flag)
        self.checkbox_withReflectionAutofocus.stateChanged.connect(self.multipointController.set_reflection_af_flag)
        self.btn_setSavingDir.clicked.connect(self.set_saving_dir)
        self.btn_startAcquisition.clicked.connect(self.toggle_acquisition)
        self.multipointController.acquisitionFinished.connect(self.acquisition_is_finished)
        self.list_configurations.itemSelectionChanged.connect(self.emit_selected_channels)

        self.btn_add.clicked.connect(self.add_location)
        self.btn_remove.clicked.connect(self.remove_location)
        self.btn_previous.clicked.connect(self.previous)
        self.btn_next.clicked.connect(self.next)
        self.btn_clear.clicked.connect(self.clear)
        self.btn_load_last_executed.clicked.connect(self.load_last_used_locations)
        self.btn_export_locations.clicked.connect(self.export_location_list)
        self.btn_import_locations.clicked.connect(self.import_location_list)

        self.table_location_list.cellClicked.connect(self.cell_was_clicked)
        self.table_location_list.cellChanged.connect(self.cell_was_changed)
        self.btn_show_table_location_list.clicked.connect(self.table_location_list.show)

        self.dropdown_location_list.currentIndexChanged.connect(self.go_to)

        self.shortcut = QShortcut(QKeySequence(";"), self)
        self.shortcut.activated.connect(self.btn_add.click)

    def set_deltaX(self,value):
        mm_per_ustep = SCREW_PITCH_X_MM/(self.multipointController.navigationController.x_microstepping*FULLSTEPS_PER_REV_X) # to implement a get_x_microstepping() in multipointController
        deltaX = round(value/mm_per_ustep)*mm_per_ustep
        self.entry_deltaX.setValue(deltaX)
        self.multipointController.set_deltaX(deltaX)

    def set_deltaY(self,value):
        mm_per_ustep = SCREW_PITCH_Y_MM/(self.multipointController.navigationController.y_microstepping*FULLSTEPS_PER_REV_Y)
        deltaY = round(value/mm_per_ustep)*mm_per_ustep
        self.entry_deltaY.setValue(deltaY)
        self.multipointController.set_deltaY(deltaY)

    def set_deltaZ(self,value):
        mm_per_ustep = SCREW_PITCH_Z_MM/(self.multipointController.navigationController.z_microstepping*FULLSTEPS_PER_REV_Z)
        deltaZ = round(value/1000/mm_per_ustep)*mm_per_ustep*1000
        self.entry_deltaZ.setValue(deltaZ)
        self.multipointController.set_deltaZ(deltaZ)

    def set_saving_dir(self):
        dialog = QFileDialog()
        save_dir_base = dialog.getExistingDirectory(None, "Select Folder")
        self.multipointController.set_base_path(save_dir_base)
        self.lineEdit_savingDir.setText(save_dir_base)
        self.base_path_is_set = True

    def emit_selected_channels(self):
        selected_channels = [item.text() for item in self.list_configurations.selectedItems()]
        self.signal_acquisition_channels.emit(selected_channels)

    def toggle_acquisition(self,pressed):
        if self.base_path_is_set == False:
            self.btn_startAcquisition.setChecked(False)
            msg = QMessageBox()
            msg.setText("Please choose base saving directory first")
            msg.exec_()
            return
        if pressed:
            # @@@ to do: add a widgetManger to enable and disable widget 
            # @@@ to do: emit signal to widgetManager to disable other widgets

            # add the current location to the location list if the list is empty
            if len(self.location_list) == 0:
                self.add_location()
                self.acquisition_in_place =True
            self.setEnabled_all(False)
            self.multipointController.set_selected_configurations((item.text() for item in self.list_configurations.selectedItems()))
            self.multipointController.start_new_experiment(self.lineEdit_experimentID.text())
            self.signal_acquisition_started.emit(True)
            self.signal_acquisition_shape.emit(self.entry_NX.value(),
                                               self.entry_NY.value(),
                                               self.entry_NZ.value(),
                                               self.entry_deltaX.value(),
                                               self.entry_deltaY.value(),
                                               self.entry_deltaZ.value())
            # set parameters
            self.multipointController.set_deltaX(self.entry_deltaX.value())
            self.multipointController.set_deltaY(self.entry_deltaY.value())
            self.multipointController.set_deltaZ(self.entry_deltaZ.value())
            self.multipointController.set_deltat(self.entry_dt.value())
            self.multipointController.set_NX(self.entry_NX.value())
            self.multipointController.set_NY(self.entry_NY.value())
            self.multipointController.set_NZ(self.entry_NZ.value())
            self.multipointController.set_Nt(self.entry_Nt.value())
            self.multipointController.set_af_flag(self.checkbox_withAutofocus.isChecked())
            self.multipointController.set_reflection_af_flag(self.checkbox_withReflectionAutofocus.isChecked())
            self.multipointController.set_base_path(self.lineEdit_savingDir.text())
            self.multipointController.run_acquisition(self.location_list)
        else:
            self.multipointController.request_abort_aquisition()
            self.setEnabled_all(True)

    def load_last_used_locations(self):
        if self.last_used_locations is None or len(self.last_used_locations) == 0:
            return
        self.clear_only_location_list()

        for row, row_ind in zip(self.last_used_locations, self.last_used_location_ids):
            x = row[0]
            y = row[1]
            z = row[2]
            name = row_ind[0]
            if not np.any(np.all(self.location_list[:, :2] == [x, y], axis=1)):
                location_str = 'x: ' + str(round(x,3)) + ' mm, y: ' + str(round(y,3)) + ' mm, z: ' + str(round(1000*z,1)) + ' um'
                self.dropdown_location_list.addItem(location_str)
                self.location_list = np.vstack((self.location_list, [[x,y,z]]))
                self.location_ids = np.append(self.location_ids, name)
                self.table_location_list.insertRow(self.table_location_list.rowCount())
                self.table_location_list.setItem(self.table_location_list.rowCount()-1,0, QTableWidgetItem(str(round(x,3))))
                self.table_location_list.setItem(self.table_location_list.rowCount()-1,1, QTableWidgetItem(str(round(y,3))))
                self.table_location_list.setItem(self.table_location_list.rowCount()-1,2, QTableWidgetItem(str(round(z*1000,1))))
                self.table_location_list.setItem(self.table_location_list.rowCount()-1,3, QTableWidgetItem(name))
                index = self.dropdown_location_list.count() - 1
                self.dropdown_location_list.setCurrentIndex(index)
                print(self.location_list)
                self.navigationViewer.register_fov_to_image(x,y)
            else:
                print("Duplicate values not added based on x and y.")
                #to-do: update z coordinate



    def acquisition_is_finished(self):
        if not self.acquisition_in_place:
            self.last_used_locations = self.location_list.copy()
            self.last_used_location_ids = self.location_ids.copy()
        else:
            self.clear()
            self.acquisition_in_place = False
        self.signal_acquisition_started.emit(False)
        self.btn_startAcquisition.setChecked(False)
        self.setEnabled_all(True)

    def setEnabled_all(self,enabled,exclude_btn_startAcquisition=True):
        self.btn_setSavingDir.setEnabled(enabled)
        self.lineEdit_savingDir.setEnabled(enabled)
        self.lineEdit_experimentID.setEnabled(enabled)
        self.entry_deltaX.setEnabled(enabled)
        self.entry_NX.setEnabled(enabled)
        self.entry_deltaY.setEnabled(enabled)
        self.entry_NY.setEnabled(enabled)
        self.entry_deltaZ.setEnabled(enabled)
        self.entry_NZ.setEnabled(enabled)
        self.entry_dt.setEnabled(enabled)
        self.entry_Nt.setEnabled(enabled)
        self.list_configurations.setEnabled(enabled)
        self.checkbox_withAutofocus.setEnabled(enabled)
        self.checkbox_withReflectionAutofocus.setEnabled(enabled)
        if exclude_btn_startAcquisition is not True:
            self.btn_startAcquisition.setEnabled(enabled)

    def disable_the_start_aquisition_button(self):
        self.btn_startAcquisition.setEnabled(False)

    def enable_the_start_aquisition_button(self):
        self.btn_startAcquisition.setEnabled(True)

    def add_location(self):
        x = self.navigationController.x_pos_mm
        y = self.navigationController.y_pos_mm
        z = self.navigationController.z_pos_mm
        name = ''
        if self.scanCoordinates is not None:
            name = self.create_point_id()
        
        if not np.any(np.all(self.location_list[:, :2] == [x, y], axis=1)):
            location_str = 'x: ' + str(round(x,3)) + ' mm, y: ' + str(round(y,3)) + ' mm, z: ' + str(round(1000*z,1)) + ' um'
            self.dropdown_location_list.addItem(location_str)
            index = self.dropdown_location_list.count() - 1
            self.dropdown_location_list.setCurrentIndex(index)
            self.location_list = np.vstack((self.location_list, [[self.navigationController.x_pos_mm,self.navigationController.y_pos_mm,self.navigationController.z_pos_mm]]))
            print(self.location_list)
            self.location_ids = np.append(self.location_ids, name)
            self.table_location_list.insertRow(self.table_location_list.rowCount())
            self.table_location_list.setItem(self.table_location_list.rowCount()-1,0, QTableWidgetItem(str(round(x,3))))
            self.table_location_list.setItem(self.table_location_list.rowCount()-1,1, QTableWidgetItem(str(round(y,3))))
            self.table_location_list.setItem(self.table_location_list.rowCount()-1,2, QTableWidgetItem(str(round(1000*z,1))))
            self.table_location_list.setItem(self.table_location_list.rowCount()-1,3, QTableWidgetItem(name))
            self.navigationViewer.register_fov_to_image(x,y)
        else:
            print("Duplicate values not added based on x and y.")
            #to-do: update z coordinate

    def create_point_id(self):
        self.scanCoordinates.get_selected_wells()
        if len(self.scanCoordinates.name) == 0:
            print('Select a well first.')
            return None
        
        name = self.scanCoordinates.name[0]
        location_split_names = [int(x.split('-')[1]) for x in self.location_ids if x.split('-')[0] == name]
        if len(location_split_names) > 0:
            new_id = f'{name}-{np.max(location_split_names)+1}'
        else:
            new_id = f'{name}-0'
        return new_id

    def remove_location(self):
        index = self.dropdown_location_list.currentIndex()
        if index >=0:
            self.dropdown_location_list.removeItem(index)
            self.table_location_list.removeRow(index)
            x = self.location_list[index,0]
            y = self.location_list[index,1]
            z = self.location_list[index,2]
            self.navigationViewer.deregister_fov_to_image(x,y)
            self.location_list = np.delete(self.location_list, index, axis=0)
            self.location_ids = np.delete(self.location_ids, index, axis=0)
            if len(self.location_list) == 0:
                self.navigationViewer.clear_slide()
            print(self.location_list)

    def next(self):
        index = self.dropdown_location_list.currentIndex()
        max_index = self.dropdown_location_list.count() - 1
        index = min(index + 1, max_index)
        self.dropdown_location_list.setCurrentIndex(index)
        x = self.location_list[index,0]
        y = self.location_list[index,1]
        z = self.location_list[index,2]
        self.navigationController.move_x_to(x)
        self.navigationController.move_y_to(y)
        self.navigationController.move_z_to(z)

    def previous(self):
        index = self.dropdown_location_list.currentIndex()
        index = max(index - 1, 0)
        self.dropdown_location_list.setCurrentIndex(index)
        x = self.location_list[index,0]
        y = self.location_list[index,1]
        z = self.location_list[index,2]
        self.navigationController.move_x_to(x)
        self.navigationController.move_y_to(y)
        self.navigationController.move_z_to(z)

    def clear(self):
        self.location_list = np.empty((0, 3), dtype=float)
        self.location_ids = np.empty((0,), dtype=str)
        self.dropdown_location_list.clear()
        self.navigationViewer.clear_slide()
        self.table_location_list.setRowCount(0)

    def clear_only_location_list(self):
        self.location_list = np.empty((0,3),dtype=float)
        self.location_ids = np.empty((0,),dtype=str)
        self.dropdown_location_list.clear()
        self.table_location_list.setRowCount(0)

    def clear_only_location_list(self):
        self.location_list = np.empty((0,3),dtype=float)
        self.dropdown_location_list.clear()

    def go_to(self,index):
        if index != -1:
            if index < len(self.location_list): # to avoid giving errors when adding new points
                x = self.location_list[index,0]
                y = self.location_list[index,1]
                z = self.location_list[index,2]
                self.navigationController.move_x_to(x)
                self.navigationController.move_y_to(y)
                self.navigationController.move_z_to(z)
                self.table_location_list.selectRow(index)

    def cell_was_clicked(self,row,column):

        self.dropdown_location_list.setCurrentIndex(row)

    def cell_was_changed(self,row,column):
        x= self.location_list[row,0]
        y= self.location_list[row,1]
        self.navigationViewer.deregister_fov_to_image(x,y)
    
        val_edit = self.table_location_list.item(row,column).text()
        if column < 2:
            val_edit = float(val_edit)
            self.location_list[row,column] = val_edit
        elif column == 2:
            z = float(val_edit)/1000
            self.location_list[row,column] = z
        else:
            self.location_ids[row] = val_edit
        
        self.navigationViewer.register_fov_to_image(self.location_list[row,0], self.location_list[row,1])
        location_str = 'x: ' + str(round(self.location_list[row,0],3)) + ' mm, y: ' + str(round(self.location_list[row,1],3)) + ' mm, z: ' + str(1000*round(self.location_list[row,2],3)) + ' um'
        self.dropdown_location_list.setItemText(row, location_str)
        self.go_to(row)

    def keyPressEvent(self, event):
        if event.key() == Qt.Key_A and event.modifiers() == Qt.ControlModifier:
            self.add_location()
        else:
            super().keyPressEvent(event)

    def _update_z(self,index,z_mm):
        self.location_list[index,2] = z_mm
        location_str = 'x: ' + str(round(self.location_list[index,0],3)) + ' mm, y: ' + str(round(self.location_list[index,1],3)) + ' mm, z: ' + str(round(1000*z_mm,1)) + ' um'
        self.dropdown_location_list.setItemText(index, location_str)

    def export_location_list(self):
        file_path, _ = QFileDialog.getSaveFileName(self, "Export Location List", '', "CSV Files (*.csv);;All Files (*)")
        if file_path:
            location_list_df = pd.DataFrame(self.location_list,columns=['x (mm)','y (mm)', 'z (um)'])
            location_list_df['ID'] = self.location_ids
            location_list_df['i'] = 0
            location_list_df['j'] = 0
            location_list_df['k'] = 0
            location_list_df.to_csv(file_path,index=False,header=True)

    def import_location_list(self):
        file_path, _ = QFileDialog.getOpenFileName(self, "Import Location List", '', "CSV Files (*.csv);;All Files (*)")
        if file_path:
            location_list_df = pd.read_csv(file_path)
            location_list_df_relevant = None
            try:
                location_list_df_relevant = location_list_df[['x (mm)', 'y (mm)', 'z (um)']]
            except KeyError:
                print("Improperly formatted location list being imported")
                return
            if 'ID' in location_list_df.columns:
                location_list_df_relevant['ID'] = location_list_df['ID'].astype(str)
            else:
                location_list_df_relevant['ID'] = 'None'
            self.clear_only_location_list()
            for index, row in location_list_df_relevant.iterrows():
                x = row['x (mm)']
                y = row['y (mm)']
                z = row['z (um)']
                name = row['ID']
                if not np.any(np.all(self.location_list[:, :2] == [x, y], axis=1)):
                    location_str = 'x: ' + str(round(x,3)) + ' mm, y: ' + str(round(y,3)) + ' mm, z: ' + str(round(1000*z,1)) + ' um'
                    self.dropdown_location_list.addItem(location_str)
                    index = self.dropdown_location_list.count() - 1
                    self.dropdown_location_list.setCurrentIndex(index)
                    self.location_list = np.vstack((self.location_list, [[x,y,z]]))
                    self.location_ids = np.append(self.location_ids, name)
                    self.table_location_list.insertRow(self.table_location_list.rowCount())
                    self.table_location_list.setItem(self.table_location_list.rowCount()-1,0, QTableWidgetItem(str(round(x,3))))
                    self.table_location_list.setItem(self.table_location_list.rowCount()-1,1, QTableWidgetItem(str(round(y,3))))
                    self.table_location_list.setItem(self.table_location_list.rowCount()-1,2, QTableWidgetItem(str(round(1000*z,1))))
                    self.table_location_list.setItem(self.table_location_list.rowCount()-1,3, QTableWidgetItem(name))
                    self.navigationViewer.register_fov_to_image(x,y)
                else:
                    print("Duplicate values not added based on x and y.")
            print(self.location_list)


class StitcherWidget(QFrame):

    def __init__(self, configurationManager, *args, **kwargs): #multiPointWidget, multiPointWidget2,*args, **kwargs):
        super(StitcherWidget, self).__init__(*args, **kwargs)
        self.configurationManager = configurationManager
        #self.multiPointWidget = multiPointWidget
        #self.multiPointWidget2 = self.MultiPointWidget2
        self.output_path = ""
        self.contrast_limits = None

        self.setFrameStyle(QFrame.Panel | QFrame.Raised)  # Set frame style
        #self.layout = QGridLayout(self)  # Initialize layout with self as the parent
        self.layout = QVBoxLayout(self)
        self.topLayout = QHBoxLayout()
        self.colLayout1 = QVBoxLayout()
        self.colLayout2 = QVBoxLayout()


        # Apply flatfield correction checkbox
        self.applyFlatfieldCheck = QCheckBox("Apply Flatfield Correction")
        self.colLayout2.addWidget(self.applyFlatfieldCheck)

        # Output format dropdown
        self.outputFormatLabel = QLabel('Select Output Format:', self)
        self.outputFormatCombo = QComboBox(self)
        self.outputFormatCombo.addItem("OME-ZARR")
        self.outputFormatCombo.addItem("OME-TIFF")
        self.colLayout1.addWidget(self.outputFormatLabel)
        self.colLayout1.addWidget(self.outputFormatCombo)

        # Use registration checkbox
        self.useRegistrationCheck = QCheckBox("Use Registration")
        self.useRegistrationCheck.toggled.connect(self.onRegistrationCheck)
        self.colLayout2.addWidget(self.useRegistrationCheck)

        # Select Registartion Channel
        self.registrationChannelLabel = QLabel("Select Registration Channel:", self)
        self.registrationChannelLabel.setVisible(False)
        self.colLayout2.addWidget(self.registrationChannelLabel)
        self.registrationChannelCombo = QComboBox(self)
        #self.registrationChannelCombo.setEnabled(False)
        self.registrationChannelLabel.setVisible(False)
        self.registrationChannelCombo.setVisible(False)
        #for microscope_configuration in self.configurationManager.configurations:
        #    self.registrationChannelCombo.addItems([microscope_configuration.name])
        self.colLayout2.addWidget(self.registrationChannelCombo)
        ### todo: make sure selected channel is one of the selected modes (check if in multipointcontroller channels selected)
        
        self.topLayout.addLayout(self.colLayout1)
        self.topLayout.addLayout(self.colLayout2)
        self.layout.addLayout(self.topLayout)

        # Button to view output in Napari
        self.viewOutputButton = QPushButton("View Output in Napari")
        self.viewOutputButton.setEnabled(False)  # Initially disabled
        self.viewOutputButton.setVisible(False)
        self.viewOutputButton.clicked.connect(self.viewOutputNapari)
        self.layout.addWidget(self.viewOutputButton)

        # Progress bar
        self.progressBar = QProgressBar()
        self.layout.addWidget(self.progressBar)
        self.progressBar.setVisible(False)  # Initially hidden

        # Status label
        self.statusLabel = QLabel("Status: Image Acquisition")
        self.layout.addWidget(self.statusLabel)
        self.statusLabel.setVisible(False)

    def onRegistrationCheck(self, checked):
        #self.registrationChannelCombo.setEnabled(checked)
        self.registrationChannelLabel.setVisible(checked)
        self.registrationChannelCombo.setVisible(checked)
        if checked:
            self.colLayout2.removeWidget(self.applyFlatfieldCheck)
            self.colLayout1.insertWidget(0, self.applyFlatfieldCheck)
        else:
            self.colLayout1.removeWidget(self.applyFlatfieldCheck)
            self.colLayout2.insertWidget(0, self.applyFlatfieldCheck)

    def updateRegistrationChannels(self, selected_channels):
        self.registrationChannelCombo.clear()  # Clear existing items
        self.registrationChannelCombo.addItems(selected_channels)

    def gettingFlatfields(self):
        self.statusLabel.setText('Status: Calculating Flatfield Images...')
        self.viewOutputButton.setVisible(False)
        self.viewOutputButton.setStyleSheet("")
        self.progressBar.setValue(0)
        self.statusLabel.setVisible(True)
        self.progressBar.setVisible(True)

    def startingStitching(self):
        self.statusLabel.setText('Status: Stitching Acquisition Images...')
        self.viewOutputButton.setVisible(False)
        self.progressBar.setValue(0)
        self.statusLabel.setVisible(True)
        self.progressBar.setVisible(True)

    def updateProgressBar(self, value, total):
        self.progressBar.setMaximum(total)
        self.progressBar.setValue(value)
        self.progressBar.setVisible(True)

    def startingSaving(self):
        self.statusLabel.setText('Status: Saving Stitched Image...')
        self.progressBar.setRange(0, 0)  # indeterminate mode.
        self.statusLabel.setVisible(True)
        self.progressBar.setVisible(True)

    def finishedSaving(self, output_path, dtype):
        self.statusLabel.setVisible(False)
        self.progressBar.setVisible(False)
        self.viewOutputButton.setVisible(True)
        self.viewOutputButton.setStyleSheet("background-color: #C2C2FF")
        self.viewOutputButton.setEnabled(True)
        try: 
            self.viewOutputButton.clicked.disconnect()
        except TypeError:
            pass
        self.viewOutputButton.clicked.connect(self.viewOutputNapari)

        if np.issubdtype(dtype, np.integer):  # Check if dtype is an integer type
            contrast_limits = (np.iinfo(dtype).min, np.iinfo(dtype).max) 
        elif np.issubdtype(dtype, np.floating):  # floating point type
            contrast_limits = (0.0, 1.0)
        else:
            contrast_limits = None
            raise ValueError("Unsupported dtype")

        self.output_path = output_path
        self.contrast_limits = contrast_limits
        print("Stitching completed.")
        print(output_path)
        print(dtype)

    def viewOutputNapari(self):
        try:
            napari_viewer = napari.Viewer()
            if ".ome.zarr" in self.output_path:
                napari_viewer.open(self.output_path, plugin='napari-ome-zarr', contrast_limits=self.contrast_limits)
            else:
                napari_viewer.open(self.output_path, contrast_limits=self.contrast_limits)

            colors = ['gray', 'cyan', 'magma', 'green', 'red', 'blue', 'magenta', 'yellow',
                      'bop orange', 'bop blue', 'gray', 'magma', 'viridis', 'inferno'] #etc
            for i, layer in enumerate(napari_viewer.layers):
                #layer.contrast_limits = self.contrast_limits
                layer.colormap = colors[i]
            # napari.run()  # Start the Napari event loop
        except Exception as e:
            QMessageBox.critical(self, "Error Opening in Napari", str(e))


class NapariLiveWidget(QWidget):

    signal_coordinates_clicked = Signal(int, int, int, int)
    signal_layer_contrast_limits = Signal(str, float, float)

    def __init__(self, configurationManager, liveControlWidget, parent=None):
        super().__init__(parent)
        # Initialize placeholders for the acquisition parameters
        self.configurationManager = configurationManager
        self.liveControlWidget = liveControlWidget
        self.live_layer_name = ""
        self.image_width = 0
        self.image_height = 0
        self.dtype = np.uint8 
        self.channels = []
        self.init_live = False
        self.init_live_rgb = False
        self.contrast_limits = {}
        self.init_scale = False
        self.previous_scale = None
        self.previous_center = None
        self.last_was_autofocus = False

        # Initialize a napari Viewer without showing its standalone window.
        self.initNapariViewer()
        self.addNapariGrayclipColormap()

    def addNapariGrayclipColormap(self):
        if hasattr(napari.utils.colormaps.AVAILABLE_COLORMAPS, 'grayclip'):
            return
        grayclip = []
        for i in range(255):
            grayclip.append([i / 255, i / 255, i / 255])
        grayclip.append([1, 0, 0])
        napari.utils.colormaps.AVAILABLE_COLORMAPS['grayclip'] = napari.utils.Colormap(name='grayclip', colors=grayclip)

    def initNapariViewer(self):
        self.viewer = napari.Viewer(show=False)
        self.viewerWidget = self.viewer.window._qt_window
        self.viewer.dims.axis_labels = ['Y-axis', 'X-axis']
        self.layout = QVBoxLayout()
        self.layout.addWidget(self.viewerWidget)
        self.setLayout(self.layout)

    def initLiveLayer(self, channel, image_height, image_width, image_dtype, rgb=False):
        """Initializes the full canvas for each channel based on the acquisition parameters."""
        self.viewer.layers.clear()
        self.image_width = image_width
        self.image_height = image_height
        self.dtype = np.dtype(image_dtype)
        self.channels.append(channel)
        self.live_layer_name = channel
        contrast_limits = self.getContrastLimits()
        if rgb == True:
            canvas = np.zeros((image_height, image_width, 3), dtype=self.dtype)
        else:
            canvas = np.zeros((image_height, image_width), dtype=self.dtype)
        layer = self.viewer.add_image(canvas, name=channel, visible=True, rgb=rgb, colormap='grayclip',
                                      contrast_limits=contrast_limits, blending='additive')
        layer.mouse_double_click_callbacks.append(self.onDoubleClick)
        layer.events.contrast_limits.connect(self.signalContrastLimits)  # Connect to contrast limits event
        self.resetView()

    def updateLiveLayer(self, image, from_autofocus=False):
        """Updates the appropriate slice of the canvas with the new image data."""
        rgb = len(image.shape) >= 3
        if not rgb and not self.init_live:
            self.initLiveLayer("Live View", image.shape[0], image.shape[1], image.dtype, rgb)
            self.init_live = True
            self.init_live_rgb = False
            print("init live")
        elif rgb and not self.init_live_rgb:
            self.initLiveLayer("Live View", image.shape[0], image.shape[1], image.dtype, rgb)
            self.init_live_rgb = True
            self.init_live = False
            print("init live rgb")
        
        layer = self.viewer.layers["Live View"]
        layer.data = image

        if from_autofocus:
            if not self.last_was_autofocus:
                self.previous_scale = self.viewer.camera.zoom
                self.previous_center = self.viewer.camera.center
            self.resetView()
            self.last_was_autofocus = True
        else:
            if not self.init_scale:
                self.resetView()
                self.previous_scale = self.viewer.camera.zoom
                self.previous_center = self.viewer.camera.center
                self.init_scale = True

            if self.last_was_autofocus and self.previous_scale is not None:
                self.viewer.camera.zoom = self.previous_scale
                self.viewer.camera.center = self.previous_center
            self.last_was_autofocus = False

        curr_layer_name = self.liveControlWidget.dropdown_modeSelection.currentText()
        if self.live_layer_name != curr_layer_name:
            self.live_layer_name = curr_layer_name
            layer.contrast_limits = self.contrast_limits.get(self.live_layer_name, self.getContrastLimits())
        layer.refresh()

    def onDoubleClick(self, layer, event):
        """Handle double-click events and emit centered coordinates if within the data range."""
        coords = layer.world_to_data(event.position)
        layer_shape = layer.data.shape[0:2] if len(layer.data.shape) >= 3 else layer.data.shape

        if coords is not None and (0 <= int(coords[-1]) < layer_shape[-1] and (0 <= int(coords[-2]) < layer_shape[-2])):
            x_centered = int(coords[-1] - layer_shape[-1] / 2)
            y_centered = int(coords[-2] - layer_shape[-2] / 2)
            # Emit the centered coordinates and dimensions of the layer's data array
            self.signal_coordinates_clicked.emit(x_centered, y_centered, layer_shape[-1], layer_shape[-2])

    def signalContrastLimits(self, event):
        layer = event.source
        layer_name = self.liveControlWidget.dropdown_modeSelection.currentText()
        min_val, max_val = map(float, layer.contrast_limits)  # or use int if necessary
        self.signal_layer_contrast_limits.emit(layer_name, min_val, max_val)
        self.contrast_limits[layer_name] = min_val, max_val

    def saveContrastLimits(self, layer_name, min_val, max_val):
        self.contrast_limits[layer_name] = (min_val, max_val)

    def getContrastLimits(self):
        if np.issubdtype(self.dtype, np.integer):
            return (np.iinfo(self.dtype).min, np.iinfo(self.dtype).max)
        elif np.issubdtype(self.dtype, np.floating):
            return (0.0, 1.0)
        return None

    def resetView(self):
         self.viewer.reset_view()


class NapariMultiChannelWidget(QWidget):

    signal_layer_contrast_limits = Signal(str, float, float)

    def __init__(self, configurationManager, parent=None):
        super().__init__(parent)
        # Initialize placeholders for the acquisition parameters
        self.configurationManager = configurationManager
        self.image_width = 0
        self.image_height = 0
        self.dtype = np.uint8
        self.channels = []
        self.contrast_limits = {}
        self.pixel_size_um = 1
        self.layers_initialized = False
        self.viewer_scale_initialized = False
        self.grid_enabled = False
        # Initialize a napari Viewer without showing its standalone window.
        self.initNapariViewer()

    def initNapariViewer(self):
        self.viewer = napari.Viewer(show=False)
        if self.grid_enabled:
            self.viewer.grid.enabled = True
        self.viewer.dims.axis_labels = ['Z-axis', 'Y-axis', 'X-axis']
        self.viewerWidget = self.viewer.window._qt_window
        self.layout = QVBoxLayout()
        self.layout.addWidget(self.viewerWidget)
        self.setLayout(self.layout)
        
    def initLayersShape(self, Nx, Ny, Nz, dx, dy, dz):
        self.Nz = Nz

    def initChannels(self, channels):
        self.channels = channels

    def extractWavelength(self, name):
        # Split the string and find the wavelength number immediately after "Fluorescence"
        parts = name.split()
        if 'Fluorescence' in parts:
            index = parts.index('Fluorescence') + 1
            if index < len(parts):
                return parts[index].split()[0]  # Assuming '488 nm Ex' and taking '488'
        for color in ['R', 'G', 'B']:
            if color in parts or f"full_{color}" in parts:
                return color
        return None

    def generateColormap(self, channel_info):
        """Convert a HEX value to a normalized RGB tuple."""
        positions = [0, 1]
        c0 = (0, 0, 0)
        c1 = (((channel_info['hex'] >> 16) & 0xFF) / 255,  # Normalize the Red component
             ((channel_info['hex'] >> 8) & 0xFF) / 255,      # Normalize the Green component
             (channel_info['hex'] & 0xFF) / 255)             # Normalize the Blue component
        return Colormap(colors=[c0, c1], controls=[0, 1], name=channel_info['name'])

    def initLayers(self, image_height, image_width, image_dtype, rgb=False):
        """Initializes the full canvas for each channel based on the acquisition parameters."""
        self.viewer.layers.clear()
        self.image_width = image_width
        self.image_height = image_height
        self.dtype = np.dtype(image_dtype)
        self.layers_initialized = True

    def updateLayers(self, image, i, j, k, channel_name):
        """Updates the appropriate slice of the canvas with the new image data."""
        if not self.layers_initialized:
            self.initLayers(image.shape[0], image.shape[1], image.dtype)
 
        rgb = len(image.shape) == 3
        if channel_name not in self.viewer.layers:
            self.channels.append(channel_name)
            if rgb:
                color = None  # RGB images do not need a colormap
                canvas = np.zeros((self.Nz, self.image_height, self.image_width, 3), dtype=self.dtype)
            else:
                channel_info = CHANNEL_COLORS_MAP.get(self.extractWavelength(channel_name), {'hex': 0xFFFFFF, 'name': 'gray'})
                if channel_info['name'] in AVAILABLE_COLORMAPS:
                    color = AVAILABLE_COLORMAPS[channel_info['name']]
                else:
                    color = self.generateColormap(channel_info)
                canvas = np.zeros((self.Nz, self.image_height, self.image_width), dtype=self.dtype)
            
            limits = self.getContrastLimits(self.dtype)
            layer = self.viewer.add_image(canvas, name=channel_name, visible=True, rgb=rgb,
                                          colormap=color, contrast_limits=limits, blending='additive')
            layer.contrast_limits = self.contrast_limits.get(channel_name, limits)
            layer.events.contrast_limits.connect(self.signalContrastLimits)

            if not self.viewer_scale_initialized:
                self.resetView()
                self.viewer_scale_initialized = True

        layer = self.viewer.layers[channel_name]
        layer.data[k] = image
        layer.contrast_limits = self.contrast_limits.get(layer.name, self.getContrastLimits(self.dtype))
        self.viewer.dims.set_point(0, k)
        layer.refresh()

    def getContrastLimits(self, dtype):
        if np.issubdtype(dtype, np.integer):
            return (np.iinfo(dtype).min, np.iinfo(dtype).max)
        elif np.issubdtype(dtype, np.floating):
            return (0.0, 1.0)
        return None

    def signalContrastLimits(self, event):
        layer = event.source
        min_val, max_val = map(float, layer.contrast_limits)  # or use int if necessary
        self.signal_layer_contrast_limits.emit(layer.name, min_val, max_val)
        self.contrast_limits[layer.name] = min_val, max_val

    def saveContrastLimits(self, layer_name, min_val, max_val):
        self.contrast_limits[layer_name] = (min_val, max_val)

    def resetView(self):
        self.viewer.reset_view()
        for layer in self.viewer.layers:
            layer.refresh()


class NapariTiledDisplayWidget(QWidget):

    signal_coordinates_clicked = Signal(int, int, int, int, int, int, float, float)
    signal_layer_contrast_limits = Signal(str, float, float)

    def __init__(self, configurationManager, parent=None):
        super().__init__(parent)
        # Initialize placeholders for the acquisition parameters
        self.configurationManager = configurationManager
        self.downsample_factor = PRVIEW_DOWNSAMPLE_FACTOR
        self.image_width = 0
        self.image_height = 0
        self.dtype = np.uint8
        self.channels = []
        self.Nx = 1
        self.Ny = 1
        self.Nz = 1
        self.layers_initialized = False
        self.viewer_scale_initialized = False
        self.contrast_limits = {}
        self.initNapariViewer()

    def initNapariViewer(self):
        self.viewer = napari.Viewer(show=False) #, ndisplay=3)
        self.viewerWidget = self.viewer.window._qt_window
        self.viewer.dims.axis_labels = ['Z-axis', 'Y-axis', 'X-axis']
        self.layout = QVBoxLayout()
        self.layout.addWidget(self.viewerWidget)
        self.setLayout(self.layout)
        
    def initLayersShape(self, Nx, Ny, Nz, dx, dy, dz):
        self.Nx = Nx
        self.Ny = Ny
        self.Nz = Nz
        self.dx_mm = dx
        self.dy_mm = dy
        self.dz_um = dz

    def initChannels(self, channels):
        self.channels = channels

    def extractWavelength(self, name):
        # Split the string and find the wavelength number immediately after "Fluorescence"
        parts = name.split()
        if 'Fluorescence' in parts:
            index = parts.index('Fluorescence') + 1
            if index < len(parts):
                return parts[index].split()[0]  # Assuming '488 nm Ex' and taking '488'
        for color in ['R', 'G', 'B']:
            if color in parts or f"full_{color}" in parts:
                return color
        return None

    def generateColormap(self, channel_info):
        """Convert a HEX value to a normalized RGB tuple."""
        c0 = (0, 0, 0)
        c1 = (((channel_info['hex'] >> 16) & 0xFF) / 255,  # Normalize the Red component
             ((channel_info['hex'] >> 8) & 0xFF) / 255,      # Normalize the Green component
             (channel_info['hex'] & 0xFF) / 255)             # Normalize the Blue component
        return Colormap(colors=[c0, c1], controls=[0, 1], name=channel_info['name'])

    def initLayers(self, image_height, image_width, image_dtype):
        """Initializes the full canvas for each channel based on the acquisition parameters."""
        self.viewer.layers.clear()
        self.image_width = image_width // self.downsample_factor
        self.image_height = image_height // self.downsample_factor
        self.dtype = np.dtype(image_dtype)
        self.resetView()
        self.layers_initialized = True
        self.viewer_scale_initialized = False
        self.layers_initialized = True

    def updateLayers(self, image, i, j, k, channel_name):
        """Updates the appropriate slice of the canvas with the new image data."""
        rgb = len(image.shape) == 3  # Check if image is RGB based on shape
        if not self.layers_initialized:
           self.initLayers(image.shape[0], image.shape[1], image.dtype)
 
        if channel_name not in self.viewer.layers:
            self.channels.append(channel_name)
            if rgb:
                color = None  # No colormap for RGB images
                canvas = np.zeros((self.Nz, self.Ny * self.image_height, self.Nx * self.image_width, 3), dtype=self.dtype)
            else:
                channel_info = CHANNEL_COLORS_MAP.get(self.extractWavelength(channel_name), {'hex': 0xFFFFFF, 'name': 'gray'})
                if channel_info['name'] in AVAILABLE_COLORMAPS:
                    color = AVAILABLE_COLORMAPS[channel_info['name']]
                else:
                    color = self.generateColormap(channel_info)
                canvas = np.zeros((self.Nz, self.Ny * self.image_height, self.Nx * self.image_width), dtype=self.dtype)

            limits = self.getContrastLimits(self.dtype)
            layer = self.viewer.add_image(canvas, name=channel_name, visible=True, rgb=rgb, colormap=color, contrast_limits=limits, blending='additive')
            layer.contrast_limits = self.contrast_limits.get(channel_name, limits)
            layer.events.contrast_limits.connect(self.signalContrastLimits)
            layer.mouse_double_click_callbacks.append(self.onDoubleClick)

        image = cv2.resize(image, (self.image_width, self.image_height), interpolation=cv2.INTER_AREA)
        
        if not self.viewer_scale_initialized:
            self.resetView()
            self.viewer_scale_initialized = True
 
        layer = self.viewer.layers[channel_name]
        layer_data = layer.data
        y_slice = slice(i * self.image_height, (i + 1) * self.image_height)
        x_slice = slice(j * self.image_width, (j + 1) * self.image_width)
        if rgb:
            layer_data[k, y_slice, x_slice, :] = image
        else:
            layer_data[k, y_slice, x_slice] = image
        
        layer.data = layer_data
        self.viewer.dims.set_point(0, k)
        layer.refresh()

    def signalContrastLimits(self, event):
        layer = event.source
        min_val, max_val = map(float, layer.contrast_limits) 
        self.signal_layer_contrast_limits.emit(layer.name, min_val, max_val)
        self.contrast_limits[layer.name] = min_val, max_val

    def getContrastLimits(self, dtype):
        if np.issubdtype(dtype, np.integer):
            return (np.iinfo(dtype).min, np.iinfo(dtype).max)
        elif np.issubdtype(dtype, np.floating):
            return (0.0, 1.0)
        return None

    def saveContrastLimits(self, layer_name, min_val, max_val):
        self.contrast_limits[layer_name] = (min_val, max_val)

    def onDoubleClick(self, layer, event):
        """Handle double-click events and emit centered coordinates if within the data range."""
        coords = layer.world_to_data(event.position) 
        layer_shape = layer.data.shape[0:3] if len(layer.data.shape) >= 4 else layer.data.shape

        if coords is not None and (0 <= int(coords[-1]) < layer_shape[-1] and (0 <= int(coords[-2]) < layer_shape[-2])):
            x_centered = int(coords[-1] - layer_shape[-1] / 2)
            y_centered = int(coords[-2] - layer_shape[-2] / 2)
            # Emit the centered coordinates and dimensions of the layer's data array
            self.signal_coordinates_clicked.emit(x_centered, y_centered,
                                                 layer_shape[-1], layer_shape[-2],
                                                 self.Nx, self.Ny,
                                                 self.dx_mm, self.dy_mm)

    def resetView(self):
        self.viewer.reset_view()
        for layer in self.viewer.layers:
            layer.refresh()


class TrackingControllerWidget(QFrame):
    def __init__(self, trackingController, configurationManager, show_configurations = True, main=None, *args, **kwargs):
        super().__init__(*args, **kwargs)
        self.trackingController = trackingController
        self.configurationManager = configurationManager
        self.base_path_is_set = False
        self.add_components(show_configurations)
        self.setFrameStyle(QFrame.Panel | QFrame.Raised)

    def add_components(self,show_configurations):
        self.btn_setSavingDir = QPushButton('Browse')
        self.btn_setSavingDir.setDefault(False)
        self.btn_setSavingDir.setIcon(QIcon('icon/folder.png'))
        self.lineEdit_savingDir = QLineEdit()
        self.lineEdit_savingDir.setReadOnly(True)
        self.lineEdit_savingDir.setText('Choose a base saving directory')
        self.lineEdit_savingDir.setText(DEFAULT_SAVING_PATH)
        self.trackingController.set_base_path(DEFAULT_SAVING_PATH)
        self.base_path_is_set = True

        self.lineEdit_experimentID = QLineEdit()

        self.dropdown_objective = QComboBox()
        self.dropdown_objective.addItems(list(OBJECTIVES.keys()))
        self.dropdown_objective.setCurrentText(DEFAULT_OBJECTIVE)

        self.dropdown_tracker = QComboBox()
        self.dropdown_tracker.addItems(TRACKERS)
        self.dropdown_tracker.setCurrentText(DEFAULT_TRACKER)

        self.entry_tracking_interval = QDoubleSpinBox()
        self.entry_tracking_interval.setMinimum(0) 
        self.entry_tracking_interval.setMaximum(30) 
        self.entry_tracking_interval.setSingleStep(0.5)
        self.entry_tracking_interval.setValue(0)

        self.list_configurations = QListWidget()
        for microscope_configuration in self.configurationManager.configurations:
            self.list_configurations.addItems([microscope_configuration.name])
        self.list_configurations.setSelectionMode(QAbstractItemView.MultiSelection) # ref: https://doc.qt.io/qt-5/qabstractitemview.html#SelectionMode-enum

        self.checkbox_withAutofocus = QCheckBox('With AF')
        self.checkbox_saveImages = QCheckBox('Save Images')
        self.btn_track = QPushButton('Start Tracking')
        self.btn_track.setCheckable(True)
        self.btn_track.setChecked(False)

        self.checkbox_enable_stage_tracking = QCheckBox(' Enable Stage Tracking')
        self.checkbox_enable_stage_tracking.setChecked(True)

        # layout
        grid_line0 = QGridLayout()
        tmp = QLabel('Saving Path')
        tmp.setFixedWidth(90)
        grid_line0.addWidget(tmp, 0,0)
        grid_line0.addWidget(self.lineEdit_savingDir, 0,1, 1,2)
        grid_line0.addWidget(self.btn_setSavingDir, 0,3)
        tmp = QLabel('Experiment ID')
        tmp.setFixedWidth(90)
        grid_line0.addWidget(tmp, 1,0)
        grid_line0.addWidget(self.lineEdit_experimentID, 1,1, 1,1)
        tmp = QLabel('Objective')
        tmp.setFixedWidth(90)
        grid_line0.addWidget(tmp,1,2)
        grid_line0.addWidget(self.dropdown_objective, 1,3)

        grid_line3 = QHBoxLayout()
        tmp = QLabel('Configurations')
        tmp.setFixedWidth(90)
        grid_line3.addWidget(tmp)
        grid_line3.addWidget(self.list_configurations)
        
        grid_line1 = QHBoxLayout()
        tmp = QLabel('Tracker')
        grid_line1.addWidget(tmp)
        grid_line1.addWidget(self.dropdown_tracker)
        tmp = QLabel('Tracking Interval (s)')
        grid_line1.addWidget(tmp)
        grid_line1.addWidget(self.entry_tracking_interval)
        grid_line1.addWidget(self.checkbox_withAutofocus)
        grid_line1.addWidget(self.checkbox_saveImages)

        grid_line4 = QGridLayout()
        grid_line4.addWidget(self.btn_track,0,0,1,3)
        grid_line4.addWidget(self.checkbox_enable_stage_tracking,0,4)

        self.grid = QVBoxLayout()
        self.grid.addLayout(grid_line0)
        if show_configurations:
            self.grid.addLayout(grid_line3)
        else:
            self.list_configurations.setCurrentRow(0) # select the first configuration
        self.grid.addLayout(grid_line1)        
        self.grid.addLayout(grid_line4)
        self.grid.addStretch()
        self.setLayout(self.grid)

        # connections - buttons, checkboxes, entries
        self.checkbox_enable_stage_tracking.stateChanged.connect(self.trackingController.toggle_stage_tracking)
        self.checkbox_withAutofocus.stateChanged.connect(self.trackingController.toggel_enable_af)
        self.checkbox_saveImages.stateChanged.connect(self.trackingController.toggel_save_images)
        self.entry_tracking_interval.valueChanged.connect(self.trackingController.set_tracking_time_interval)
        self.btn_setSavingDir.clicked.connect(self.set_saving_dir)
        self.btn_track.clicked.connect(self.toggle_acquisition)
        # connections - selections and entries
        self.dropdown_tracker.currentIndexChanged.connect(self.update_tracker)
        self.dropdown_objective.currentIndexChanged.connect(self.update_pixel_size)
        # controller to widget
        self.trackingController.signal_tracking_stopped.connect(self.slot_tracking_stopped)

        # run initialization functions
        self.update_pixel_size()
        self.trackingController.update_image_resizing_factor(1) # to add: image resizing slider

    def slot_joystick_button_pressed(self):
        self.btn_track.toggle()
        if self.btn_track.isChecked():
            if self.base_path_is_set == False:
                self.btn_track.setChecked(False)
                msg = QMessageBox()
                msg.setText("Please choose base saving directory first")
                msg.exec_()
                return
            self.setEnabled_all(False)
            self.trackingController.start_new_experiment(self.lineEdit_experimentID.text())
            self.trackingController.set_selected_configurations((item.text() for item in self.list_configurations.selectedItems()))
            self.trackingController.start_tracking()
        else:
            self.trackingController.stop_tracking()

    def slot_tracking_stopped(self):
        self.btn_track.setChecked(False)
        self.setEnabled_all(True)
        print('tracking stopped')

    def set_saving_dir(self):
        dialog = QFileDialog()
        save_dir_base = dialog.getExistingDirectory(None, "Select Folder")
        self.trackingController.set_base_path(save_dir_base)
        self.lineEdit_savingDir.setText(save_dir_base)
        self.base_path_is_set = True 

    def toggle_acquisition(self,pressed):
        if pressed:
            if self.base_path_is_set == False:
                self.btn_track.setChecked(False)
                msg = QMessageBox()
                msg.setText("Please choose base saving directory first")
                msg.exec_()
                return
            # @@@ to do: add a widgetManger to enable and disable widget 
            # @@@ to do: emit signal to widgetManager to disable other widgets
            self.setEnabled_all(False)
            self.trackingController.start_new_experiment(self.lineEdit_experimentID.text())
            self.trackingController.set_selected_configurations((item.text() for item in self.list_configurations.selectedItems()))
            self.trackingController.start_tracking()
        else:
            self.trackingController.stop_tracking()

    def setEnabled_all(self,enabled):
        self.btn_setSavingDir.setEnabled(enabled)
        self.lineEdit_savingDir.setEnabled(enabled)
        self.lineEdit_experimentID.setEnabled(enabled)
        self.dropdown_tracker
        self.dropdown_objective
        self.list_configurations.setEnabled(enabled)

    def update_tracker(self, index):
        self.trackingController.update_tracker_selection(self.dropdown_tracker.currentText())

    def update_pixel_size(self): 
        objective = self.dropdown_objective.currentText()
        self.trackingController.objective = objective
        # self.internal_state.data['Objective'] = self.objective
        pixel_size_um = CAMERA_PIXEL_SIZE_UM[CAMERA_SENSOR] / ( TUBE_LENS_MM/ (OBJECTIVES[objective]['tube_lens_f_mm']/OBJECTIVES[objective]['magnification']) )
        self.trackingController.update_pixel_size(pixel_size_um)
        print('pixel size is ' + str(pixel_size_um) + ' um')


    '''
        # connections
        self.checkbox_withAutofocus.stateChanged.connect(self.trackingController.set_af_flag)
        self.btn_setSavingDir.clicked.connect(self.set_saving_dir)
        self.btn_startAcquisition.clicked.connect(self.toggle_acquisition)
        self.trackingController.trackingStopped.connect(self.acquisition_is_finished)

    def set_saving_dir(self):
        dialog = QFileDialog()
        save_dir_base = dialog.getExistingDirectory(None, "Select Folder")
        self.plateReadingController.set_base_path(save_dir_base)
        self.lineEdit_savingDir.setText(save_dir_base)
        self.base_path_is_set = True

    def toggle_acquisition(self,pressed):
        if self.base_path_is_set == False:
            self.btn_startAcquisition.setChecked(False)
            msg = QMessageBox()
            msg.setText("Please choose base saving directory first")
            msg.exec_()
            return
        if pressed:
            # @@@ to do: add a widgetManger to enable and disable widget 
            # @@@ to do: emit signal to widgetManager to disable other widgets
            self.setEnabled_all(False)
            self.trackingController.start_new_experiment(self.lineEdit_experimentID.text())
            self.trackingController.set_selected_configurations((item.text() for item in self.list_configurations.selectedItems()))
            self.trackingController.set_selected_columns(list(map(int,[item.text() for item in self.list_columns.selectedItems()])))
            self.trackingController.run_acquisition()
        else:
            self.trackingController.stop_acquisition() # to implement
            pass

    def acquisition_is_finished(self):
        self.btn_startAcquisition.setChecked(False)
        self.setEnabled_all(True)

    def setEnabled_all(self,enabled,exclude_btn_startAcquisition=False):
        self.btn_setSavingDir.setEnabled(enabled)
        self.lineEdit_savingDir.setEnabled(enabled)
        self.lineEdit_experimentID.setEnabled(enabled)
        self.list_columns.setEnabled(enabled)
        self.list_configurations.setEnabled(enabled)
        self.checkbox_withAutofocus.setEnabled(enabled)
        if exclude_btn_startAcquisition is not True:
            self.btn_startAcquisition.setEnabled(enabled)
    '''

class PlateReaderAcquisitionWidget(QFrame):
    def __init__(self, plateReadingController, configurationManager = None, show_configurations = True, main=None, *args, **kwargs):
        super().__init__(*args, **kwargs)
        self.plateReadingController = plateReadingController
        self.configurationManager = configurationManager
        self.base_path_is_set = False
        self.add_components(show_configurations)
        self.setFrameStyle(QFrame.Panel | QFrame.Raised)

    def add_components(self,show_configurations):
        self.btn_setSavingDir = QPushButton('Browse')
        self.btn_setSavingDir.setDefault(False)
        self.btn_setSavingDir.setIcon(QIcon('icon/folder.png'))
        self.lineEdit_savingDir = QLineEdit()
        self.lineEdit_savingDir.setReadOnly(True)
        self.lineEdit_savingDir.setText('Choose a base saving directory')
        self.lineEdit_savingDir.setText(DEFAULT_SAVING_PATH)
        self.plateReadingController.set_base_path(DEFAULT_SAVING_PATH)
        self.base_path_is_set = True

        self.lineEdit_experimentID = QLineEdit()

        self.list_columns = QListWidget()
        for i in range(PLATE_READER.NUMBER_OF_COLUMNS):
            self.list_columns.addItems([str(i+1)])
        self.list_columns.setSelectionMode(QAbstractItemView.MultiSelection) # ref: https://doc.qt.io/qt-5/qabstractitemview.html#SelectionMode-enum

        self.list_configurations = QListWidget()
        for microscope_configuration in self.configurationManager.configurations:
            self.list_configurations.addItems([microscope_configuration.name])
        self.list_configurations.setSelectionMode(QAbstractItemView.MultiSelection) # ref: https://doc.qt.io/qt-5/qabstractitemview.html#SelectionMode-enum

        self.checkbox_withAutofocus = QCheckBox('With AF')
        self.btn_startAcquisition = QPushButton('Start Acquisition')
        self.btn_startAcquisition.setCheckable(True)
        self.btn_startAcquisition.setChecked(False)

        self.btn_startAcquisition.setEnabled(False)

        # layout
        grid_line0 = QGridLayout()
        tmp = QLabel('Saving Path')
        tmp.setFixedWidth(90)
        grid_line0.addWidget(tmp)
        grid_line0.addWidget(self.lineEdit_savingDir, 0,1)
        grid_line0.addWidget(self.btn_setSavingDir, 0,2)

        grid_line1 = QGridLayout()
        tmp = QLabel('Sample ID')
        tmp.setFixedWidth(90)
        grid_line1.addWidget(tmp)
        grid_line1.addWidget(self.lineEdit_experimentID,0,1)

        grid_line2 = QGridLayout()
        tmp = QLabel('Columns')
        tmp.setFixedWidth(90)
        grid_line2.addWidget(tmp)
        grid_line2.addWidget(self.list_columns, 0,1)

        grid_line3 = QHBoxLayout()
        tmp = QLabel('Configurations')
        tmp.setFixedWidth(90)
        grid_line3.addWidget(tmp)
        grid_line3.addWidget(self.list_configurations)
        # grid_line3.addWidget(self.checkbox_withAutofocus)

        self.grid = QGridLayout()
        self.grid.addLayout(grid_line0,0,0)
        self.grid.addLayout(grid_line1,1,0)
        self.grid.addLayout(grid_line2,2,0)
        if show_configurations:
            self.grid.addLayout(grid_line3,3,0)
        else:
            self.list_configurations.setCurrentRow(0) # select the first configuration
        self.grid.addWidget(self.btn_startAcquisition,4,0)
        self.setLayout(self.grid)

        # add and display a timer - to be implemented
        # self.timer = QTimer()

        # connections
        self.checkbox_withAutofocus.stateChanged.connect(self.plateReadingController.set_af_flag)
        self.btn_setSavingDir.clicked.connect(self.set_saving_dir)
        self.btn_startAcquisition.clicked.connect(self.toggle_acquisition)
        self.plateReadingController.acquisitionFinished.connect(self.acquisition_is_finished)

    def set_saving_dir(self):
        dialog = QFileDialog()
        save_dir_base = dialog.getExistingDirectory(None, "Select Folder")
        self.plateReadingController.set_base_path(save_dir_base)
        self.lineEdit_savingDir.setText(save_dir_base)
        self.base_path_is_set = True

    def toggle_acquisition(self,pressed):
        if self.base_path_is_set == False:
            self.btn_startAcquisition.setChecked(False)
            msg = QMessageBox()
            msg.setText("Please choose base saving directory first")
            msg.exec_()
            return
        if pressed:
            # @@@ to do: add a widgetManger to enable and disable widget 
            # @@@ to do: emit signal to widgetManager to disable other widgets
            self.setEnabled_all(False)
            self.plateReadingController.start_new_experiment(self.lineEdit_experimentID.text())
            self.plateReadingController.set_selected_configurations((item.text() for item in self.list_configurations.selectedItems()))
            self.plateReadingController.set_selected_columns(list(map(int,[item.text() for item in self.list_columns.selectedItems()])))
            self.plateReadingController.run_acquisition()
        else:
            self.plateReadingController.stop_acquisition() # to implement
            pass

    def acquisition_is_finished(self):
        self.btn_startAcquisition.setChecked(False)
        self.setEnabled_all(True)

    def setEnabled_all(self,enabled,exclude_btn_startAcquisition=False):
        self.btn_setSavingDir.setEnabled(enabled)
        self.lineEdit_savingDir.setEnabled(enabled)
        self.lineEdit_experimentID.setEnabled(enabled)
        self.list_columns.setEnabled(enabled)
        self.list_configurations.setEnabled(enabled)
        self.checkbox_withAutofocus.setEnabled(enabled)
        self.checkbox_withReflectionAutofocus.setEnabled(enabled)
        if exclude_btn_startAcquisition is not True:
            self.btn_startAcquisition.setEnabled(enabled)

    def slot_homing_complete(self):
        self.btn_startAcquisition.setEnabled(True)
    
class PlateReaderNavigationWidget(QFrame):
    def __init__(self, plateReaderNavigationController, *args, **kwargs):
        super().__init__(*args, **kwargs)
        self.add_components()
        self.setFrameStyle(QFrame.Panel | QFrame.Raised)
        self.plateReaderNavigationController = plateReaderNavigationController

    def add_components(self):
        self.dropdown_column = QComboBox()
        self.dropdown_column.addItems([''])
        self.dropdown_column.addItems([str(i+1) for i in range(PLATE_READER.NUMBER_OF_COLUMNS)])
        self.dropdown_row = QComboBox()
        self.dropdown_row.addItems([''])
        self.dropdown_row.addItems([chr(i) for i in range(ord('A'),ord('A')+PLATE_READER.NUMBER_OF_ROWS)])
        self.btn_moveto = QPushButton("Move To")
        self.btn_home = QPushButton('Home')
        self.label_current_location = QLabel()
        self.label_current_location.setFrameStyle(QFrame.Panel | QFrame.Sunken)
        self.label_current_location.setFixedWidth(50)

        self.dropdown_column.setEnabled(False)
        self.dropdown_row.setEnabled(False)
        self.btn_moveto.setEnabled(False)
        
        # layout
        grid_line0 = QHBoxLayout()
        # tmp = QLabel('Saving Path')
        # tmp.setFixedWidth(90)
        grid_line0.addWidget(self.btn_home)
        grid_line0.addWidget(QLabel('Column'))
        grid_line0.addWidget(self.dropdown_column)
        grid_line0.addWidget(QLabel('Row'))
        grid_line0.addWidget(self.dropdown_row)
        grid_line0.addWidget(self.btn_moveto)
        grid_line0.addStretch()
        grid_line0.addWidget(self.label_current_location)

        self.grid = QGridLayout()
        self.grid.addLayout(grid_line0,0,0)
        self.setLayout(self.grid)

        self.btn_home.clicked.connect(self.home)
        self.btn_moveto.clicked.connect(self.move)

    def home(self):
        msg = QMessageBox()
        msg.setIcon(QMessageBox.Information)
        msg.setText("Confirm your action")
        msg.setInformativeText("Click OK to run homing")
        msg.setWindowTitle("Confirmation")
        msg.setStandardButtons(QMessageBox.Ok | QMessageBox.Cancel)
        msg.setDefaultButton(QMessageBox.Cancel)
        retval = msg.exec_()
        if QMessageBox.Ok == retval:
            self.plateReaderNavigationController.home()

    def move(self):
        self.plateReaderNavigationController.moveto(self.dropdown_column.currentText(),self.dropdown_row.currentText())

    def slot_homing_complete(self):
        self.dropdown_column.setEnabled(True)
        self.dropdown_row.setEnabled(True)
        self.btn_moveto.setEnabled(True)

    def update_current_location(self,location_str):
        self.label_current_location.setText(location_str)
        row = location_str[0]
        column = location_str[1:]
        self.dropdown_row.setCurrentText(row)
        self.dropdown_column.setCurrentText(column)


class TriggerControlWidget(QFrame):
    # for synchronized trigger 
    signal_toggle_live = Signal(bool)
    signal_trigger_mode = Signal(str)
    signal_trigger_fps = Signal(float)

    def __init__(self, microcontroller2):
        super().__init__()
        self.fps_trigger = 10
        self.fps_display = 10
        self.microcontroller2 = microcontroller2
        self.triggerMode = TriggerMode.SOFTWARE
        self.add_components()
        self.setFrameStyle(QFrame.Panel | QFrame.Raised)

    def add_components(self):
        # line 0: trigger mode
        self.triggerMode = None
        self.dropdown_triggerManu = QComboBox()
        self.dropdown_triggerManu.addItems([TriggerMode.SOFTWARE,TriggerMode.HARDWARE])

        # line 1: fps
        self.entry_triggerFPS = QDoubleSpinBox()
        self.entry_triggerFPS.setMinimum(0.02) 
        self.entry_triggerFPS.setMaximum(1000) 
        self.entry_triggerFPS.setSingleStep(1)
        self.entry_triggerFPS.setValue(self.fps_trigger)

        self.btn_live = QPushButton("Live")
        self.btn_live.setCheckable(True)
        self.btn_live.setChecked(False)
        self.btn_live.setDefault(False)

        # connections
        self.dropdown_triggerManu.currentIndexChanged.connect(self.update_trigger_mode)
        self.btn_live.clicked.connect(self.toggle_live)
        self.entry_triggerFPS.valueChanged.connect(self.update_trigger_fps)

        # inititialization
        self.microcontroller2.set_camera_trigger_frequency(self.fps_trigger)

        # layout
        grid_line0 = QGridLayout()
        grid_line0.addWidget(QLabel('Trigger Mode'), 0,0)
        grid_line0.addWidget(self.dropdown_triggerManu, 0,1)
        grid_line0.addWidget(QLabel('Trigger FPS'), 0,2)
        grid_line0.addWidget(self.entry_triggerFPS, 0,3)
        grid_line0.addWidget(self.btn_live, 1,0,1,4)
        self.setLayout(grid_line0)

    def toggle_live(self,pressed):
        self.signal_toggle_live.emit(pressed)
        if pressed:
            self.microcontroller2.start_camera_trigger()
        else:
            self.microcontroller2.stop_camera_trigger()

    def update_trigger_mode(self):
        self.signal_trigger_mode.emit(self.dropdown_triggerManu.currentText())

    def update_trigger_fps(self,fps):
        self.fps_trigger = fps
        self.signal_trigger_fps.emit(fps)
        self.microcontroller2.set_camera_trigger_frequency(self.fps_trigger)

class MultiCameraRecordingWidget(QFrame):
    def __init__(self, streamHandler, imageSaver, channels, main=None, *args, **kwargs):
        super().__init__(*args, **kwargs)
        self.imageSaver = imageSaver # for saving path control
        self.streamHandler = streamHandler
        self.channels = channels
        self.base_path_is_set = False
        self.add_components()
        self.setFrameStyle(QFrame.Panel | QFrame.Raised)

    def add_components(self):
        self.btn_setSavingDir = QPushButton('Browse')
        self.btn_setSavingDir.setDefault(False)
        self.btn_setSavingDir.setIcon(QIcon('icon/folder.png'))
        
        self.lineEdit_savingDir = QLineEdit()
        self.lineEdit_savingDir.setReadOnly(True)
        self.lineEdit_savingDir.setText('Choose a base saving directory')

        self.lineEdit_experimentID = QLineEdit()

        self.entry_saveFPS = QDoubleSpinBox()
        self.entry_saveFPS.setMinimum(0.02) 
        self.entry_saveFPS.setMaximum(1000) 
        self.entry_saveFPS.setSingleStep(1)
        self.entry_saveFPS.setValue(1)
        for channel in self.channels:
            self.streamHandler[channel].set_save_fps(1)

        self.entry_timeLimit = QSpinBox()
        self.entry_timeLimit.setMinimum(-1) 
        self.entry_timeLimit.setMaximum(60*60*24*30) 
        self.entry_timeLimit.setSingleStep(1)
        self.entry_timeLimit.setValue(-1)

        self.btn_record = QPushButton("Record")
        self.btn_record.setCheckable(True)
        self.btn_record.setChecked(False)
        self.btn_record.setDefault(False)

        grid_line1 = QGridLayout()
        grid_line1.addWidget(QLabel('Saving Path'))
        grid_line1.addWidget(self.lineEdit_savingDir, 0,1)
        grid_line1.addWidget(self.btn_setSavingDir, 0,2)

        grid_line2 = QGridLayout()
        grid_line2.addWidget(QLabel('Experiment ID'), 0,0)
        grid_line2.addWidget(self.lineEdit_experimentID,0,1)

        grid_line3 = QGridLayout()
        grid_line3.addWidget(QLabel('Saving FPS'), 0,0)
        grid_line3.addWidget(self.entry_saveFPS, 0,1)
        grid_line3.addWidget(QLabel('Time Limit (s)'), 0,2)
        grid_line3.addWidget(self.entry_timeLimit, 0,3)
        grid_line3.addWidget(self.btn_record, 0,4)

        self.grid = QGridLayout()
        self.grid.addLayout(grid_line1,0,0)
        self.grid.addLayout(grid_line2,1,0)
        self.grid.addLayout(grid_line3,2,0)
        self.setLayout(self.grid)

        # add and display a timer - to be implemented
        # self.timer = QTimer()

        # connections
        self.btn_setSavingDir.clicked.connect(self.set_saving_dir)
        self.btn_record.clicked.connect(self.toggle_recording)
        for channel in self.channels:
            self.entry_saveFPS.valueChanged.connect(self.streamHandler[channel].set_save_fps)
            self.entry_timeLimit.valueChanged.connect(self.imageSaver[channel].set_recording_time_limit)
            self.imageSaver[channel].stop_recording.connect(self.stop_recording)

    def set_saving_dir(self):
        dialog = QFileDialog()
        save_dir_base = dialog.getExistingDirectory(None, "Select Folder")
        for channel in self.channels:
            self.imageSaver[channel].set_base_path(save_dir_base)
        self.lineEdit_savingDir.setText(save_dir_base)
        self.save_dir_base = save_dir_base
        self.base_path_is_set = True

    def toggle_recording(self,pressed):
        if self.base_path_is_set == False:
            self.btn_record.setChecked(False)
            msg = QMessageBox()
            msg.setText("Please choose base saving directory first")
            msg.exec_()
            return
        if pressed:
            self.lineEdit_experimentID.setEnabled(False)
            self.btn_setSavingDir.setEnabled(False)
            experiment_ID = self.lineEdit_experimentID.text()
            experiment_ID = experiment_ID + '_' + datetime.now().strftime('%Y-%m-%d_%H-%M-%S.%f')
            os.mkdir(os.path.join(self.save_dir_base,experiment_ID))
            for channel in self.channels:
                self.imageSaver[channel].start_new_experiment(os.path.join(experiment_ID,channel),add_timestamp=False)
                self.streamHandler[channel].start_recording()
        else:
            for channel in self.channels:
                self.streamHandler[channel].stop_recording()
            self.lineEdit_experimentID.setEnabled(True)
            self.btn_setSavingDir.setEnabled(True)

    # stop_recording can be called by imageSaver
    def stop_recording(self):
        self.lineEdit_experimentID.setEnabled(True)
        self.btn_record.setChecked(False)
        for channel in self.channels:
            self.streamHandler[channel].stop_recording()
        self.btn_setSavingDir.setEnabled(True)

class WaveformDisplay(QFrame):

    def __init__(self, N=1000, include_x=True, include_y=True, main=None, *args, **kwargs):
        super().__init__(*args, **kwargs)
        self.N = N
        self.include_x = include_x
        self.include_y = include_y
        self.add_components()
        self.setFrameStyle(QFrame.Panel | QFrame.Raised)

    def add_components(self):
        self.plotWidget = {}
        self.plotWidget['X'] = PlotWidget('X', N=self.N, add_legend=True)
        self.plotWidget['Y'] = PlotWidget('X', N=self.N, add_legend=True)

        layout = QGridLayout() #layout = QStackedLayout()
        if self.include_x:
            layout.addWidget(self.plotWidget['X'],0,0)
        if self.include_y:
            layout.addWidget(self.plotWidget['Y'],1,0)
        self.setLayout(layout)

    def plot(self,time,data):
        if self.include_x:
            self.plotWidget['X'].plot(time,data[0,:],'X',color=(255,255,255),clear=True)
        if self.include_y:
            self.plotWidget['Y'].plot(time,data[1,:],'Y',color=(255,255,255),clear=True)

    def update_N(self,N):
        self.N = N
        self.plotWidget['X'].update_N(N)
        self.plotWidget['Y'].update_N(N)

class PlotWidget(pg.GraphicsLayoutWidget):
    
    def __init__(self, title='', N = 1000, parent=None,add_legend=False):
        super().__init__(parent)
        self.plotWidget = self.addPlot(title = '', axisItems = {'bottom': pg.DateAxisItem()})
        if add_legend:
            self.plotWidget.addLegend()
        self.N = N
    
    def plot(self,x,y,label,color,clear=False):
        self.plotWidget.plot(x[-self.N:],y[-self.N:],pen=pg.mkPen(color=color,width=2),name=label,clear=clear)

    def update_N(self,N):
        self.N = N

class DisplacementMeasurementWidget(QFrame):
    def __init__(self, displacementMeasurementController, waveformDisplay, main=None, *args, **kwargs):
        super().__init__(*args, **kwargs)
        self.displacementMeasurementController = displacementMeasurementController
        self.waveformDisplay = waveformDisplay
        self.add_components()
        self.setFrameStyle(QFrame.Panel | QFrame.Raised)

    def add_components(self):
        self.entry_x_offset = QDoubleSpinBox()
        self.entry_x_offset.setMinimum(0) 
        self.entry_x_offset.setMaximum(3000) 
        self.entry_x_offset.setSingleStep(0.2)
        self.entry_x_offset.setDecimals(3)
        self.entry_x_offset.setValue(0)
        self.entry_x_offset.setKeyboardTracking(False)

        self.entry_y_offset = QDoubleSpinBox()
        self.entry_y_offset.setMinimum(0) 
        self.entry_y_offset.setMaximum(3000) 
        self.entry_y_offset.setSingleStep(0.2)
        self.entry_y_offset.setDecimals(3)
        self.entry_y_offset.setValue(0)
        self.entry_y_offset.setKeyboardTracking(False)

        self.entry_x_scaling = QDoubleSpinBox()
        self.entry_x_scaling.setMinimum(-100) 
        self.entry_x_scaling.setMaximum(100) 
        self.entry_x_scaling.setSingleStep(0.1)
        self.entry_x_scaling.setDecimals(3)
        self.entry_x_scaling.setValue(1)
        self.entry_x_scaling.setKeyboardTracking(False)

        self.entry_y_scaling = QDoubleSpinBox()
        self.entry_y_scaling.setMinimum(-100) 
        self.entry_y_scaling.setMaximum(100) 
        self.entry_y_scaling.setSingleStep(0.1)
        self.entry_y_scaling.setDecimals(3)
        self.entry_y_scaling.setValue(1)
        self.entry_y_scaling.setKeyboardTracking(False)

        self.entry_N_average = QSpinBox()
        self.entry_N_average.setMinimum(1) 
        self.entry_N_average.setMaximum(25) 
        self.entry_N_average.setSingleStep(1)
        self.entry_N_average.setValue(1)
        self.entry_N_average.setKeyboardTracking(False)

        self.entry_N = QSpinBox()
        self.entry_N.setMinimum(1) 
        self.entry_N.setMaximum(5000) 
        self.entry_N.setSingleStep(1)
        self.entry_N.setValue(1000)
        self.entry_N.setKeyboardTracking(False)

        self.reading_x = QLabel()
        self.reading_x.setNum(0)
        self.reading_x.setFrameStyle(QFrame.Panel | QFrame.Sunken)

        self.reading_y = QLabel()
        self.reading_y.setNum(0)
        self.reading_y.setFrameStyle(QFrame.Panel | QFrame.Sunken)

        # layout
        grid_line0 = QGridLayout()
        grid_line0.addWidget(QLabel('x offset'), 0,0)
        grid_line0.addWidget(self.entry_x_offset, 0,1)
        grid_line0.addWidget(QLabel('x scaling'), 0,2)
        grid_line0.addWidget(self.entry_x_scaling, 0,3)
        grid_line0.addWidget(QLabel('y offset'), 0,4)
        grid_line0.addWidget(self.entry_y_offset, 0,5)
        grid_line0.addWidget(QLabel('y scaling'), 0,6)
        grid_line0.addWidget(self.entry_y_scaling, 0,7)
        
        grid_line1 = QGridLayout()
        grid_line1.addWidget(QLabel('d from x'), 0,0)
        grid_line1.addWidget(self.reading_x, 0,1)
        grid_line1.addWidget(QLabel('d from y'), 0,2)
        grid_line1.addWidget(self.reading_y, 0,3)
        grid_line1.addWidget(QLabel('N average'), 0,4)
        grid_line1.addWidget(self.entry_N_average, 0,5)
        grid_line1.addWidget(QLabel('N'), 0,6)
        grid_line1.addWidget(self.entry_N, 0,7)

        self.grid = QGridLayout()
        self.grid.addLayout(grid_line0,0,0)
        self.grid.addLayout(grid_line1,1,0)
        self.setLayout(self.grid)
        
        # connections
        self.entry_x_offset.valueChanged.connect(self.update_settings)
        self.entry_y_offset.valueChanged.connect(self.update_settings)
        self.entry_x_scaling.valueChanged.connect(self.update_settings)
        self.entry_y_scaling.valueChanged.connect(self.update_settings)
        self.entry_N_average.valueChanged.connect(self.update_settings)
        self.entry_N.valueChanged.connect(self.update_settings)
        self.entry_N.valueChanged.connect(self.update_waveformDisplay_N)

    def update_settings(self,new_value):
        print('update settings')
        self.displacementMeasurementController.update_settings(self.entry_x_offset.value(),self.entry_y_offset.value(),self.entry_x_scaling.value(),self.entry_y_scaling.value(),self.entry_N_average.value(),self.entry_N.value())
    
    def update_waveformDisplay_N(self,N):    
        self.waveformDisplay.update_N(N)

    def display_readings(self,readings):
        self.reading_x.setText("{:.2f}".format(readings[0]))
        self.reading_y.setText("{:.2f}".format(readings[1]))

class LaserAutofocusControlWidget(QFrame):
    def __init__(self, laserAutofocusController, main=None, *args, **kwargs):
        super().__init__(*args, **kwargs)
        self.laserAutofocusController = laserAutofocusController
        self.add_components()
        self.setFrameStyle(QFrame.Panel | QFrame.Raised)

    def add_components(self):
        self.btn_initialize = QPushButton("Initialize")
        self.btn_initialize.setCheckable(False)
        self.btn_initialize.setChecked(False)
        self.btn_initialize.setDefault(False)

        self.btn_set_reference = QPushButton("Set as reference plane")
        self.btn_set_reference.setCheckable(False)
        self.btn_set_reference.setChecked(False)
        self.btn_set_reference.setDefault(False)
        if not self.laserAutofocusController.is_initialized:
            self.btn_set_reference.setEnabled(False)

        self.label_displacement = QLabel()
        self.label_displacement.setFrameStyle(QFrame.Panel | QFrame.Sunken)

        self.btn_measure_displacement = QPushButton("Measure displacement")
        self.btn_measure_displacement.setCheckable(False)
        self.btn_measure_displacement.setChecked(False)
        self.btn_measure_displacement.setDefault(False)
        if not self.laserAutofocusController.is_initialized:
            self.btn_measure_displacement.setEnabled(False)

        self.entry_target = QDoubleSpinBox()
        self.entry_target.setMinimum(-100)
        self.entry_target.setMaximum(100)
        self.entry_target.setSingleStep(0.01)
        self.entry_target.setDecimals(2)
        self.entry_target.setValue(0)
        self.entry_target.setKeyboardTracking(False)

        self.btn_move_to_target = QPushButton("Move to target")
        self.btn_move_to_target.setCheckable(False)
        self.btn_move_to_target.setChecked(False)
        self.btn_move_to_target.setDefault(False)
        if not self.laserAutofocusController.is_initialized:
            self.btn_move_to_target.setEnabled(False)
        
        self.grid = QGridLayout()
        self.grid.addWidget(self.btn_initialize,0,0,1,3)
        self.grid.addWidget(self.btn_set_reference,1,0,1,3)
        self.grid.addWidget(QLabel('Displacement (um)'),2,0)
        self.grid.addWidget(self.label_displacement,2,1)
        self.grid.addWidget(self.btn_measure_displacement,2,2)
        self.grid.addWidget(QLabel('Target (um)'),3,0)
        self.grid.addWidget(self.entry_target,3,1)
        self.grid.addWidget(self.btn_move_to_target,3,2)
        self.grid.setRowStretch(self.grid.rowCount(), 1)

        self.setLayout(self.grid)

        # make connections
        self.btn_initialize.clicked.connect(self.init_controller)
        self.btn_set_reference.clicked.connect(self.laserAutofocusController.set_reference)
        self.btn_measure_displacement.clicked.connect(self.laserAutofocusController.measure_displacement)
        self.btn_move_to_target.clicked.connect(self.move_to_target)
        self.laserAutofocusController.signal_displacement_um.connect(self.label_displacement.setNum)

    def init_controller(self):
        self.laserAutofocusController.initialize_auto()
        if self.laserAutofocusController.is_initialized:
            self.btn_set_reference.setEnabled(True)
            self.btn_measure_displacement.setEnabled(True)
            self.btn_move_to_target.setEnabled(True)

    def move_to_target(self,target_um):
        self.laserAutofocusController.move_to_target(self.entry_target.value())


class WellSelectionWidget(QTableWidget):

    signal_wellSelected = Signal(bool)
    signal_wellSelectedPos = Signal(float,float)

    def __init__(self, format_, *args):

        if format_ == 6:
            self.rows = 2
            self.columns = 3
            self.spacing_mm = 39.2
        elif format_ == 12:
            self.rows = 3
            self.columns = 4
            self.spacing_mm = 26
        elif format_ == 24:
            self.rows = 4
            self.columns = 6
            self.spacing_mm = 18
        elif format_ == 96:
            self.rows = 8
            self.columns = 12
            self.spacing_mm = 9
        elif format_ == 384:
            self.rows = 16
            self.columns = 24
            self.spacing_mm = 4.5
        elif format_ == 1536:
            self.rows = 32
            self.columns = 48
            self.spacing_mm = 2.25

        self.format = format_

        QTableWidget.__init__(self, self.rows, self.columns, *args)
        self.setData()
        self.resizeColumnsToContents()
        self.resizeRowsToContents()
        self.setEditTriggers(QTableWidget.NoEditTriggers)
        self.cellDoubleClicked.connect(self.onDoubleClick)
        self.cellClicked.connect(self.onSingleClick)
        self.itemSelectionChanged.connect(self.get_selected_cells)

        # size
        self.verticalHeader().setSectionResizeMode(QHeaderView.Fixed)
        self.verticalHeader().setDefaultSectionSize(int(5*self.spacing_mm))
        self.horizontalHeader().setSectionResizeMode(QHeaderView.Fixed)
        self.horizontalHeader().setMinimumSectionSize(int(5*self.spacing_mm))

        self.setSizePolicy(QSizePolicy.Minimum,QSizePolicy.Minimum)
        self.setVerticalScrollBarPolicy(Qt.ScrollBarAlwaysOff)
        self.setHorizontalScrollBarPolicy(Qt.ScrollBarAlwaysOff)
        self.resizeColumnsToContents()
        self.setFixedSize(self.horizontalHeader().length() + 
                   self.verticalHeader().width(),
                   self.verticalHeader().length() + 
                   self.horizontalHeader().height())

    def setData(self): 
        '''
        # cells
        for i in range(16):
            for j in range(24):
                newitem = QTableWidgetItem( chr(ord('A')+i) + str(j) )
                self.setItem(i, j, newitem)
        '''
        # row header
        row_headers = []
        for i in range(16):
            row_headers.append(chr(ord('A')+i))
        self.setVerticalHeaderLabels(row_headers)

        # make the outer cells not selectable if using 96 and 384 well plates
        if self.format == 384:
            if NUMBER_OF_SKIP == 1:
                for i in range(self.rows):
                    item = QTableWidgetItem()
                    item.setFlags(item.flags() & ~Qt.ItemIsSelectable)
                    self.setItem(i,0,item)
                    item = QTableWidgetItem()
                    item.setFlags(item.flags() & ~Qt.ItemIsSelectable)
                    self.setItem(i,self.columns-1,item)
                for j in range(self.columns):
                    item = QTableWidgetItem()
                    item.setFlags(item.flags() & ~Qt.ItemIsSelectable)
                    self.setItem(0,j,item)
                    item = QTableWidgetItem()
                    item.setFlags(item.flags() & ~Qt.ItemIsSelectable)
                    self.setItem(self.rows-1,j,item)
        elif self.format == 96:
            if NUMBER_OF_SKIP == 1:
                for i in range(self.rows):
                    item = QTableWidgetItem()
                    item.setFlags(item.flags() & ~Qt.ItemIsSelectable)
                    self.setItem(i,0,item)
                    item = QTableWidgetItem()
                    item.setFlags(item.flags() & ~Qt.ItemIsSelectable)
                    self.setItem(i,self.columns-1,item)
                for j in range(self.columns):
                    item = QTableWidgetItem()
                    item.setFlags(item.flags() & ~Qt.ItemIsSelectable)
                    self.setItem(0,j,item)
                    item = QTableWidgetItem()
                    item.setFlags(item.flags() & ~Qt.ItemIsSelectable)
                    self.setItem(self.rows-1,j,item)


    def onDoubleClick(self,row,col):
        print("double click well", row, col)
        if (row >= 0 + NUMBER_OF_SKIP and row <= self.rows-1-NUMBER_OF_SKIP ) and ( col >= 0 + NUMBER_OF_SKIP and col <= self.columns-1-NUMBER_OF_SKIP ):
<<<<<<< HEAD
            x_mm = X_MM_384_WELLPLATE_UPPERLEFT + WELL_SIZE_MM_384_WELLPLATE/2 - (A1_X_MM_384_WELLPLATE+WELL_SPACING_MM_384_WELLPLATE*NUMBER_OF_SKIP_384) + col*WELL_SPACING_MM + A1_X_MM + WELLPLATE_OFFSET_X_mm
            y_mm = Y_MM_384_WELLPLATE_UPPERLEFT + WELL_SIZE_MM_384_WELLPLATE/2 - (A1_Y_MM_384_WELLPLATE+WELL_SPACING_MM_384_WELLPLATE*NUMBER_OF_SKIP_384) + row*WELL_SPACING_MM + A1_Y_MM + WELLPLATE_OFFSET_Y_mm
            self.signal_wellSelected.emit(True)
=======
            x_mm = col*WELL_SPACING_MM + A1_X_MM + WELLPLATE_OFFSET_X_mm
            y_mm = row*WELL_SPACING_MM + A1_Y_MM + WELLPLATE_OFFSET_Y_mm
>>>>>>> 4549e915
            self.signal_wellSelectedPos.emit(x_mm,y_mm)
        else:
            self.signal_wellSelected.emit(False)
 
    def onSingleClick(self,row,col):
        print("single click well", row, col)
        if (row >= 0 + NUMBER_OF_SKIP and row <= self.rows-1-NUMBER_OF_SKIP ) and ( col >= 0 + NUMBER_OF_SKIP and col <= self.columns-1-NUMBER_OF_SKIP ):
            x_mm = X_MM_384_WELLPLATE_UPPERLEFT + WELL_SIZE_MM_384_WELLPLATE/2 - (A1_X_MM_384_WELLPLATE+WELL_SPACING_MM_384_WELLPLATE*NUMBER_OF_SKIP_384) + col*WELL_SPACING_MM + A1_X_MM + WELLPLATE_OFFSET_X_mm
            y_mm = Y_MM_384_WELLPLATE_UPPERLEFT + WELL_SIZE_MM_384_WELLPLATE/2 - (A1_Y_MM_384_WELLPLATE+WELL_SPACING_MM_384_WELLPLATE*NUMBER_OF_SKIP_384) + row*WELL_SPACING_MM + A1_Y_MM + WELLPLATE_OFFSET_Y_mm
            self.signal_wellSelected.emit(True)
        else:
            self.signal_wellSelected.emit(False)
            
    def get_selected_cells(self):
        print("getting selected wells...")
        list_of_selected_cells = []
        for index in self.selectedIndexes():
            row, col = index.row(), index.column()
            # Check if the cell is within the allowed bounds
            if (row >= 0 + NUMBER_OF_SKIP and row <= self.rows - 1 - NUMBER_OF_SKIP) and \
               (col >= 0 + NUMBER_OF_SKIP and col <= self.columns - 1 - NUMBER_OF_SKIP):
                list_of_selected_cells.append((row, col))
        
        if not list_of_selected_cells:
            self.signal_wellSelected.emit(False)
        else:
            print("wells:",list_of_selected_cells)
            self.signal_wellSelected.emit(True)
        return(list_of_selected_cells)


from PyQt5.QtWidgets import QApplication, QWidget, QPushButton, QLineEdit, QLabel, QHBoxLayout, QVBoxLayout, QGridLayout
from PyQt5.QtGui import QPixmap, QPainter, QColor
import re
import sys

class Well1536SelectionWidget(QWidget):

    signal_wellSelectedPos = Signal(float,float)

    def __init__(self):
        super().__init__()
        self.selected_cells = {}  # Dictionary to keep track of selected cells and their colors
        self.current_cell = None  # To track the current (green) cell
        self.rows = 32
        self.columns = 48
        self.spacing_mm = 2.25
        self.initUI()

    def initUI(self):
        self.setWindowTitle('1536 Well Plate')
        self.setGeometry(100, 100, 550, 400)

        self.a = 10

        self.image = QPixmap(48*self.a, 32*self.a)
        self.image.fill(QColor('white'))
        self.label = QLabel()
        self.label.setPixmap(self.image)

        self.cell_input = QLineEdit(self)
        go_button = QPushButton('Go to well', self)
        go_button.clicked.connect(self.go_to_cell)

        self.selection_input = QLineEdit(self)
        select_button = QPushButton('Select wells', self)
        select_button.clicked.connect(self.select_cells)

        layout = QGridLayout()

        layout.addWidget(self.label,0,0,3,1)

        layout.addWidget(QLabel("Well Navigation"),1,1)
        layout.addWidget(self.cell_input,1,2)
        layout.addWidget(go_button,1,3)

        layout.addWidget(QLabel("Well Selection"),2,1)
        layout.addWidget(self.selection_input,2,2)
        layout.addWidget(select_button,2,3)

        self.setLayout(layout)

    def redraw_wells(self):
        self.image.fill(QColor('white'))  # Clear the pixmap first
        painter = QPainter(self.image)
        painter.setPen(QColor('white'))
        # Draw selected cells in red
        for (row, col), color in self.selected_cells.items():
            painter.setBrush(QColor(color))
            painter.drawRect(col * self.a, row * self.a, self.a, self.a)
        # Draw current cell in green
        if self.current_cell:
            painter.setBrush(QColor('#ff7f0e'))
            row, col = self.current_cell
            painter.drawRect(col * self.a, row * self.a, self.a, self.a)
        painter.end()
        self.label.setPixmap(self.image)

    def go_to_cell(self):
        cell_desc = self.cell_input.text().strip()
        match = re.match(r'([A-Za-z]+)(\d+)', cell_desc)
        if match:
            row_part, col_part = match.groups()
            row_index = self.row_to_index(row_part)
            col_index = int(col_part) - 1
            self.current_cell = (row_index, col_index)  # Update the current cell
            self.redraw_wells()  # Redraw with the new current cell
            x_mm = col_index*WELL_SPACING_MM + A1_X_MM + WELLPLATE_OFFSET_X_mm
            y_mm = row_index*WELL_SPACING_MM + A1_Y_MM + WELLPLATE_OFFSET_Y_mm
            self.signal_wellSelectedPos.emit(x_mm,y_mm)

    def select_cells(self):
        # first clear selection
        self.selected_cells = {}

        pattern = r'([A-Za-z]+)(\d+):?([A-Za-z]*)(\d*)'
        cell_descriptions = self.selection_input.text().split(',')
        for desc in cell_descriptions:
            match = re.match(pattern, desc.strip())
            if match:
                start_row, start_col, end_row, end_col = match.groups()
                start_row_index = self.row_to_index(start_row)
                start_col_index = int(start_col) - 1

                if end_row and end_col:  # It's a range
                    end_row_index = self.row_to_index(end_row)
                    end_col_index = int(end_col) - 1
                    for row in range(min(start_row_index, end_row_index), max(start_row_index, end_row_index) + 1):
                        for col in range(min(start_col_index, end_col_index), max(start_col_index, end_col_index) + 1):
                            self.selected_cells[(row, col)] = '#1f77b4'
                else:  # It's a single cell
                    self.selected_cells[(start_row_index, start_col_index)] = '#1f77b4'
        self.redraw_wells()

    def row_to_index(self, row):
        index = 0
        for char in row:
            index = index * 26 + (ord(char.upper()) - ord('A') + 1)
        return index - 1

    def get_selected_cells(self):
        list_of_selected_cells = list(self.selected_cells.keys())
        return(list_of_selected_cells)

class LedMatrixSettingsDialog(QDialog):
    def __init__(self,led_array):
        self.led_array = led_array
        super().__init__()
        self.setWindowTitle("LED Matrix Settings")

        self.layout = QVBoxLayout()

        # Add QDoubleSpinBox for LED intensity (0-1)
        self.NA_spinbox = QDoubleSpinBox()
        self.NA_spinbox.setRange(0, 1)
        self.NA_spinbox.setSingleStep(0.01)
        self.NA_spinbox.setValue(self.led_array.NA)

        NA_layout = QHBoxLayout()
        NA_layout.addWidget(QLabel("NA"))
        NA_layout.addWidget(self.NA_spinbox)

        self.layout.addLayout(NA_layout)
        self.setLayout(self.layout)

        # add ok/cancel buttons
        self.button_box = QDialogButtonBox(QDialogButtonBox.Ok | QDialogButtonBox.Cancel)
        self.button_box.accepted.connect(self.accept)
        self.button_box.rejected.connect(self.reject)
        self.layout.addWidget(self.button_box)

        self.button_box.accepted.connect(self.update_NA)

    def update_NA(self):
        self.led_array.set_NA(self.NA_spinbox.value())<|MERGE_RESOLUTION|>--- conflicted
+++ resolved
@@ -3993,14 +3993,9 @@
     def onDoubleClick(self,row,col):
         print("double click well", row, col)
         if (row >= 0 + NUMBER_OF_SKIP and row <= self.rows-1-NUMBER_OF_SKIP ) and ( col >= 0 + NUMBER_OF_SKIP and col <= self.columns-1-NUMBER_OF_SKIP ):
-<<<<<<< HEAD
-            x_mm = X_MM_384_WELLPLATE_UPPERLEFT + WELL_SIZE_MM_384_WELLPLATE/2 - (A1_X_MM_384_WELLPLATE+WELL_SPACING_MM_384_WELLPLATE*NUMBER_OF_SKIP_384) + col*WELL_SPACING_MM + A1_X_MM + WELLPLATE_OFFSET_X_mm
-            y_mm = Y_MM_384_WELLPLATE_UPPERLEFT + WELL_SIZE_MM_384_WELLPLATE/2 - (A1_Y_MM_384_WELLPLATE+WELL_SPACING_MM_384_WELLPLATE*NUMBER_OF_SKIP_384) + row*WELL_SPACING_MM + A1_Y_MM + WELLPLATE_OFFSET_Y_mm
             self.signal_wellSelected.emit(True)
-=======
             x_mm = col*WELL_SPACING_MM + A1_X_MM + WELLPLATE_OFFSET_X_mm
             y_mm = row*WELL_SPACING_MM + A1_Y_MM + WELLPLATE_OFFSET_Y_mm
->>>>>>> 4549e915
             self.signal_wellSelectedPos.emit(x_mm,y_mm)
         else:
             self.signal_wellSelected.emit(False)
