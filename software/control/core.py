--- conflicted
+++ resolved
@@ -9,11 +9,6 @@
 from qtpy.QtGui import *
 
 from control.processing_handler import ProcessingHandler
-<<<<<<< HEAD
-
-=======
-from control.stitcher import compute_overlap_percent
->>>>>>> 026488b9
 
 import control.utils as utils
 from control._def import *
