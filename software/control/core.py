--- conflicted
+++ resolved
@@ -1365,18 +1365,11 @@
                             # real time processing 
                             if I_fluorescence is not None and I_left is not None and I_fluorescence is not None:
                                 if True: # testing mode
-<<<<<<< HEAD
-                                    # I_fluorescence = imageio.v2.imread('/home/prakashlab/Documents/tmp/1_1_0_Fluorescence_405_nm_Ex.bmp')
-                                    #I_fluorescence = I_fluorescence[:,:,::-1]
-                                    #I_left = imageio.v2.imread('/home/prakashlab/Documents/tmp/1_1_0_BF_LED_matrix_left_half.bmp')
-                                    #I_right = imageio.v2.imread('/home/prakashlab/Documents/tmp/1_1_0_BF_LED_matrix_right_half.bmp')
-                                    pass
-=======
+                                
                                     I_fluorescence = imageio.v2.imread('/home/prakashlab/Documents/tmp/1_1_0_Fluorescence_405_nm_Ex.bmp')
                                     I_fluorescence = I_fluorescence[:,:,::-1]
                                     I_left = imageio.v2.imread('/home/prakashlab/Documents/tmp/1_1_0_BF_LED_matrix_left_half.bmp')
                                     I_right = imageio.v2.imread('/home/prakashlab/Documents/tmp/1_1_0_BF_LED_matrix_right_half.bmp')
->>>>>>> 783d1dc6
 
                                 print(self.microscope)
                                 # process fov
