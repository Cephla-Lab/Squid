# set QT_API environment variable
import os
import sys

from control.microcontroller import Microcontroller
from control.piezo import PiezoStage
from squid.abc import AbstractStage
import squid.logging

# qt libraries
os.environ["QT_API"] = "pyqt5"
import qtpy
import pyqtgraph as pg
from qtpy.QtCore import *
from qtpy.QtWidgets import *
from qtpy.QtGui import *

# control
from control._def import *

if DO_FLUORESCENCE_RTP:
    from control.processing_handler import ProcessingHandler
    from control.processing_pipeline import *
    from control.multipoint_built_in_functionalities import malaria_rtp

import control.utils as utils
import control.utils_config as utils_config
import control.tracking as tracking
import control.serial_peripherals as serial_peripherals

try:
    from control.multipoint_custom_script_entry_v2 import *

    print("custom multipoint script found")
except:
    pass

from typing import List, Tuple, Optional, Dict, Any
from queue import Queue
from threading import Thread, Lock
from pathlib import Path
from datetime import datetime
from enum import Enum
from control.utils_config import ChannelConfig, ChannelMode, LaserAFConfig
import time
import subprocess
import shutil
import itertools
import json
import math
import random
import numpy as np
import pandas as pd
import scipy.signal
import cv2
import imageio as iio
import squid.abc


class ObjectiveStore:
    def __init__(self, objectives_dict=OBJECTIVES, default_objective=DEFAULT_OBJECTIVE, parent=None):
        self.objectives_dict = objectives_dict
        self.default_objective = default_objective
        self.current_objective = default_objective
        self.tube_lens_mm = TUBE_LENS_MM
        self.sensor_pixel_size_um = CAMERA_PIXEL_SIZE_UM[CAMERA_SENSOR]
        self.pixel_binning = self.get_pixel_binning()
        self.pixel_size_um = self.calculate_pixel_size(self.current_objective)

    def get_pixel_size(self):
        return self.pixel_size_um

    def calculate_pixel_size(self, objective_name):
        objective = self.objectives_dict[objective_name]
        magnification = objective["magnification"]
        objective_tube_lens_mm = objective["tube_lens_f_mm"]
        pixel_size_um = self.sensor_pixel_size_um / (magnification / (objective_tube_lens_mm / self.tube_lens_mm))
        pixel_size_um *= self.pixel_binning
        return pixel_size_um

    def set_current_objective(self, objective_name):
        if objective_name in self.objectives_dict:
            self.current_objective = objective_name
            self.pixel_size_um = self.calculate_pixel_size(objective_name)
        else:
            raise ValueError(f"Objective {objective_name} not found in the store.")

    def get_current_objective_info(self):
        return self.objectives_dict[self.current_objective]

    def get_pixel_binning(self):
        try:
            highest_res = max(self.parent.camera.res_list, key=lambda res: res[0] * res[1])
            resolution = self.parent.camera.resolution
            pixel_binning = max(1, highest_res[0] / resolution[0])
        except AttributeError:
            pixel_binning = 1
        return pixel_binning


class StreamHandler(QObject):

    image_to_display = Signal(np.ndarray)
    packet_image_to_write = Signal(np.ndarray, int, float)
    packet_image_for_tracking = Signal(np.ndarray, int, float)
    signal_new_frame_received = Signal()

    def __init__(
        self, crop_width=Acquisition.CROP_WIDTH, crop_height=Acquisition.CROP_HEIGHT, display_resolution_scaling=1
    ):
        QObject.__init__(self)
        self.fps_display = 1
        self.fps_save = 1
        self.fps_track = 1
        self.timestamp_last_display = 0
        self.timestamp_last_save = 0
        self.timestamp_last_track = 0

        self.crop_width = crop_width
        self.crop_height = crop_height
        self.display_resolution_scaling = display_resolution_scaling

        self.save_image_flag = False
        self.track_flag = False
        self.handler_busy = False

        # for fps measurement
        self.timestamp_last = 0
        self.counter = 0
        self.fps_real = 0

    def start_recording(self):
        self.save_image_flag = True

    def stop_recording(self):
        self.save_image_flag = False

    def start_tracking(self):
        self.tracking_flag = True

    def stop_tracking(self):
        self.tracking_flag = False

    def set_display_fps(self, fps):
        self.fps_display = fps

    def set_save_fps(self, fps):
        self.fps_save = fps

    def set_crop(self, crop_width, crop_height):
        self.crop_width = crop_width
        self.crop_height = crop_height

    def set_display_resolution_scaling(self, display_resolution_scaling):
        self.display_resolution_scaling = display_resolution_scaling / 100
        print(self.display_resolution_scaling)

    def on_new_frame(self, camera):

        if camera.is_live:

            camera.image_locked = True
            self.handler_busy = True
            self.signal_new_frame_received.emit()  # self.liveController.turn_off_illumination()

            # measure real fps
            timestamp_now = round(time.time())
            if timestamp_now == self.timestamp_last:
                self.counter = self.counter + 1
            else:
                self.timestamp_last = timestamp_now
                self.fps_real = self.counter
                self.counter = 0
                if PRINT_CAMERA_FPS:
                    print("real camera fps is " + str(self.fps_real))

            # moved down (so that it does not modify the camera.current_frame, which causes minor problems for simulation) - 1/30/2022
            # # rotate and flip - eventually these should be done in the camera
            # camera.current_frame = utils.rotate_and_flip_image(camera.current_frame,rotate_image_angle=camera.rotate_image_angle,flip_image=camera.flip_image)

            # crop image
            image_cropped = utils.crop_image(camera.current_frame, self.crop_width, self.crop_height)
            image_cropped = np.squeeze(image_cropped)

            # # rotate and flip - moved up (1/10/2022)
            # image_cropped = utils.rotate_and_flip_image(image_cropped,rotate_image_angle=ROTATE_IMAGE_ANGLE,flip_image=FLIP_IMAGE)
            # added on 1/30/2022
            # @@@ to move to camera
            image_cropped = utils.rotate_and_flip_image(
                image_cropped, rotate_image_angle=camera.rotate_image_angle, flip_image=camera.flip_image
            )

            # send image to display
            time_now = time.time()
            if time_now - self.timestamp_last_display >= 1 / self.fps_display:
                # self.image_to_display.emit(cv2.resize(image_cropped,(round(self.crop_width*self.display_resolution_scaling), round(self.crop_height*self.display_resolution_scaling)),cv2.INTER_LINEAR))
                self.image_to_display.emit(
                    utils.crop_image(
                        image_cropped,
                        round(self.crop_width * self.display_resolution_scaling),
                        round(self.crop_height * self.display_resolution_scaling),
                    )
                )
                self.timestamp_last_display = time_now

            # send image to write
            if self.save_image_flag and time_now - self.timestamp_last_save >= 1 / self.fps_save:
                if camera.is_color:
                    image_cropped = cv2.cvtColor(image_cropped, cv2.COLOR_RGB2BGR)
                self.packet_image_to_write.emit(image_cropped, camera.frame_ID, camera.timestamp)
                self.timestamp_last_save = time_now

            # send image to track
            if self.track_flag and time_now - self.timestamp_last_track >= 1 / self.fps_track:
                # track is a blocking operation - it needs to be
                # @@@ will cropping before emitting the signal lead to speedup?
                self.packet_image_for_tracking.emit(image_cropped, camera.frame_ID, camera.timestamp)
                self.timestamp_last_track = time_now

            self.handler_busy = False
            camera.image_locked = False

    """
    def on_new_frame_from_simulation(self,image,frame_ID,timestamp):
        # check whether image is a local copy or pointer, if a pointer, needs to prevent the image being modified while this function is being executed

        self.handler_busy = True

        # crop image
        image_cropped = utils.crop_image(image,self.crop_width,self.crop_height)

        # send image to display
        time_now = time.time()
        if time_now-self.timestamp_last_display >= 1/self.fps_display:
            self.image_to_display.emit(cv2.resize(image_cropped,(round(self.crop_width*self.display_resolution_scaling), round(self.crop_height*self.display_resolution_scaling)),cv2.INTER_LINEAR))
            self.timestamp_last_display = time_now

        # send image to write
        if self.save_image_flag and time_now-self.timestamp_last_save >= 1/self.fps_save:
            self.packet_image_to_write.emit(image_cropped,frame_ID,timestamp)
            self.timestamp_last_save = time_now

        # send image to track
        if time_now-self.timestamp_last_display >= 1/self.fps_track:
            # track emit
            self.timestamp_last_track = time_now

        self.handler_busy = False
    """


class ImageSaver(QObject):

    stop_recording = Signal()

    def __init__(self, image_format=Acquisition.IMAGE_FORMAT):
        QObject.__init__(self)
        self.base_path = "./"
        self.experiment_ID = ""
        self.image_format = image_format
        self.max_num_image_per_folder = 1000
        self.queue = Queue(10)  # max 10 items in the queue
        self.image_lock = Lock()
        self.stop_signal_received = False
        self.thread = Thread(target=self.process_queue)
        self.thread.start()
        self.counter = 0
        self.recording_start_time = 0
        self.recording_time_limit = -1

    def process_queue(self):
        while True:
            # stop the thread if stop signal is received
            if self.stop_signal_received:
                return
            # process the queue
            try:
                [image, frame_ID, timestamp] = self.queue.get(timeout=0.1)
                self.image_lock.acquire(True)
                folder_ID = int(self.counter / self.max_num_image_per_folder)
                file_ID = int(self.counter % self.max_num_image_per_folder)
                # create a new folder
                if file_ID == 0:
                    utils.ensure_directory_exists(os.path.join(self.base_path, self.experiment_ID, str(folder_ID)))

                if image.dtype == np.uint16:
                    # need to use tiff when saving 16 bit images
                    saving_path = os.path.join(
                        self.base_path, self.experiment_ID, str(folder_ID), str(file_ID) + "_" + str(frame_ID) + ".tiff"
                    )
                    iio.imwrite(saving_path, image)
                else:
                    saving_path = os.path.join(
                        self.base_path,
                        self.experiment_ID,
                        str(folder_ID),
                        str(file_ID) + "_" + str(frame_ID) + "." + self.image_format,
                    )
                    cv2.imwrite(saving_path, image)

                self.counter = self.counter + 1
                self.queue.task_done()
                self.image_lock.release()
            except:
                pass

    def enqueue(self, image, frame_ID, timestamp):
        try:
            self.queue.put_nowait([image, frame_ID, timestamp])
            if (self.recording_time_limit > 0) and (
                time.time() - self.recording_start_time >= self.recording_time_limit
            ):
                self.stop_recording.emit()
            # when using self.queue.put(str_), program can be slowed down despite multithreading because of the block and the GIL
        except:
            print("imageSaver queue is full, image discarded")

    def set_base_path(self, path):
        self.base_path = path

    def set_recording_time_limit(self, time_limit):
        self.recording_time_limit = time_limit

    def start_new_experiment(self, experiment_ID, add_timestamp=True):
        if add_timestamp:
            # generate unique experiment ID
            self.experiment_ID = experiment_ID + "_" + datetime.now().strftime("%Y-%m-%d_%H-%M-%S.%f")
        else:
            self.experiment_ID = experiment_ID
        self.recording_start_time = time.time()
        # create a new folder
        try:
            utils.ensure_directory_exists(os.path.join(self.base_path, self.experiment_ID))
            # to do: save configuration
        except:
            pass
        # reset the counter
        self.counter = 0

    def close(self):
        self.queue.join()
        self.stop_signal_received = True
        self.thread.join()


class ImageSaver_Tracking(QObject):
    def __init__(self, base_path, image_format="bmp"):
        QObject.__init__(self)
        self.base_path = base_path
        self.image_format = image_format
        self.max_num_image_per_folder = 1000
        self.queue = Queue(100)  # max 100 items in the queue
        self.image_lock = Lock()
        self.stop_signal_received = False
        self.thread = Thread(target=self.process_queue)
        self.thread.start()

    def process_queue(self):
        while True:
            # stop the thread if stop signal is received
            if self.stop_signal_received:
                return
            # process the queue
            try:
                [image, frame_counter, postfix] = self.queue.get(timeout=0.1)
                self.image_lock.acquire(True)
                folder_ID = int(frame_counter / self.max_num_image_per_folder)
                file_ID = int(frame_counter % self.max_num_image_per_folder)
                # create a new folder
                if file_ID == 0:
                    utils.ensure_directory_exists(os.path.join(self.base_path, str(folder_ID)))
                if image.dtype == np.uint16:
                    saving_path = os.path.join(
                        self.base_path,
                        str(folder_ID),
                        str(file_ID) + "_" + str(frame_counter) + "_" + postfix + ".tiff",
                    )
                    iio.imwrite(saving_path, image)
                else:
                    saving_path = os.path.join(
                        self.base_path,
                        str(folder_ID),
                        str(file_ID) + "_" + str(frame_counter) + "_" + postfix + "." + self.image_format,
                    )
                    cv2.imwrite(saving_path, image)
                self.queue.task_done()
                self.image_lock.release()
            except:
                pass

    def enqueue(self, image, frame_counter, postfix):
        try:
            self.queue.put_nowait([image, frame_counter, postfix])
        except:
            print("imageSaver queue is full, image discarded")

    def close(self):
        self.queue.join()
        self.stop_signal_received = True
        self.thread.join()


class ImageDisplay(QObject):

    image_to_display = Signal(np.ndarray)

    def __init__(self):
        QObject.__init__(self)
        self.queue = Queue(10)  # max 10 items in the queue
        self.image_lock = Lock()
        self.stop_signal_received = False
        self.thread = Thread(target=self.process_queue)
        self.thread.start()

    def process_queue(self):
        while True:
            # stop the thread if stop signal is received
            if self.stop_signal_received:
                return
            # process the queue
            try:
                [image, frame_ID, timestamp] = self.queue.get(timeout=0.1)
                self.image_lock.acquire(True)
                self.image_to_display.emit(image)
                self.image_lock.release()
                self.queue.task_done()
            except:
                pass

    # def enqueue(self,image,frame_ID,timestamp):
    def enqueue(self, image):
        try:
            self.queue.put_nowait([image, None, None])
            # when using self.queue.put(str_) instead of try + nowait, program can be slowed down despite multithreading because of the block and the GIL
            pass
        except:
            print("imageDisplay queue is full, image discarded")

    def emit_directly(self, image):
        self.image_to_display.emit(image)

    def close(self):
        self.queue.join()
        self.stop_signal_received = True
        self.thread.join()


class LiveController(QObject):
    def __init__(
        self,
        camera,
        microcontroller,
        illuminationController,
        parent=None,
        control_illumination=True,
        use_internal_timer_for_hardware_trigger=True,
        for_displacement_measurement=False,
    ):
        QObject.__init__(self)
        self.microscope = parent
        self.camera = camera
        self.microcontroller = microcontroller
        self.currentConfiguration = None
        self.trigger_mode = TriggerMode.SOFTWARE  # @@@ change to None
        self.is_live = False
        self.control_illumination = control_illumination
        self.illumination_on = False
        self.illuminationController = illuminationController
        self.use_internal_timer_for_hardware_trigger = (
            use_internal_timer_for_hardware_trigger  # use QTimer vs timer in the MCU
        )
        self.for_displacement_measurement = for_displacement_measurement

        self.fps_trigger = 1
        self.timer_trigger_interval = (1 / self.fps_trigger) * 1000

        self.timer_trigger = QTimer()
        self.timer_trigger.setInterval(int(self.timer_trigger_interval))
        self.timer_trigger.timeout.connect(self.trigger_acquisition)

        self.trigger_ID = -1

        self.fps_real = 0
        self.counter = 0
        self.timestamp_last = 0

        self.display_resolution_scaling = DEFAULT_DISPLAY_CROP / 100

        self.enable_channel_auto_filter_switching = True

        if SUPPORT_SCIMICROSCOPY_LED_ARRAY:
            # to do: add error handling
            self.led_array = serial_peripherals.SciMicroscopyLEDArray(
                SCIMICROSCOPY_LED_ARRAY_SN, SCIMICROSCOPY_LED_ARRAY_DISTANCE, SCIMICROSCOPY_LED_ARRAY_TURN_ON_DELAY
            )
            self.led_array.set_NA(SCIMICROSCOPY_LED_ARRAY_DEFAULT_NA)

    # illumination control
    def turn_on_illumination(self):
        if self.illuminationController is not None and not "LED matrix" in self.currentConfiguration.name:
            self.illuminationController.turn_on_illumination(
                int(utils.extract_wavelength_from_config_name(self.currentConfiguration.name))
            )
        elif SUPPORT_SCIMICROSCOPY_LED_ARRAY and "LED matrix" in self.currentConfiguration.name:
            self.led_array.turn_on_illumination()
        else:
            self.microcontroller.turn_on_illumination()
        self.illumination_on = True

    def turn_off_illumination(self):
        if self.illuminationController is not None and not "LED matrix" in self.currentConfiguration.name:
            self.illuminationController.turn_off_illumination(
                int(utils.extract_wavelength_from_config_name(self.currentConfiguration.name))
            )
        elif SUPPORT_SCIMICROSCOPY_LED_ARRAY and "LED matrix" in self.currentConfiguration.name:
            self.led_array.turn_off_illumination()
        else:
            self.microcontroller.turn_off_illumination()
        self.illumination_on = False

    def set_illumination(self, illumination_source, intensity, update_channel_settings=True):
        if illumination_source < 10:  # LED matrix
            if SUPPORT_SCIMICROSCOPY_LED_ARRAY:
                # set color
                if "BF LED matrix full_R" in self.currentConfiguration.name:
                    self.led_array.set_color((1, 0, 0))
                elif "BF LED matrix full_G" in self.currentConfiguration.name:
                    self.led_array.set_color((0, 1, 0))
                elif "BF LED matrix full_B" in self.currentConfiguration.name:
                    self.led_array.set_color((0, 0, 1))
                else:
                    self.led_array.set_color(SCIMICROSCOPY_LED_ARRAY_DEFAULT_COLOR)
                # set intensity
                self.led_array.set_brightness(intensity)
                # set mode
                if "BF LED matrix left half" in self.currentConfiguration.name:
                    self.led_array.set_illumination("dpc.l")
                if "BF LED matrix right half" in self.currentConfiguration.name:
                    self.led_array.set_illumination("dpc.r")
                if "BF LED matrix top half" in self.currentConfiguration.name:
                    self.led_array.set_illumination("dpc.t")
                if "BF LED matrix bottom half" in self.currentConfiguration.name:
                    self.led_array.set_illumination("dpc.b")
                if "BF LED matrix full" in self.currentConfiguration.name:
                    self.led_array.set_illumination("bf")
                if "DF LED matrix" in self.currentConfiguration.name:
                    self.led_array.set_illumination("df")
            else:
                if "BF LED matrix full_R" in self.currentConfiguration.name:
                    self.microcontroller.set_illumination_led_matrix(illumination_source, r=(intensity / 100), g=0, b=0)
                elif "BF LED matrix full_G" in self.currentConfiguration.name:
                    self.microcontroller.set_illumination_led_matrix(illumination_source, r=0, g=(intensity / 100), b=0)
                elif "BF LED matrix full_B" in self.currentConfiguration.name:
                    self.microcontroller.set_illumination_led_matrix(illumination_source, r=0, g=0, b=(intensity / 100))
                else:
                    self.microcontroller.set_illumination_led_matrix(
                        illumination_source,
                        r=(intensity / 100) * LED_MATRIX_R_FACTOR,
                        g=(intensity / 100) * LED_MATRIX_G_FACTOR,
                        b=(intensity / 100) * LED_MATRIX_B_FACTOR,
                    )
        else:
            # update illumination
            if self.illuminationController is not None:
                self.illuminationController.set_intensity(
                    int(utils.extract_wavelength_from_config_name(self.currentConfiguration.name)), intensity
                )
            elif ENABLE_NL5 and NL5_USE_DOUT and "Fluorescence" in self.currentConfiguration.name:
                wavelength = int(self.currentConfiguration.name[13:16])
                self.microscope.nl5.set_active_channel(NL5_WAVENLENGTH_MAP[wavelength])
                if NL5_USE_AOUT and update_channel_settings:
                    self.microscope.nl5.set_laser_power(NL5_WAVENLENGTH_MAP[wavelength], int(intensity))
                if ENABLE_CELLX:
                    self.microscope.cellx.set_laser_power(NL5_WAVENLENGTH_MAP[wavelength], int(intensity))
            else:
                self.microcontroller.set_illumination(illumination_source, intensity)

        # set emission filter position
        if ENABLE_SPINNING_DISK_CONFOCAL:
            try:
                self.microscope.xlight.set_emission_filter(
                    XLIGHT_EMISSION_FILTER_MAPPING[illumination_source],
                    extraction=False,
                    validate=XLIGHT_VALIDATE_WHEEL_POS,
                )
            except Exception as e:
                print("not setting emission filter position due to " + str(e))

        if USE_ZABER_EMISSION_FILTER_WHEEL and self.enable_channel_auto_filter_switching:
            try:
                if (
                    self.currentConfiguration.emission_filter_position
                    != self.microscope.emission_filter_wheel.current_index
                ):
                    if ZABER_EMISSION_FILTER_WHEEL_BLOCKING_CALL:
                        self.microscope.emission_filter_wheel.set_emission_filter(
                            self.currentConfiguration.emission_filter_position, blocking=True
                        )
                    else:
                        self.microscope.emission_filter_wheel.set_emission_filter(
                            self.currentConfiguration.emission_filter_position, blocking=False
                        )
                        if self.trigger_mode == TriggerMode.SOFTWARE:
                            time.sleep(ZABER_EMISSION_FILTER_WHEEL_DELAY_MS / 1000)
                        else:
                            time.sleep(
                                max(0, ZABER_EMISSION_FILTER_WHEEL_DELAY_MS / 1000 - self.camera.strobe_delay_us / 1e6)
                            )
            except Exception as e:
                print("not setting emission filter position due to " + str(e))

        if (
            USE_OPTOSPIN_EMISSION_FILTER_WHEEL
            and self.enable_channel_auto_filter_switching
            and OPTOSPIN_EMISSION_FILTER_WHEEL_TTL_TRIGGER == False
        ):
            try:
                if (
                    self.currentConfiguration.emission_filter_position
                    != self.microscope.emission_filter_wheel.current_index
                ):
                    self.microscope.emission_filter_wheel.set_emission_filter(
                        self.currentConfiguration.emission_filter_position
                    )
                    if self.trigger_mode == TriggerMode.SOFTWARE:
                        time.sleep(OPTOSPIN_EMISSION_FILTER_WHEEL_DELAY_MS / 1000)
                    elif self.trigger_mode == TriggerMode.HARDWARE:
                        time.sleep(
                            max(0, OPTOSPIN_EMISSION_FILTER_WHEEL_DELAY_MS / 1000 - self.camera.strobe_delay_us / 1e6)
                        )
            except Exception as e:
                print("not setting emission filter position due to " + str(e))

        if USE_SQUID_FILTERWHEEL and self.enable_channel_auto_filter_switching:
            try:
                self.microscope.squid_filter_wheel.set_emission(self.currentConfiguration.emission_filter_position)
            except Exception as e:
                print("not setting emission filter position due to " + str(e))

    def start_live(self):
        self.is_live = True
        self.camera.is_live = True
        self.camera.start_streaming()
        if self.trigger_mode == TriggerMode.SOFTWARE or (
            self.trigger_mode == TriggerMode.HARDWARE and self.use_internal_timer_for_hardware_trigger
        ):
            self.camera.enable_callback()  # in case it's disabled e.g. by the laser AF controller
            self._start_triggerred_acquisition()
        # if controlling the laser displacement measurement camera
        if self.for_displacement_measurement:
            self.microcontroller.set_pin_level(MCU_PINS.AF_LASER, 1)

    def stop_live(self):
        if self.is_live:
            self.is_live = False
            self.camera.is_live = False
            if hasattr(self.camera, "stop_exposure"):
                self.camera.stop_exposure()
            if self.trigger_mode == TriggerMode.SOFTWARE:
                self._stop_triggerred_acquisition()
            # self.camera.stop_streaming() # 20210113 this line seems to cause problems when using af with multipoint
            if self.trigger_mode == TriggerMode.CONTINUOUS:
                self.camera.stop_streaming()
            if (self.trigger_mode == TriggerMode.SOFTWARE) or (
                self.trigger_mode == TriggerMode.HARDWARE and self.use_internal_timer_for_hardware_trigger
            ):
                self._stop_triggerred_acquisition()
            if self.control_illumination:
                self.turn_off_illumination()
            # if controlling the laser displacement measurement camera
            if self.for_displacement_measurement:
                self.microcontroller.set_pin_level(MCU_PINS.AF_LASER, 0)

    # software trigger related
    def trigger_acquisition(self):
        if self.trigger_mode == TriggerMode.SOFTWARE:
            if self.control_illumination and self.illumination_on == False:
                self.turn_on_illumination()
            self.trigger_ID = self.trigger_ID + 1
            self.camera.send_trigger()
            # measure real fps
            timestamp_now = round(time.time())
            if timestamp_now == self.timestamp_last:
                self.counter = self.counter + 1
            else:
                self.timestamp_last = timestamp_now
                self.fps_real = self.counter
                self.counter = 0
                # print('real trigger fps is ' + str(self.fps_real))
        elif self.trigger_mode == TriggerMode.HARDWARE:
            self.trigger_ID = self.trigger_ID + 1
            if ENABLE_NL5 and NL5_USE_DOUT:
                self.microscope.nl5.start_acquisition()
            else:
                self.microcontroller.send_hardware_trigger(
                    control_illumination=True, illumination_on_time_us=self.camera.exposure_time * 1000
                )

    def _start_triggerred_acquisition(self):
        self.timer_trigger.start()

    def _set_trigger_fps(self, fps_trigger):
        self.fps_trigger = fps_trigger
        self.timer_trigger_interval = (1 / self.fps_trigger) * 1000
        self.timer_trigger.setInterval(int(self.timer_trigger_interval))

    def _stop_triggerred_acquisition(self):
        self.timer_trigger.stop()

    # trigger mode and settings
    def set_trigger_mode(self, mode):
        if mode == TriggerMode.SOFTWARE:
            if self.is_live and (
                self.trigger_mode == TriggerMode.HARDWARE and self.use_internal_timer_for_hardware_trigger
            ):
                self._stop_triggerred_acquisition()
            self.camera.set_software_triggered_acquisition()
            if self.is_live:
                self._start_triggerred_acquisition()
        if mode == TriggerMode.HARDWARE:
            if self.trigger_mode == TriggerMode.SOFTWARE and self.is_live:
                self._stop_triggerred_acquisition()
            # self.camera.reset_camera_acquisition_counter()
            self.camera.set_hardware_triggered_acquisition()
            self.reset_strobe_arugment()
            self.camera.set_exposure_time(self.currentConfiguration.exposure_time)

            if self.is_live and self.use_internal_timer_for_hardware_trigger:
                self._start_triggerred_acquisition()
        if mode == TriggerMode.CONTINUOUS:
            if (self.trigger_mode == TriggerMode.SOFTWARE) or (
                self.trigger_mode == TriggerMode.HARDWARE and self.use_internal_timer_for_hardware_trigger
            ):
                self._stop_triggerred_acquisition()
            self.camera.set_continuous_acquisition()
        self.trigger_mode = mode

    def set_trigger_fps(self, fps):
        if (self.trigger_mode == TriggerMode.SOFTWARE) or (
            self.trigger_mode == TriggerMode.HARDWARE and self.use_internal_timer_for_hardware_trigger
        ):
            self._set_trigger_fps(fps)

    # set microscope mode
    # @@@ to do: change softwareTriggerGenerator to TriggerGeneratror
    def set_microscope_mode(self, configuration):

        self.currentConfiguration = configuration
        print("setting microscope mode to " + self.currentConfiguration.name)

        # temporarily stop live while changing mode
        if self.is_live is True:
            self.timer_trigger.stop()
            if self.control_illumination:
                self.turn_off_illumination()

        # set camera exposure time and analog gain
        self.camera.set_exposure_time(self.currentConfiguration.exposure_time)
        self.camera.set_analog_gain(self.currentConfiguration.analog_gain)

        # set illumination
        if self.control_illumination:
            self.set_illumination(
                self.currentConfiguration.illumination_source, self.currentConfiguration.illumination_intensity
            )

        # restart live
        if self.is_live is True:
            if self.control_illumination:
                self.turn_on_illumination()
            self.timer_trigger.start()

    def get_trigger_mode(self):
        return self.trigger_mode

    # slot
    def on_new_frame(self):
        if self.fps_trigger <= 5:
            if self.control_illumination and self.illumination_on == True:
                self.turn_off_illumination()

    def set_display_resolution_scaling(self, display_resolution_scaling):
        self.display_resolution_scaling = display_resolution_scaling / 100

    def reset_strobe_arugment(self):
        # re-calculate the strobe_delay_us value
        try:
            self.camera.calculate_hardware_trigger_arguments()
        except AttributeError:
            pass
        self.microcontroller.set_strobe_delay_us(self.camera.strobe_delay_us)


class SlidePositionControlWorker(QObject):

    finished = Signal()
    signal_stop_live = Signal()
    signal_resume_live = Signal()

    def __init__(self, slidePositionController, stage: AbstractStage, home_x_and_y_separately=False):
        QObject.__init__(self)
        self.slidePositionController = slidePositionController
        self.stage = stage
        self.liveController = self.slidePositionController.liveController
        self.home_x_and_y_separately = home_x_and_y_separately

    def move_to_slide_loading_position(self):
        was_live = self.liveController.is_live
        if was_live:
            self.signal_stop_live.emit()

        # retract z
        self.slidePositionController.z_pos = self.stage.get_pos().z_mm  # zpos at the beginning of the scan
        self.stage.move_z_to(OBJECTIVE_RETRACTED_POS_MM, blocking=False)
        self.stage.wait_for_idle(SLIDE_POTISION_SWITCHING_TIMEOUT_LIMIT_S)

        print("z retracted")
        self.slidePositionController.objective_retracted = True

        # move to position
        # for well plate
        if self.slidePositionController.is_for_wellplate:
            # So we can home without issue, set our limits to something large.  Then later reset them back to
            # the safe values.
            a_large_limit_mm = 100
            self.stage.set_limits(
                x_pos_mm=a_large_limit_mm,
                x_neg_mm=-a_large_limit_mm,
                y_pos_mm=a_large_limit_mm,
                y_neg_mm=-a_large_limit_mm,
            )

            # home for the first time
            if self.slidePositionController.homing_done == False:
                print("running homing first")
                timestamp_start = time.time()
                # x needs to be at > + 20 mm when homing y
                self.stage.move_x(20)
                self.stage.home(y=True)
                self.stage.home(x=True)

                self.slidePositionController.homing_done = True
            # homing done previously
            else:
                self.stage.move_x_to(20)
                self.stage.move_y_to(SLIDE_POSITION.LOADING_Y_MM)
                self.stage.move_x_to(SLIDE_POSITION.LOADING_X_MM)
            # set limits again
            self.stage.set_limits(
                x_pos_mm=self.stage.get_config().X_AXIS.MAX_POSITION,
                x_neg_mm=self.stage.get_config().X_AXIS.MIN_POSITION,
                y_pos_mm=self.stage.get_config().Y_AXIS.MAX_POSITION,
                y_neg_mm=self.stage.get_config().Y_AXIS.MIN_POSITION,
            )
        else:

            # for glass slide
            if self.slidePositionController.homing_done == False or SLIDE_POTISION_SWITCHING_HOME_EVERYTIME:
                if self.home_x_and_y_separately:
                    self.stage.home(x=True)
                    self.stage.move_x_to(SLIDE_POSITION.LOADING_X_MM)

                    self.stage.home(y=True)
                    self.stage.move_y_to(SLIDE_POSITION.LOADING_Y_MM)
                else:
                    self.stage.home(x=True, y=True)

                    self.stage.move_x_to(SLIDE_POSITION.LOADING_X_MM)
                    self.stage.move_y_to(SLIDE_POSITION.LOADING_Y_MM)
                self.slidePositionController.homing_done = True
            else:
                self.stage.move_y_to(SLIDE_POSITION.LOADING_Y_MM)
                self.stage.move_x_to(SLIDE_POSITION.LOADING_X_MM)

        if was_live:
            self.signal_resume_live.emit()

        self.slidePositionController.slide_loading_position_reached = True
        self.finished.emit()

    def move_to_slide_scanning_position(self):
        was_live = self.liveController.is_live
        if was_live:
            self.signal_stop_live.emit()

        # move to position
        # for well plate
        if self.slidePositionController.is_for_wellplate:
            # home for the first time
            if self.slidePositionController.homing_done == False:
                timestamp_start = time.time()

                # x needs to be at > + 20 mm when homing y
                self.stage.move_x_to(20)
                # home y
                self.stage.home(y=True)
                # home x
                self.stage.home(x=True)
                self.slidePositionController.homing_done = True

                # move to scanning position
                self.stage.move_x_to(SLIDE_POSITION.SCANNING_X_MM)
                self.stage.move_y_to(SLIDE_POSITION.SCANNING_Y_MM)
            else:
                self.stage.move_x_to(SLIDE_POSITION.SCANNING_X_MM)
                self.stage.move_y_to(SLIDE_POSITION.SCANNING_Y_MM)
        else:
            if self.slidePositionController.homing_done == False or SLIDE_POTISION_SWITCHING_HOME_EVERYTIME:
                if self.home_x_and_y_separately:
                    self.stage.home(y=True)

                    self.stage.move_y_to(SLIDE_POSITION.SCANNING_Y_MM)

                    self.stage.home(x=True)
                    self.stage.move_x_to(SLIDE_POSITION.SCANNING_X_MM)
                else:
                    self.stage.home(x=True, y=True)

                    self.stage.move_y_to(SLIDE_POSITION.SCANNING_Y_MM)
                    self.stage.move_x_to(SLIDE_POSITION.SCANNING_X_MM)
                self.slidePositionController.homing_done = True
            else:
                self.stage.move_y_to(SLIDE_POSITION.SCANNING_Y_MM)
                self.stage.move_x_to(SLIDE_POSITION.SCANNING_X_MM)

        # restore z
        if self.slidePositionController.objective_retracted:
            # NOTE(imo): We want to move backlash compensation down to the firmware level.  Also, before the Stage
            # migration, we only compensated for backlash in the case that we were using PID control.  Since that
            # info isn't plumbed through yet (or ever from now on?), we just always compensate now.  It doesn't hurt
            # in the case of not needing it, except that it's a little slower because we need 2 moves.
            mm_to_clear_backlash = self.stage.get_config().Z_AXIS.convert_to_real_units(
                max(160, 20 * self.stage.get_config().Z_AXIS.MICROSTEPS_PER_STEP)
            )
            self.stage.move_z_to(self.slidePositionController.z_pos - mm_to_clear_backlash)
            self.stage.move_z_to(self.slidePositionController.z_pos)
            self.slidePositionController.objective_retracted = False
            print("z position restored")

        if was_live:
            self.signal_resume_live.emit()

        self.slidePositionController.slide_scanning_position_reached = True
        self.finished.emit()


class SlidePositionController(QObject):

    signal_slide_loading_position_reached = Signal()
    signal_slide_scanning_position_reached = Signal()
    signal_clear_slide = Signal()

    def __init__(self, stage: AbstractStage, liveController, is_for_wellplate=False):
        QObject.__init__(self)
        self.stage = stage
        self.liveController = liveController
        self.slide_loading_position_reached = False
        self.slide_scanning_position_reached = False
        self.homing_done = False
        self.is_for_wellplate = is_for_wellplate
        self.retract_objective_before_moving = RETRACT_OBJECTIVE_BEFORE_MOVING_TO_LOADING_POSITION
        self.objective_retracted = False
        self.thread = None

    def move_to_slide_loading_position(self):
        # create a QThread object
        self.thread = QThread()
        # create a worker object
        self.slidePositionControlWorker = SlidePositionControlWorker(self, self.stage)
        # move the worker to the thread
        self.slidePositionControlWorker.moveToThread(self.thread)
        # connect signals and slots
        self.thread.started.connect(self.slidePositionControlWorker.move_to_slide_loading_position)
        self.slidePositionControlWorker.signal_stop_live.connect(self.slot_stop_live, type=Qt.BlockingQueuedConnection)
        self.slidePositionControlWorker.signal_resume_live.connect(
            self.slot_resume_live, type=Qt.BlockingQueuedConnection
        )
        self.slidePositionControlWorker.finished.connect(self.signal_slide_loading_position_reached.emit)
        self.slidePositionControlWorker.finished.connect(self.slidePositionControlWorker.deleteLater)
        self.slidePositionControlWorker.finished.connect(self.thread.quit)
        self.thread.finished.connect(self.thread.quit)
        # self.slidePositionControlWorker.finished.connect(self.threadFinished,type=Qt.BlockingQueuedConnection)
        # start the thread
        self.thread.start()

    def move_to_slide_scanning_position(self):
        # create a QThread object
        self.thread = QThread()
        # create a worker object
        self.slidePositionControlWorker = SlidePositionControlWorker(self, self.stage)
        # move the worker to the thread
        self.slidePositionControlWorker.moveToThread(self.thread)
        # connect signals and slots
        self.thread.started.connect(self.slidePositionControlWorker.move_to_slide_scanning_position)
        self.slidePositionControlWorker.signal_stop_live.connect(self.slot_stop_live, type=Qt.BlockingQueuedConnection)
        self.slidePositionControlWorker.signal_resume_live.connect(
            self.slot_resume_live, type=Qt.BlockingQueuedConnection
        )
        self.slidePositionControlWorker.finished.connect(self.signal_slide_scanning_position_reached.emit)
        self.slidePositionControlWorker.finished.connect(self.slidePositionControlWorker.deleteLater)
        self.slidePositionControlWorker.finished.connect(self.thread.quit)
        self.thread.finished.connect(self.thread.quit)
        # self.slidePositionControlWorker.finished.connect(self.threadFinished,type=Qt.BlockingQueuedConnection)
        # start the thread
        print("before thread.start()")
        self.thread.start()
        self.signal_clear_slide.emit()

    def slot_stop_live(self):
        self.liveController.stop_live()

    def slot_resume_live(self):
        self.liveController.start_live()


class AutofocusWorker(QObject):

    finished = Signal()
    image_to_display = Signal(np.ndarray)
    # signal_current_configuration = Signal(Configuration)

    def __init__(self, autofocusController):
        QObject.__init__(self)
        self.autofocusController = autofocusController

        self.camera = self.autofocusController.camera
        self.microcontroller = self.autofocusController.microcontroller
        self.stage = self.autofocusController.stage
        self.liveController = self.autofocusController.liveController

        self.N = self.autofocusController.N
        self.deltaZ = self.autofocusController.deltaZ

        self.crop_width = self.autofocusController.crop_width
        self.crop_height = self.autofocusController.crop_height

    def run(self):
        self.run_autofocus()
        self.finished.emit()

    def wait_till_operation_is_completed(self):
        while self.microcontroller.is_busy():
            time.sleep(SLEEP_TIME_S)

    def run_autofocus(self):
        # @@@ to add: increase gain, decrease exposure time
        # @@@ can move the execution into a thread - done 08/21/2021
        focus_measure_vs_z = [0] * self.N
        focus_measure_max = 0

        z_af_offset = self.deltaZ * round(self.N / 2)

        # maneuver for achiving uniform step size and repeatability when using open-loop control
        # can be moved to the firmware
        mm_to_clear_backlash = self.stage.get_config().Z_AXIS.convert_to_real_units(
            max(160, 20 * self.stage.get_config().Z_AXIS.MICROSTEPS_PER_STEP)
        )

        self.stage.move_z(-mm_to_clear_backlash - z_af_offset)
        self.stage.move_z(mm_to_clear_backlash)

        steps_moved = 0
        for i in range(self.N):
            self.stage.move_z(self.deltaZ)
            steps_moved = steps_moved + 1
            # trigger acquisition (including turning on the illumination) and read frame
            if self.liveController.trigger_mode == TriggerMode.SOFTWARE:
                self.liveController.turn_on_illumination()
                self.wait_till_operation_is_completed()
                self.camera.send_trigger()
                image = self.camera.read_frame()
            elif self.liveController.trigger_mode == TriggerMode.HARDWARE:
                if "Fluorescence" in self.liveController.currentConfiguration.name and ENABLE_NL5 and NL5_USE_DOUT:
                    self.camera.image_is_ready = False  # to remove
                    self.microscope.nl5.start_acquisition()
                    image = self.camera.read_frame(reset_image_ready_flag=False)
                else:
                    self.microcontroller.send_hardware_trigger(
                        control_illumination=True, illumination_on_time_us=self.camera.exposure_time * 1000
                    )
                    image = self.camera.read_frame()
            if image is None:
                continue
            # tunr of the illumination if using software trigger
            if self.liveController.trigger_mode == TriggerMode.SOFTWARE:
                self.liveController.turn_off_illumination()

            image = utils.crop_image(image, self.crop_width, self.crop_height)
            image = utils.rotate_and_flip_image(
                image, rotate_image_angle=self.camera.rotate_image_angle, flip_image=self.camera.flip_image
            )
            self.image_to_display.emit(image)
            # image_to_display = utils.crop_image(image,round(self.crop_width* self.liveController.display_resolution_scaling), round(self.crop_height* self.liveController.display_resolution_scaling))

            QApplication.processEvents()
            timestamp_0 = time.time()
            focus_measure = utils.calculate_focus_measure(image, FOCUS_MEASURE_OPERATOR)
            timestamp_1 = time.time()
            print("             calculating focus measure took " + str(timestamp_1 - timestamp_0) + " second")
            focus_measure_vs_z[i] = focus_measure
            print(i, focus_measure)
            focus_measure_max = max(focus_measure, focus_measure_max)
            if focus_measure < focus_measure_max * AF.STOP_THRESHOLD:
                break

        QApplication.processEvents()

        # maneuver for achiving uniform step size and repeatability when using open-loop control
        # TODO(imo): The backlash handling should be done at a lower level.  For now, do backlash compensation no matter if it makes sense to do or not (it is not harmful if it doesn't make sense)
        mm_to_clear_backlash = self.stage.get_config().Z_AXIS.convert_to_real_units(
            max(160, 20 * self.stage.get_config().Z_AXIS.MICROSTEPS_PER_STEP)
        )
        self.stage.move_z(-mm_to_clear_backlash - steps_moved * self.deltaZ)
        # determine the in-focus position
        idx_in_focus = focus_measure_vs_z.index(max(focus_measure_vs_z))
        self.stage.move_z(mm_to_clear_backlash + (idx_in_focus + 1) * self.deltaZ)

        QApplication.processEvents()

        # move to the calculated in-focus position
        if idx_in_focus == 0:
            print("moved to the bottom end of the AF range")
        if idx_in_focus == self.N - 1:
            print("moved to the top end of the AF range")


class AutoFocusController(QObject):

    z_pos = Signal(float)
    autofocusFinished = Signal()
    image_to_display = Signal(np.ndarray)

    def __init__(self, camera, stage: AbstractStage, liveController, microcontroller: Microcontroller):
        QObject.__init__(self)
        self.camera = camera
        self.stage = stage
        self.microcontroller = microcontroller
        self.liveController = liveController
        self.N = None
        self.deltaZ = None
        self.crop_width = AF.CROP_WIDTH
        self.crop_height = AF.CROP_HEIGHT
        self.autofocus_in_progress = False
        self.focus_map_coords = []
        self.use_focus_map = False

    def set_N(self, N):
        self.N = N

    def set_deltaZ(self, delta_z_um):
        self.deltaZ = delta_z_um / 1000

    def set_crop(self, crop_width, crop_height):
        self.crop_width = crop_width
        self.crop_height = crop_height

    def autofocus(self, focus_map_override=False):
        # TODO(imo): We used to have the joystick button wired up to autofocus, but took it out in a refactor.  It needs to be restored.
        if self.use_focus_map and (not focus_map_override):
            self.autofocus_in_progress = True

            self.stage.wait_for_idle(1.0)
            pos = self.stage.get_pos()

            # z here is in mm because that's how the navigation controller stores it
            target_z = utils.interpolate_plane(*self.focus_map_coords[:3], (pos.x_mm, pos.y_mm))
            print(f"Interpolated target z as {target_z} mm from focus map, moving there.")
            self.stage.move_z_to(target_z)
            self.autofocus_in_progress = False
            self.autofocusFinished.emit()
            return
        # stop live
        if self.liveController.is_live:
            self.was_live_before_autofocus = True
            self.liveController.stop_live()
        else:
            self.was_live_before_autofocus = False

        # temporarily disable call back -> image does not go through streamHandler
        if self.camera.callback_is_enabled:
            self.callback_was_enabled_before_autofocus = True
            self.camera.disable_callback()
        else:
            self.callback_was_enabled_before_autofocus = False

        self.autofocus_in_progress = True

        # create a QThread object
        try:
            if self.thread.isRunning():
                print("*** autofocus thread is still running ***")
                self.thread.terminate()
                self.thread.wait()
                print("*** autofocus threaded manually stopped ***")
        except:
            pass
        self.thread = QThread()
        # create a worker object
        self.autofocusWorker = AutofocusWorker(self)
        # move the worker to the thread
        self.autofocusWorker.moveToThread(self.thread)
        # connect signals and slots
        self.thread.started.connect(self.autofocusWorker.run)
        self.autofocusWorker.finished.connect(self._on_autofocus_completed)
        self.autofocusWorker.finished.connect(self.autofocusWorker.deleteLater)
        self.autofocusWorker.finished.connect(self.thread.quit)
        self.autofocusWorker.image_to_display.connect(self.slot_image_to_display)
        self.thread.finished.connect(self.thread.quit)
        # start the thread
        self.thread.start()

    def _on_autofocus_completed(self):
        # re-enable callback
        if self.callback_was_enabled_before_autofocus:
            self.camera.enable_callback()

        # re-enable live if it's previously on
        if self.was_live_before_autofocus:
            self.liveController.start_live()

        # emit the autofocus finished signal to enable the UI
        self.autofocusFinished.emit()
        QApplication.processEvents()
        print("autofocus finished")

        # update the state
        self.autofocus_in_progress = False

    def slot_image_to_display(self, image):
        self.image_to_display.emit(image)

    def wait_till_autofocus_has_completed(self):
        while self.autofocus_in_progress == True:
            QApplication.processEvents()
            time.sleep(0.005)
        print("autofocus wait has completed, exit wait")

    def set_focus_map_use(self, enable):
        if not enable:
            print("Disabling focus map.")
            self.use_focus_map = False
            return
        if len(self.focus_map_coords) < 3:
            print("Not enough coordinates (less than 3) for focus map generation, disabling focus map.")
            self.use_focus_map = False
            return
        x1, y1, _ = self.focus_map_coords[0]
        x2, y2, _ = self.focus_map_coords[1]
        x3, y3, _ = self.focus_map_coords[2]

        detT = (y2 - y3) * (x1 - x3) + (x3 - x2) * (y1 - y3)
        if detT == 0:
            print("Your 3 x-y coordinates are linear, cannot use to interpolate, disabling focus map.")
            self.use_focus_map = False
            return

        if enable:
            print("Enabling focus map.")
            self.use_focus_map = True

    def clear_focus_map(self):
        self.focus_map_coords = []
        self.set_focus_map_use(False)

    def gen_focus_map(self, coord1, coord2, coord3):
        """
        Navigate to 3 coordinates and get your focus-map coordinates
        by autofocusing there and saving the z-values.
        :param coord1-3: Tuples of (x,y) values, coordinates in mm.
        :raise: ValueError if coordinates are all on the same line
        """
        x1, y1 = coord1
        x2, y2 = coord2
        x3, y3 = coord3
        detT = (y2 - y3) * (x1 - x3) + (x3 - x2) * (y1 - y3)
        if detT == 0:
            raise ValueError("Your 3 x-y coordinates are linear")

        self.focus_map_coords = []

        for coord in [coord1, coord2, coord3]:
            print(f"Navigating to coordinates ({coord[0]},{coord[1]}) to sample for focus map")
            self.stage.move_x_to(coord[0])
            self.stage.move_y_to(coord[1])

            print("Autofocusing")
            self.autofocus(True)
            self.wait_till_autofocus_has_completed()
            pos = self.stage.get_pos()

            print(f"Adding coordinates ({pos.x_mm},{pos.y_mm},{pos.z_mm}) to focus map")
            self.focus_map_coords.append((pos.x_mm, pos.y_mm, pos.z_mm))

        print("Generated focus map.")

    def add_current_coords_to_focus_map(self):
        if len(self.focus_map_coords) >= 3:
            print("Replacing last coordinate on focus map.")
        self.stage.wait_for_idle(timeout_s=0.5)
        print("Autofocusing")
        self.autofocus(True)
        self.wait_till_autofocus_has_completed()
        pos = self.stage.get_pos()
        x = pos.x_mm
        y = pos.y_mm
        z = pos.z_mm
        if len(self.focus_map_coords) >= 2:
            x1, y1, _ = self.focus_map_coords[0]
            x2, y2, _ = self.focus_map_coords[1]
            x3 = x
            y3 = y

            detT = (y2 - y3) * (x1 - x3) + (x3 - x2) * (y1 - y3)
            if detT == 0:
                raise ValueError(
                    "Your 3 x-y coordinates are linear. Navigate to a different coordinate or clear and try again."
                )
        if len(self.focus_map_coords) >= 3:
            self.focus_map_coords.pop()
        self.focus_map_coords.append((x, y, z))
        print(f"Added triple ({x},{y},{z}) to focus map")


class MultiPointWorker(QObject):

    finished = Signal()
    image_to_display = Signal(np.ndarray)
    spectrum_to_display = Signal(np.ndarray)
    image_to_display_multi = Signal(np.ndarray, int)
    signal_current_configuration = Signal(ChannelMode)
    signal_register_current_fov = Signal(float, float)
    signal_detection_stats = Signal(object)
    signal_update_stats = Signal(object)
    signal_z_piezo_um = Signal(float)
    napari_layers_init = Signal(int, int, object)
    napari_layers_update = Signal(np.ndarray, float, float, int, str)  # image, x_mm, y_mm, k, channel
    napari_rtp_layers_update = Signal(np.ndarray, str)
    signal_acquisition_progress = Signal(int, int, int)
    signal_region_progress = Signal(int, int)

    def __init__(self, multiPointController):
        QObject.__init__(self)
        self.multiPointController = multiPointController
        self._log = squid.logging.get_logger(__class__.__name__)
        self.signal_update_stats.connect(self.update_stats)
        self.start_time = 0
        if DO_FLUORESCENCE_RTP:
            self.processingHandler = multiPointController.processingHandler
        self.camera = self.multiPointController.camera
        self.microcontroller = self.multiPointController.microcontroller
        self.usb_spectrometer = self.multiPointController.usb_spectrometer
        self.stage: squid.abc.AbstractStage = self.multiPointController.stage
        self.piezo: PiezoStage = self.multiPointController.piezo
        self.liveController = self.multiPointController.liveController
        self.autofocusController = self.multiPointController.autofocusController
        self.objectiveStore = self.multiPointController.objectiveStore
        self.channelConfigurationManager = self.multiPointController.channelConfigurationManager
        self.NX = self.multiPointController.NX
        self.NY = self.multiPointController.NY
        self.NZ = self.multiPointController.NZ
        self.Nt = self.multiPointController.Nt
        self.deltaX = self.multiPointController.deltaX
        self.deltaY = self.multiPointController.deltaY
        self.deltaZ = self.multiPointController.deltaZ
        self.dt = self.multiPointController.deltat
        self.do_autofocus = self.multiPointController.do_autofocus
        self.do_reflection_af = self.multiPointController.do_reflection_af
        self.crop_width = self.multiPointController.crop_width
        self.crop_height = self.multiPointController.crop_height
        self.display_resolution_scaling = self.multiPointController.display_resolution_scaling
        self.counter = self.multiPointController.counter
        self.experiment_ID = self.multiPointController.experiment_ID
        self.base_path = self.multiPointController.base_path
        self.selected_configurations = self.multiPointController.selected_configurations
        self.use_piezo = self.multiPointController.use_piezo
        self.detection_stats = {}
        self.async_detection_stats = {}
        self.timestamp_acquisition_started = self.multiPointController.timestamp_acquisition_started
        self.time_point = 0
        self.af_fov_count = 0
        self.num_fovs = 0
        self.total_scans = 0
        self.scan_region_fov_coords_mm = self.multiPointController.scan_region_fov_coords_mm.copy()
        self.scan_region_coords_mm = self.multiPointController.scan_region_coords_mm
        self.scan_region_names = self.multiPointController.scan_region_names
        self.z_stacking_config = self.multiPointController.z_stacking_config  # default 'from bottom'
        self.z_range = self.multiPointController.z_range

        self.microscope = self.multiPointController.parent
        self.performance_mode = self.microscope and self.microscope.performance_mode

        try:
            self.model = self.microscope.segmentation_model
        except:
            pass
        self.crop = SEGMENTATION_CROP

        self.t_dpc = []
        self.t_inf = []
        self.t_over = []

        self.init_napari_layers = not USE_NAPARI_FOR_MULTIPOINT

        self.count = 0

        self.merged_image = None
        self.image_count = 0

    def update_stats(self, new_stats):
        self.count += 1
        self._log.info("stats", self.count)
        for k in new_stats.keys():
            try:
                self.detection_stats[k] += new_stats[k]
            except:
                self.detection_stats[k] = 0
                self.detection_stats[k] += new_stats[k]
        if "Total RBC" in self.detection_stats and "Total Positives" in self.detection_stats:
            self.detection_stats["Positives per 5M RBC"] = 5e6 * (
                self.detection_stats["Total Positives"] / self.detection_stats["Total RBC"]
            )
        self.signal_detection_stats.emit(self.detection_stats)

    def update_use_piezo(self, value):
        self.use_piezo = value
        self._log.info(f"MultiPointWorker: updated use_piezo to {value}")

    def run(self):
        try:
            self.start_time = time.perf_counter_ns()
            if not self.camera.is_streaming:
                self.camera.start_streaming()

            while self.time_point < self.Nt:
                # check if abort acquisition has been requested
                if self.multiPointController.abort_acqusition_requested:
                    self._log.debug("In run, abort_acquisition_requested=True")
                    break

                self.run_single_time_point()

                self.time_point = self.time_point + 1
                if self.dt == 0:  # continous acquisition
                    pass
                else:  # timed acquisition

                    # check if the aquisition has taken longer than dt or integer multiples of dt, if so skip the next time point(s)
                    while time.time() > self.timestamp_acquisition_started + self.time_point * self.dt:
                        self._log.info("skip time point " + str(self.time_point + 1))
                        self.time_point = self.time_point + 1

                    # check if it has reached Nt
                    if self.time_point == self.Nt:
                        break  # no waiting after taking the last time point

                    # wait until it's time to do the next acquisition
                    while time.time() < self.timestamp_acquisition_started + self.time_point * self.dt:
                        if self.multiPointController.abort_acqusition_requested:
                            self._log.debug("In run wait loop, abort_acquisition_requested=True")
                            break
                        time.sleep(0.05)

            elapsed_time = time.perf_counter_ns() - self.start_time
            self._log.info("Time taken for acquisition: " + str(elapsed_time / 10**9))

            # End processing using the updated method
            if DO_FLUORESCENCE_RTP:
                self.processingHandler.processing_queue.join()
                self.processingHandler.upload_queue.join()
                self.processingHandler.end_processing()

            self._log.info(
                f"Time taken for acquisition/processing: {(time.perf_counter_ns() - self.start_time) / 1e9} [s]"
            )
        except TimeoutError as te:
            self._log.error(f"Operation timed out during acquisition, aborting acquisition!")
            self._log.error(te)
            self.multiPointController.request_abort_aquisition()
        self.finished.emit()

    def wait_till_operation_is_completed(self):
        while self.microcontroller.is_busy():
            time.sleep(SLEEP_TIME_S)

    def run_single_time_point(self):
        start = time.time()
        self.microcontroller.enable_joystick(False)

        self._log.debug("multipoint acquisition - time point " + str(self.time_point + 1))

        # for each time point, create a new folder
        current_path = os.path.join(self.base_path, self.experiment_ID, str(self.time_point))
        utils.ensure_directory_exists(current_path)

        slide_path = os.path.join(self.base_path, self.experiment_ID)

        # create a dataframe to save coordinates
        self.initialize_coordinates_dataframe()

        # init z parameters, z range
        self.initialize_z_stack()

        self.run_coordinate_acquisition(current_path)

        # finished region scan
        self.coordinates_pd.to_csv(os.path.join(current_path, "coordinates.csv"), index=False, header=True)
        utils.create_done_file(current_path)
        # TODO(imo): If anything throws above, we don't re-enable the joystick
        self.microcontroller.enable_joystick(True)
        self._log.debug(f"Single time point took: {time.time() - start} [s]")

    def initialize_z_stack(self):
        self.count_rtp = 0

        # z stacking config
        if self.z_stacking_config == "FROM TOP":
            self.deltaZ = -abs(self.deltaZ)
            self.move_to_z_level(self.z_range[1])
        else:
            self.move_to_z_level(self.z_range[0])

        self.z_pos = self.stage.get_pos().z_mm  # zpos at the beginning of the scan

        # reset piezo to home position
        if self.use_piezo:
            self.z_piezo_um = OBJECTIVE_PIEZO_HOME_UM
            self.piezo.move_to(self.z_piezo_um)
            # TODO(imo): Not sure the wait comment below is actually correct?  Should this wait just be in the set_piezo_um helper?
            if (
                self.liveController.trigger_mode == TriggerMode.SOFTWARE
            ):  # for hardware trigger, delay is in waiting for the last row to start exposure
                time.sleep(MULTIPOINT_PIEZO_DELAY_MS / 1000)
            if MULTIPOINT_PIEZO_UPDATE_DISPLAY:
                self.signal_z_piezo_um.emit(self.z_piezo_um)

    def initialize_coordinates_dataframe(self):
        base_columns = ["z_level", "x (mm)", "y (mm)", "z (um)", "time"]
        piezo_column = ["z_piezo (um)"] if self.use_piezo else []
        self.coordinates_pd = pd.DataFrame(columns=["region", "fov"] + base_columns + piezo_column)

    def update_coordinates_dataframe(self, region_id, z_level, fov=None):
        pos = self.stage.get_pos()
        base_data = {
            "z_level": [z_level],
            "x (mm)": [pos.x_mm],
            "y (mm)": [pos.y_mm],
            "z (um)": [pos.z_mm * 1000],
            "time": [datetime.now().strftime("%Y-%m-%d_%H-%M-%S.%f")],
        }
        piezo_data = {"z_piezo (um)": [self.z_piezo_um - OBJECTIVE_PIEZO_HOME_UM]} if self.use_piezo else {}

        new_row = pd.DataFrame({"region": [region_id], "fov": [fov], **base_data, **piezo_data})

        self.coordinates_pd = pd.concat([self.coordinates_pd, new_row], ignore_index=True)

    def move_to_coordinate(self, coordinate_mm):
        print("moving to coordinate", coordinate_mm)
        x_mm = coordinate_mm[0]
        self.stage.move_x_to(x_mm)
        time.sleep(SCAN_STABILIZATION_TIME_MS_X / 1000)

        y_mm = coordinate_mm[1]
        self.stage.move_y_to(y_mm)
        time.sleep(SCAN_STABILIZATION_TIME_MS_Y / 1000)

        # check if z is included in the coordinate
        if len(coordinate_mm) == 3:
            z_mm = coordinate_mm[2]
            self.move_to_z_level(z_mm)

    def move_to_z_level(self, z_mm):
        print("moving z")
        self.stage.move_z_to(z_mm)
        # TODO(imo): If we are moving to a more +z position, we'll approach the position from the negative side.  But then our backlash elimination goes negative and positive.  This seems like the final move is in the same direction as the original full move?  Does that actually eliminate backlash?
        if z_mm >= self.stage.get_pos().z_mm:
            # Attempt to remove backlash.
            # TODO(imo): We used to only do this if in PID control mode, but we don't expose the PID mode settings
            # yet, so for now just do this for all.
            # TODO(imo): Ideally this would be done at a lower level, and only if needed.  As is we only remove backlash in this specific case (and no other Z moves!)
            distance_to_clear_backlash = self.stage.get_config().Z_AXIS.convert_to_real_units(
                max(160, 20 * self.stage.get_config().Z_AXIS.MICROSTEPS_PER_STEP)
            )
            self.stage.move_z(-distance_to_clear_backlash)
            self.stage.move_z(distance_to_clear_backlash)
        time.sleep(SCAN_STABILIZATION_TIME_MS_Z / 1000)

    def run_coordinate_acquisition(self, current_path):
        n_regions = len(self.scan_region_coords_mm)

        for region_index, (region_id, coordinates) in enumerate(self.scan_region_fov_coords_mm.items()):

            self.signal_acquisition_progress.emit(region_index + 1, n_regions, self.time_point)

            self.num_fovs = len(coordinates)
            self.total_scans = self.num_fovs * self.NZ * len(self.selected_configurations)

            for fov_count, coordinate_mm in enumerate(coordinates):

                self.move_to_coordinate(coordinate_mm)
                self.acquire_at_position(region_id, current_path, fov_count)

                if self.multiPointController.abort_acqusition_requested:
                    self.handle_acquisition_abort(current_path, region_id)
                    return

    def acquire_at_position(self, region_id, current_path, fov):

        if RUN_CUSTOM_MULTIPOINT and "multipoint_custom_script_entry" in globals():
            print("run custom multipoint")
            multipoint_custom_script_entry(self, current_path, region_id, fov)
            return

        if not self.perform_autofocus(region_id, fov):
            self._log.error(
                f"Autofocus failed in acquire_at_position.  Continuing to acquire anyway using the current z position (z={self.stage.get_pos().z_mm} [mm])"
            )

        if self.NZ > 1:
            self.prepare_z_stack()

        pos = self.stage.get_pos()
        x_mm = pos.x_mm
        y_mm = pos.y_mm

        for z_level in range(self.NZ):
            file_ID = f"{region_id}_{fov}_{z_level}"

            acquire_pos = self.stage.get_pos()
            metadata = {"x": acquire_pos.x_mm, "y": acquire_pos.y_mm, "z": acquire_pos.z_mm}
            print(f"Acquiring image: ID={file_ID}, Metadata={metadata}")

            # laser af characterization mode
            if LASER_AF_CHARACTERIZATION_MODE:
                image = self.microscope.laserAutofocusController.get_image()
                saving_path = os.path.join(current_path, file_ID + "_laser af camera" + ".bmp")
                iio.imwrite(saving_path, image)

            current_round_images = {}
            # iterate through selected modes
            for config_idx, config in enumerate(self.selected_configurations):

                self.handle_z_offset(config, True)

                # acquire image
                if "USB Spectrometer" not in config.name and "RGB" not in config.name:
                    self.acquire_camera_image(config, file_ID, current_path, current_round_images, z_level)
                elif "RGB" in config.name:
                    self.acquire_rgb_image(config, file_ID, current_path, current_round_images, z_level)
                else:
                    self.acquire_spectrometer_data(config, file_ID, current_path, z_level)

                self.handle_z_offset(config, False)

                current_image = (
                    fov * self.NZ * len(self.selected_configurations)
                    + z_level * len(self.selected_configurations)
                    + config_idx
                    + 1
                )
                self.signal_region_progress.emit(current_image, self.total_scans)

            # real time processing
            if self.multiPointController.do_fluorescence_rtp:
                self.run_real_time_processing(current_round_images, z_level)

            # updates coordinates df
            self.update_coordinates_dataframe(region_id, z_level, fov)
            self.signal_register_current_fov.emit(self.stage.get_pos().x_mm, self.stage.get_pos().y_mm)

            # check if the acquisition should be aborted
            if self.multiPointController.abort_acqusition_requested:
                self.handle_acquisition_abort(current_path, region_id)
                return

            # update FOV counter
            self.af_fov_count = self.af_fov_count + 1

            if z_level < self.NZ - 1:
                self.move_z_for_stack()

        if self.NZ > 1:
            self.move_z_back_after_stack()

    def run_real_time_processing(self, current_round_images, z_level):
        acquired_image_configs = list(current_round_images.keys())
        if (
            "BF LED matrix left half" in current_round_images
            and "BF LED matrix right half" in current_round_images
            and "Fluorescence 405 nm Ex" in current_round_images
        ):
            try:
                print("real time processing", self.count_rtp)
                if (
                    (self.microscope.model is None)
                    or (self.microscope.device is None)
                    or (self.microscope.classification_th is None)
                    or (self.microscope.dataHandler is None)
                ):
                    raise AttributeError("microscope missing model, device, classification_th, and/or dataHandler")
                I_fluorescence = current_round_images["Fluorescence 405 nm Ex"]
                I_left = current_round_images["BF LED matrix left half"]
                I_right = current_round_images["BF LED matrix right half"]
                if len(I_left.shape) == 3:
                    I_left = cv2.cvtColor(I_left, cv2.COLOR_RGB2GRAY)
                if len(I_right.shape) == 3:
                    I_right = cv2.cvtColor(I_right, cv2.COLOR_RGB2GRAY)
                malaria_rtp(
                    I_fluorescence,
                    I_left,
                    I_right,
                    z_level,
                    self,
                    classification_test_mode=self.microscope.classification_test_mode,
                    sort_during_multipoint=SORT_DURING_MULTIPOINT,
                    disp_th_during_multipoint=DISP_TH_DURING_MULTIPOINT,
                )
                self.count_rtp += 1
            except AttributeError as e:
                print(repr(e))

    def perform_autofocus(self, region_id, fov):
        if not self.do_reflection_af:
            # contrast-based AF; perform AF only if when not taking z stack or doing z stack from center
            if (
                ((self.NZ == 1) or self.z_stacking_config == "FROM CENTER")
                and (self.do_autofocus)
                and (self.af_fov_count % Acquisition.NUMBER_OF_FOVS_PER_AF == 0)
            ):
                configuration_name_AF = MULTIPOINT_AUTOFOCUS_CHANNEL
                config_AF = next(
                    (
                        config
                        for config in self.channelConfigurationManager.get_channel_configurations_for_objective(self.objectiveStore.current_objective)
                        if config.name == configuration_name_AF
                    )
                )
                self.signal_current_configuration.emit(config_AF)
                if (
                    self.af_fov_count % Acquisition.NUMBER_OF_FOVS_PER_AF == 0
                ) or self.autofocusController.use_focus_map:
                    self.autofocusController.autofocus()
                    self.autofocusController.wait_till_autofocus_has_completed()
        else:
            # initialize laser autofocus if it has not been done
            if not self.microscope.laserAutofocusController.is_initialized:
                self._log.info("init reflection af")
                # initialize the reflection AF
                self.microscope.laserAutofocusController.initialize_auto()
                # do contrast AF for the first FOV (if contrast AF box is checked)
                if self.do_autofocus and ((self.NZ == 1) or self.z_stacking_config == "FROM CENTER"):
                    configuration_name_AF = MULTIPOINT_AUTOFOCUS_CHANNEL
                    config_AF = next(
                        (
                            config
                            for config in self.channelConfigurationManager.get_channel_configurations_for_objective(self.objectiveStore.current_objective)
                            if config.name == configuration_name_AF
                        )
                    )
                    self.signal_current_configuration.emit(config_AF)
                    self.autofocusController.autofocus()
                    self.autofocusController.wait_till_autofocus_has_completed()
                # set the current plane as reference
                self.microscope.laserAutofocusController.set_reference()
            else:
                self._log.info("laser reflection af")
                try:
                    if HAS_OBJECTIVE_PIEZO:  # when piezo is available, one move is sufficient as piezo is closed loop
                        self.microscope.laserAutofocusController.move_to_target(0)
                    else:
                        # TODO(imo): We used to have a case here to try to fix backlash by double commanding a position.  Now, just double command it whether or not we are using PID since we don't expose that now.  But in the future, backlash handing shouldb e done at a lower level (and we can remove the double here)
                        self.microscope.laserAutofocusController.move_to_target(0)
                        self.microscope.laserAutofocusController.move_to_target(
                            0
                        )  # for stepper in open loop mode, repeat the operation to counter backlash.  It's harmless if any other case.
                except Exception as e:
                    file_ID = f"{region_id}_focus_camera.bmp"
                    saving_path = os.path.join(self.base_path, self.experiment_ID, str(self.time_point), file_ID)
                    iio.imwrite(saving_path, self.microscope.laserAutofocusController.image)
                    self._log.error(
                        "!!!!!!!!!!!!!!!!!!!!!!!!!!!!!!!!!!!!! laser AF failed !!!!!!!!!!!!!!!!!!!!!!!!!!!!!!!!!!!!!",
                        exc_info=e,
                    )
                    return False
        return True

    def prepare_z_stack(self):
        # move to bottom of the z stack
        if self.z_stacking_config == "FROM CENTER":
            self.stage.move_z(-self.deltaZ * round((self.NZ - 1) / 2.0))
            time.sleep(SCAN_STABILIZATION_TIME_MS_Z / 1000)
        # TODO(imo): This is some sort of backlash compensation.  We should move this down to the low level, and remove it from here.
        # maneuver for achiving uniform step size and repeatability when using open-loop control
        distance_to_clear_backlash = self.stage.get_config().Z_AXIS.convert_to_real_units(
            max(160, 20 * self.stage.get_config().Z_AXIS.MICROSTEPS_PER_STEP)
        )
        self.stage.move_z(-distance_to_clear_backlash)
        self.stage.move_z(distance_to_clear_backlash)
        time.sleep(SCAN_STABILIZATION_TIME_MS_Z / 1000)

    def handle_z_offset(self, config, not_offset):
        if config.z_offset is not None:  # perform z offset for config, assume z_offset is in um
            if config.z_offset != 0.0:
                direction = 1 if not_offset else -1
                self._log.info("Moving Z offset" + str(config.z_offset * direction))
                self.stage.move_z(config.z_offset / 1000 * direction)
                self.wait_till_operation_is_completed()
                time.sleep(SCAN_STABILIZATION_TIME_MS_Z / 1000)

    def acquire_camera_image(self, config, file_ID, current_path, current_round_images, k):
        # update the current configuration
        self.signal_current_configuration.emit(config)
        self.wait_till_operation_is_completed()

        # trigger acquisition (including turning on the illumination) and read frame
        if self.liveController.trigger_mode == TriggerMode.SOFTWARE:
            self.liveController.turn_on_illumination()
            self.wait_till_operation_is_completed()
            self.camera.send_trigger()
            image = self.camera.read_frame()
        elif self.liveController.trigger_mode == TriggerMode.HARDWARE:
            if "Fluorescence" in config.name and ENABLE_NL5 and NL5_USE_DOUT:
                self.camera.image_is_ready = False  # to remove
                self.microscope.nl5.start_acquisition()
                image = self.camera.read_frame(reset_image_ready_flag=False)
            else:
                self.microcontroller.send_hardware_trigger(
                    control_illumination=True, illumination_on_time_us=self.camera.exposure_time * 1000
                )
                image = self.camera.read_frame()
        else:  # continuous acquisition
            image = self.camera.read_frame()

        if image is None:
            self._log.warning("self.camera.read_frame() returned None")
            return

        # turn off the illumination if using software trigger
        if self.liveController.trigger_mode == TriggerMode.SOFTWARE:
            self.liveController.turn_off_illumination()

        # process the image -  @@@ to move to camera
        image = utils.crop_image(image, self.crop_width, self.crop_height)
        image = utils.rotate_and_flip_image(
            image, rotate_image_angle=self.camera.rotate_image_angle, flip_image=self.camera.flip_image
        )
        image_to_display = utils.crop_image(
            image,
            round(self.crop_width * self.display_resolution_scaling),
            round(self.crop_height * self.display_resolution_scaling),
        )
        self.image_to_display.emit(image_to_display)
        self.image_to_display_multi.emit(image_to_display, config.illumination_source)

        self.save_image(image, file_ID, config, current_path)
        self.update_napari(image, config.name, k)

        current_round_images[config.name] = np.copy(image)

        self.handle_dpc_generation(current_round_images)
        self.handle_rgb_generation(current_round_images, file_ID, current_path, k)

        QApplication.processEvents()

    def acquire_rgb_image(self, config, file_ID, current_path, current_round_images, k):
        # go through the channels
        rgb_channels = ["BF LED matrix full_R", "BF LED matrix full_G", "BF LED matrix full_B"]
        images = {}

        for config_ in self.channelConfigurationManager.get_channel_configurations_for_objective(self.objectiveStore.current_objective):
            if config_.name in rgb_channels:
                # update the current configuration
                self.signal_current_configuration.emit(config_)
                self.wait_till_operation_is_completed()

                # trigger acquisition (including turning on the illumination)
                if self.liveController.trigger_mode == TriggerMode.SOFTWARE:
                    # TODO(imo): use illum controller
                    self.liveController.turn_on_illumination()
                    self.wait_till_operation_is_completed()
                    self.camera.send_trigger()

                elif self.liveController.trigger_mode == TriggerMode.HARDWARE:
                    self.microcontroller.send_hardware_trigger(
                        control_illumination=True, illumination_on_time_us=self.camera.exposure_time * 1000
                    )

                # read camera frame
                image = self.camera.read_frame()
                if image is None:
                    print("self.camera.read_frame() returned None")
                    continue

                # TODO(imo): use illum controller
                # turn off the illumination if using software trigger
                if self.liveController.trigger_mode == TriggerMode.SOFTWARE:
                    self.liveController.turn_off_illumination()

                # process the image  -  @@@ to move to camera
                image = utils.crop_image(image, self.crop_width, self.crop_height)
                image = utils.rotate_and_flip_image(
                    image, rotate_image_angle=self.camera.rotate_image_angle, flip_image=self.camera.flip_image
                )

                # add the image to dictionary
                images[config_.name] = np.copy(image)

        # Check if the image is RGB or monochrome
        i_size = images["BF LED matrix full_R"].shape
        i_dtype = images["BF LED matrix full_R"].dtype

        if len(i_size) == 3:
            # If already RGB, write and emit individual channels
            print("writing R, G, B channels")
            self.handle_rgb_channels(images, file_ID, current_path, config, k)
        else:
            # If monochrome, reconstruct RGB image
            print("constructing RGB image")
            self.construct_rgb_image(images, file_ID, current_path, config, k)

    def acquire_spectrometer_data(self, config, file_ID, current_path):
        if self.usb_spectrometer != None:
            for l in range(N_SPECTRUM_PER_POINT):
                data = self.usb_spectrometer.read_spectrum()
                self.spectrum_to_display.emit(data)
                saving_path = os.path.join(
                    current_path, file_ID + "_" + str(config.name).replace(" ", "_") + "_" + str(l) + ".csv"
                )
                np.savetxt(saving_path, data, delimiter=",")

    def save_image(self, image, file_ID, config, current_path):
        if image.dtype == np.uint16:
            saving_path = os.path.join(current_path, file_ID + "_" + str(config.name).replace(" ", "_") + ".tiff")
        else:
            saving_path = os.path.join(
                current_path, file_ID + "_" + str(config.name).replace(" ", "_") + "." + Acquisition.IMAGE_FORMAT
            )

        if self.camera.is_color:
            if "BF LED matrix" in config.name:
                if MULTIPOINT_BF_SAVING_OPTION == "RGB2GRAY":
                    image = cv2.cvtColor(image, cv2.COLOR_RGB2GRAY)
                elif MULTIPOINT_BF_SAVING_OPTION == "Green Channel Only":
                    image = image[:, :, 1]

        if Acquisition.PSEUDO_COLOR:
            image = self.return_pseudo_colored_image(image, config)

        if Acquisition.MERGE_CHANNELS:
            self._save_merged_image(image, file_ID, current_path)

        iio.imwrite(saving_path, image)

    def _save_merged_image(self, image, file_ID, current_path):
        self.image_count += 1
        if self.image_count == 1:
            self.merged_image = image
        else:
            self.merged_image += image

            if self.image_count == len(self.selected_configurations):
                if image.dtype == np.uint16:
                    saving_path = os.path.join(current_path, file_ID + "_merged" + ".tiff")
                else:
                    saving_path = os.path.join(current_path, file_ID + "_merged" + "." + Acquisition.IMAGE_FORMAT)

                iio.imwrite(saving_path, self.merged_image)
                self.image_count = 0
        return

    def return_pseudo_colored_image(self, image, config):
        if "405 nm" in config.name:
            image = self.grayscale_to_rgb(image, Acquisition.PSEUDO_COLOR_MAP["405"]["hex"])
        elif "488 nm" in config.name:
            image = self.grayscale_to_rgb(image, Acquisition.PSEUDO_COLOR_MAP["488"]["hex"])
        elif "561 nm" in config.name:
            image = self.grayscale_to_rgb(image, Acquisition.PSEUDO_COLOR_MAP["561"]["hex"])
        elif "638 nm" in config.name:
            image = self.grayscale_to_rgb(image, Acquisition.PSEUDO_COLOR_MAP["638"]["hex"])
        elif "730 nm" in config.name:
            image = self.grayscale_to_rgb(image, Acquisition.PSEUDO_COLOR_MAP["730"]["hex"])

        return image

    def grayscale_to_rgb(self, image, hex_color):
        rgb_ratios = np.array([(hex_color >> 16) & 0xFF, (hex_color >> 8) & 0xFF, hex_color & 0xFF]) / 255
        rgb = np.stack([image] * 3, axis=-1) * rgb_ratios
        return rgb.astype(image.dtype)

    def update_napari(self, image, config_name, k):
        if not self.performance_mode and (USE_NAPARI_FOR_MOSAIC_DISPLAY or USE_NAPARI_FOR_MULTIPOINT):

            if not self.init_napari_layers:
                print("init napari layers")
                self.init_napari_layers = True
                self.napari_layers_init.emit(image.shape[0], image.shape[1], image.dtype)
            pos = self.stage.get_pos()
            self.napari_layers_update.emit(image, pos.x_mm, pos.y_mm, k, config_name)

    def handle_dpc_generation(self, current_round_images):
        keys_to_check = [
            "BF LED matrix left half",
            "BF LED matrix right half",
            "BF LED matrix top half",
            "BF LED matrix bottom half",
        ]
        if all(key in current_round_images for key in keys_to_check):
            # generate dpc
            # TODO(imo): What's the point of this?  Is it just a placeholder?
            pass

    def handle_rgb_generation(self, current_round_images, file_ID, current_path, k):
        keys_to_check = ["BF LED matrix full_R", "BF LED matrix full_G", "BF LED matrix full_B"]
        if all(key in current_round_images for key in keys_to_check):
            print("constructing RGB image")
            print(current_round_images["BF LED matrix full_R"].dtype)
            size = current_round_images["BF LED matrix full_R"].shape
            rgb_image = np.zeros((*size, 3), dtype=current_round_images["BF LED matrix full_R"].dtype)
            print(rgb_image.shape)
            rgb_image[:, :, 0] = current_round_images["BF LED matrix full_R"]
            rgb_image[:, :, 1] = current_round_images["BF LED matrix full_G"]
            rgb_image[:, :, 2] = current_round_images["BF LED matrix full_B"]

            # TODO(imo): There used to be a "display image" comment here, and then an unused cropped image.  Do we need to emit an image here?

            # write the image
            if len(rgb_image.shape) == 3:
                print("writing RGB image")
                if rgb_image.dtype == np.uint16:
                    iio.imwrite(os.path.join(current_path, file_ID + "_BF_LED_matrix_full_RGB.tiff"), rgb_image)
                else:
                    iio.imwrite(
                        os.path.join(current_path, file_ID + "_BF_LED_matrix_full_RGB." + Acquisition.IMAGE_FORMAT),
                        rgb_image,
                    )

    def handle_rgb_channels(self, images, file_ID, current_path, config, k):
        for channel in ["BF LED matrix full_R", "BF LED matrix full_G", "BF LED matrix full_B"]:
            image_to_display = utils.crop_image(
                images[channel],
                round(self.crop_width * self.display_resolution_scaling),
                round(self.crop_height * self.display_resolution_scaling),
            )
            self.image_to_display.emit(image_to_display)
            self.image_to_display_multi.emit(image_to_display, config.illumination_source)

            self.update_napari(images[channel], channel, k)

            file_name = (
                file_ID
                + "_"
                + channel.replace(" ", "_")
                + (".tiff" if images[channel].dtype == np.uint16 else "." + Acquisition.IMAGE_FORMAT)
            )
            iio.imwrite(os.path.join(current_path, file_name), images[channel])

    def construct_rgb_image(self, images, file_ID, current_path, config, k):
        rgb_image = np.zeros((*images["BF LED matrix full_R"].shape, 3), dtype=images["BF LED matrix full_R"].dtype)
        rgb_image[:, :, 0] = images["BF LED matrix full_R"]
        rgb_image[:, :, 1] = images["BF LED matrix full_G"]
        rgb_image[:, :, 2] = images["BF LED matrix full_B"]

        # send image to display
        image_to_display = utils.crop_image(
            rgb_image,
            round(self.crop_width * self.display_resolution_scaling),
            round(self.crop_height * self.display_resolution_scaling),
        )
        self.image_to_display.emit(image_to_display)
        self.image_to_display_multi.emit(image_to_display, config.illumination_source)

        self.update_napari(rgb_image, config.name, k)

        # write the RGB image
        print("writing RGB image")
        file_name = (
            file_ID
            + "_BF_LED_matrix_full_RGB"
            + (".tiff" if rgb_image.dtype == np.uint16 else "." + Acquisition.IMAGE_FORMAT)
        )
        iio.imwrite(os.path.join(current_path, file_name), rgb_image)

    def handle_acquisition_abort(self, current_path, region_id=0):
        # Move to the current region center
        region_center = self.scan_region_coords_mm[self.scan_region_names.index(region_id)]
        self.move_to_coordinate(region_center)

        # Save coordinates.csv
        self.coordinates_pd.to_csv(os.path.join(current_path, "coordinates.csv"), index=False, header=True)
        self.microcontroller.enable_joystick(True)

    def move_z_for_stack(self):
        if self.use_piezo:
            self.z_piezo_um += self.deltaZ * 1000
            self.piezo.move_to(self.z_piezo_um)
            if (
                self.liveController.trigger_mode == TriggerMode.SOFTWARE
            ):  # for hardware trigger, delay is in waiting for the last row to start exposure
                time.sleep(MULTIPOINT_PIEZO_DELAY_MS / 1000)
            if MULTIPOINT_PIEZO_UPDATE_DISPLAY:
                self.signal_z_piezo_um.emit(self.z_piezo_um)
        else:
            self.stage.move_z(self.deltaZ)
            time.sleep(SCAN_STABILIZATION_TIME_MS_Z / 1000)

    def move_z_back_after_stack(self):
        if self.use_piezo:
            self.z_piezo_um = OBJECTIVE_PIEZO_HOME_UM
            self.piezo.move_to(self.z_piezo_um)
            if (
                self.liveController.trigger_mode == TriggerMode.SOFTWARE
            ):  # for hardware trigger, delay is in waiting for the last row to start exposure
                time.sleep(MULTIPOINT_PIEZO_DELAY_MS / 1000)
            if MULTIPOINT_PIEZO_UPDATE_DISPLAY:
                self.signal_z_piezo_um.emit(self.z_piezo_um)
        else:
            distance_to_clear_backlash = self.stage.get_config().Z_AXIS.convert_to_real_units(
                max(160, 20 * self.stage.get_config().Z_AXIS.MICROSTEPS_PER_STEP)
            )
            if self.z_stacking_config == "FROM CENTER":
                rel_z_to_start = -self.deltaZ * (self.NZ - 1) + self.deltaZ * round((self.NZ - 1) / 2)
            else:
                rel_z_to_start = -self.deltaZ * (self.NZ - 1)

            # TODO(imo): backlash should be handled at a lower level.  For now, we do it here no matter what control scheme is being used below.
            self.stage.move_z(rel_z_to_start - distance_to_clear_backlash)
            self.stage.move_z(distance_to_clear_backlash)


class MultiPointController(QObject):

    acquisitionFinished = Signal()
    image_to_display = Signal(np.ndarray)
    image_to_display_multi = Signal(np.ndarray, int)
    spectrum_to_display = Signal(np.ndarray)
    signal_current_configuration = Signal(ChannelMode)
    signal_register_current_fov = Signal(float, float)
    detection_stats = Signal(object)
    signal_stitcher = Signal(str)
    napari_rtp_layers_update = Signal(np.ndarray, str)
    napari_layers_init = Signal(int, int, object)
    napari_layers_update = Signal(np.ndarray, float, float, int, str)  # image, x_mm, y_mm, k, channel
    signal_z_piezo_um = Signal(float)
    signal_acquisition_progress = Signal(int, int, int)
    signal_region_progress = Signal(int, int)

    def __init__(
        self,
        camera,
        stage: AbstractStage,
        piezo: Optional[PiezoStage],
        microcontroller: Microcontroller,
        liveController,
        autofocusController,
        objectiveStore,
        channelConfigurationManager,
        usb_spectrometer=None,
        scanCoordinates=None,
        parent=None,
    ):
        QObject.__init__(self)
        self._log = squid.logging.get_logger(self.__class__.__name__)
        self.camera = camera
        if DO_FLUORESCENCE_RTP:
            self.processingHandler = ProcessingHandler()
        self.stage = stage
        self.piezo = piezo
        self.microcontroller = microcontroller
        self.liveController = liveController
        self.autofocusController = autofocusController
        self.objectiveStore = objectiveStore
        self.channelConfigurationManager = channelConfigurationManager
        self.multiPointWorker: Optional[MultiPointWorker] = None
        self.thread: Optional[QThread] = None
        self.NX = 1
        self.NY = 1
        self.NZ = 1
        self.Nt = 1
        self.deltaX = Acquisition.DX
        self.deltaY = Acquisition.DY
        # TODO(imo): Switch all to consistent mm units
        self.deltaZ = Acquisition.DZ / 1000
        self.deltat = 0
        self.do_autofocus = False
        self.do_reflection_af = False
        self.focus_map = None
        self.use_manual_focus_map = False
        self.gen_focus_map = False
        self.focus_map_storage = []
        self.already_using_fmap = False
        self.do_segmentation = False
        self.do_fluorescence_rtp = DO_FLUORESCENCE_RTP
        self.crop_width = Acquisition.CROP_WIDTH
        self.crop_height = Acquisition.CROP_HEIGHT
        self.display_resolution_scaling = Acquisition.IMAGE_DISPLAY_SCALING_FACTOR
        self.counter = 0
        self.experiment_ID = None
        self.base_path = None
        self.use_piezo = MULTIPOINT_USE_PIEZO_FOR_ZSTACKS
        self.selected_configurations = []
        self.usb_spectrometer = usb_spectrometer
        self.scanCoordinates = scanCoordinates
        self.scan_region_names = []
        self.scan_region_coords_mm = []
        self.scan_region_fov_coords_mm = {}
        self.parent = parent
        self.start_time = 0
        self.old_images_per_page = 1
        z_mm_current = self.stage.get_pos().z_mm
        self.z_range = [z_mm_current, z_mm_current + self.deltaZ * (self.NZ - 1)]  # [start_mm, end_mm]

        try:
            if self.parent is not None:
                self.old_images_per_page = self.parent.dataHandler.n_images_per_page
        except:
            pass
        self.z_stacking_config = Z_STACKING_CONFIG

    def acquisition_in_progress(self):
        if self.thread and self.thread.isRunning() and self.multiPointWorker:
            return True
        return False

    def set_use_piezo(self, checked):
        if checked and self.piezo is None:
            raise ValueError("Cannot enable piezo - no piezo stage configured")
        self.use_piezo = checked
        if self.multiPointWorker:
            self.multiPointWorker.update_use_piezo(checked)

    def set_z_stacking_config(self, z_stacking_config_index):
        if z_stacking_config_index in Z_STACKING_CONFIG_MAP:
            self.z_stacking_config = Z_STACKING_CONFIG_MAP[z_stacking_config_index]
        print(f"z-stacking configuration set to {self.z_stacking_config}")

    def set_z_range(self, minZ, maxZ):
        self.z_range = [minZ, maxZ]

    def set_NX(self, N):
        self.NX = N

    def set_NY(self, N):
        self.NY = N

    def set_NZ(self, N):
        self.NZ = N

    def set_Nt(self, N):
        self.Nt = N

    def set_deltaX(self, delta):
        self.deltaX = delta

    def set_deltaY(self, delta):
        self.deltaY = delta

    def set_deltaZ(self, delta_um):
        self.deltaZ = delta_um / 1000

    def set_deltat(self, delta):
        self.deltat = delta

    def set_af_flag(self, flag):
        self.do_autofocus = flag

    def set_reflection_af_flag(self, flag):
        self.do_reflection_af = flag

    def set_manual_focus_map_flag(self, flag):
        self.use_manual_focus_map = flag

    def set_gen_focus_map_flag(self, flag):
        self.gen_focus_map = flag
        if not flag:
            self.autofocusController.set_focus_map_use(False)

    def set_stitch_tiles_flag(self, flag):
        self.do_stitch_tiles = flag

    def set_segmentation_flag(self, flag):
        self.do_segmentation = flag

    def set_fluorescence_rtp_flag(self, flag):
        self.do_fluorescence_rtp = flag

    def set_focus_map(self, focusMap):
        self.focus_map = focusMap  # None if dont use focusMap

    def set_crop(self, crop_width, crop_height):
        self.crop_width = crop_width
        self.crop_height = crop_height

    def set_base_path(self, path):
        self.base_path = path

    def start_new_experiment(self, experiment_ID):  # @@@ to do: change name to prepare_folder_for_new_experiment
        # generate unique experiment ID
        self.experiment_ID = experiment_ID.replace(" ", "_") + "_" + datetime.now().strftime("%Y-%m-%d_%H-%M-%S.%f")
        self.recording_start_time = time.time()
        # create a new folder
        utils.ensure_directory_exists(os.path.join(self.base_path, self.experiment_ID))
        self.channelConfigurationManager.write_configuration_selected(
            self.objectiveStore.current_objective, self.selected_configurations, os.path.join(self.base_path, self.experiment_ID) + "/configurations.xml"
        )  # save the configuration for the experiment
        # Prepare acquisition parameters
        acquisition_parameters = {
            "dx(mm)": self.deltaX,
            "Nx": self.NX,
            "dy(mm)": self.deltaY,
            "Ny": self.NY,
            "dz(um)": self.deltaZ * 1000 if self.deltaZ != 0 else 1,
            "Nz": self.NZ,
            "dt(s)": self.deltat,
            "Nt": self.Nt,
            "with AF": self.do_autofocus,
            "with reflection AF": self.do_reflection_af,
            "with manual focus map": self.use_manual_focus_map,
        }
        try:  # write objective data if it is available
            current_objective = self.parent.objectiveStore.current_objective
            objective_info = self.parent.objectiveStore.objectives_dict.get(current_objective, {})
            acquisition_parameters["objective"] = {}
            for k in objective_info.keys():
                acquisition_parameters["objective"][k] = objective_info[k]
            acquisition_parameters["objective"]["name"] = current_objective
        except:
            try:
                objective_info = OBJECTIVES[DEFAULT_OBJECTIVE]
                acquisition_parameters["objective"] = {}
                for k in objective_info.keys():
                    acquisition_parameters["objective"][k] = objective_info[k]
                acquisition_parameters["objective"]["name"] = DEFAULT_OBJECTIVE
            except:
                pass
        # TODO: USE OBJECTIVE STORE DATA
        acquisition_parameters["sensor_pixel_size_um"] = CAMERA_PIXEL_SIZE_UM[CAMERA_SENSOR]
        acquisition_parameters["tube_lens_mm"] = TUBE_LENS_MM
        f = open(os.path.join(self.base_path, self.experiment_ID) + "/acquisition parameters.json", "w")
        f.write(json.dumps(acquisition_parameters))
        f.close()

    def set_selected_configurations(self, selected_configurations_name):
        self.selected_configurations = []
        for configuration_name in selected_configurations_name:
            self.selected_configurations.append(
                next(
                    (config
                    for config in self.channelConfigurationManager.get_channel_configurations_for_objective(self.objectiveStore.current_objective)
                    if config.name == configuration_name)
                )
            )

    def run_acquisition(self):
        print("start multipoint")

        self.scan_region_coords_mm = list(self.scanCoordinates.region_centers.values())
        self.scan_region_names = list(self.scanCoordinates.region_centers.keys())
        self.scan_region_fov_coords_mm = self.scanCoordinates.region_fov_coordinates

        print("num fovs:", sum(len(coords) for coords in self.scan_region_fov_coords_mm))
        print("num regions:", len(self.scan_region_coords_mm))
        print("region ids:", self.scan_region_names)
        print("region centers:", self.scan_region_coords_mm)

        self.abort_acqusition_requested = False

        self.configuration_before_running_multipoint = self.liveController.currentConfiguration
        # stop live
        if self.liveController.is_live:
            self.liveController_was_live_before_multipoint = True
            self.liveController.stop_live()  # @@@ to do: also uncheck the live button
        else:
            self.liveController_was_live_before_multipoint = False

        # disable callback
        if self.camera.callback_is_enabled:
            self.camera_callback_was_enabled_before_multipoint = True
            self.camera.disable_callback()
        else:
            self.camera_callback_was_enabled_before_multipoint = False

        if self.usb_spectrometer != None:
            if self.usb_spectrometer.streaming_started == True and self.usb_spectrometer.streaming_paused == False:
                self.usb_spectrometer.pause_streaming()
                self.usb_spectrometer_was_streaming = True
            else:
                self.usb_spectrometer_was_streaming = False

        # set current tabs
        if self.parent and self.parent.performance_mode:
            self.parent.imageDisplayTabs.setCurrentIndex(0)

        elif self.parent is not None and not self.parent.live_only_mode:
            configs = [config.name for config in self.selected_configurations]
            print(configs)
            if (
                DO_FLUORESCENCE_RTP
                and "BF LED matrix left half" in configs
                and "BF LED matrix right half" in configs
                and "Fluorescence 405 nm Ex" in configs
            ):
                self.parent.recordTabWidget.setCurrentWidget(self.parent.statsDisplayWidget)
                if USE_NAPARI_FOR_MULTIPOINT:
                    self.parent.imageDisplayTabs.setCurrentWidget(self.parent.napariRTPWidget)
                else:
                    self.parent.imageDisplayTabs.setCurrentWidget(self.parent.imageArrayDisplayWindow.widget)

            elif USE_NAPARI_FOR_MOSAIC_DISPLAY and self.NZ == 1:
                self.parent.imageDisplayTabs.setCurrentWidget(self.parent.napariMosaicDisplayWidget)

            elif USE_NAPARI_FOR_MULTIPOINT:
                self.parent.imageDisplayTabs.setCurrentWidget(self.parent.napariMultiChannelWidget)
            else:
                self.parent.imageDisplayTabs.setCurrentIndex(0)

        # run the acquisition
        self.timestamp_acquisition_started = time.time()

        if self.focus_map:
            print("Using focus surface for Z interpolation")
            for region_id in self.scan_region_names:
                region_fov_coords = self.scan_region_fov_coords_mm[region_id]
                # Convert each tuple to list for modification
                for i, coords in enumerate(region_fov_coords):
                    x, y = coords[:2]  # This handles both (x,y) and (x,y,z) formats
                    z = self.focus_map.interpolate(x, y)
                    # Modify the list directly
                    region_fov_coords[i] = (x, y, z)
                    self.scanCoordinates.update_fov_z_level(region_id, i, z)

        elif self.gen_focus_map and not self.do_reflection_af:
            print("Generating autofocus plane for multipoint grid")
            bounds = self.scanCoordinates.get_scan_bounds()
            if not bounds:
                return
            x_min, x_max = bounds["x"]
            y_min, y_max = bounds["y"]

            # Calculate scan dimensions and center
            x_span = abs(x_max - x_min)
            y_span = abs(y_max - y_min)
            x_center = (x_max + x_min) / 2
            y_center = (y_max + y_min) / 2

            # Determine grid size based on scan dimensions
            if x_span < self.deltaX:
                fmap_Nx = 2
                fmap_dx = self.deltaX  # Force deltaX spacing for small scans
            else:
                fmap_Nx = min(4, max(2, int(x_span / self.deltaX) + 1))
                fmap_dx = max(self.deltaX, x_span / (fmap_Nx - 1))

            if y_span < self.deltaY:
                fmap_Ny = 2
                fmap_dy = self.deltaY  # Force deltaY spacing for small scans
            else:
                fmap_Ny = min(4, max(2, int(y_span / self.deltaY) + 1))
                fmap_dy = max(self.deltaY, y_span / (fmap_Ny - 1))

            # Calculate starting corner position (top-left of the AF map grid)
            starting_x_mm = x_center - (fmap_Nx - 1) * fmap_dx / 2
            starting_y_mm = y_center - (fmap_Ny - 1) * fmap_dy / 2
            # TODO(sm): af map should be a grid mapped to a surface, instead of just corners mapped to a plane
            try:
                # Store existing AF map if any
                self.focus_map_storage = []
                self.already_using_fmap = self.autofocusController.use_focus_map
                for x, y, z in self.autofocusController.focus_map_coords:
                    self.focus_map_storage.append((x, y, z))

                # Define grid corners for AF map
                coord1 = (starting_x_mm, starting_y_mm)  # Starting corner
                coord2 = (starting_x_mm + (fmap_Nx - 1) * fmap_dx, starting_y_mm)  # X-axis corner
                coord3 = (starting_x_mm, starting_y_mm + (fmap_Ny - 1) * fmap_dy)  # Y-axis corner

                print(f"Generating AF Map: Nx={fmap_Nx}, Ny={fmap_Ny}")
                print(f"Spacing: dx={fmap_dx:.3f}mm, dy={fmap_dy:.3f}mm")
                print(f"Center:  x=({x_center:.3f}mm, y={y_center:.3f}mm)")

                # Generate and enable the AF map
                self.autofocusController.gen_focus_map(coord1, coord2, coord3)
                self.autofocusController.set_focus_map_use(True)

                # Return to center position
                self.stage.move_x_to(x_center)
                self.stage.move_y_to(y_center)

            except ValueError:
                print("Invalid coordinates for autofocus plane, aborting.")
                return

        # create a QThread object
        self.thread = QThread()
        # create a worker object
        if DO_FLUORESCENCE_RTP:
            self.processingHandler.start_processing()
            self.processingHandler.start_uploading()
        self.multiPointWorker = MultiPointWorker(self)
        self.multiPointWorker.use_piezo = self.use_piezo
        # move the worker to the thread
        self.multiPointWorker.moveToThread(self.thread)
        # connect signals and slots
        self.thread.started.connect(self.multiPointWorker.run)
        self.multiPointWorker.signal_detection_stats.connect(self.slot_detection_stats)
        self.multiPointWorker.finished.connect(self._on_acquisition_completed)
        if DO_FLUORESCENCE_RTP:
            self.processingHandler.finished.connect(self.multiPointWorker.deleteLater)
            self.processingHandler.finished.connect(self.thread.quit)
        else:
            self.multiPointWorker.finished.connect(self.multiPointWorker.deleteLater)
            self.multiPointWorker.finished.connect(self.thread.quit)
        self.multiPointWorker.image_to_display.connect(self.slot_image_to_display)
        self.multiPointWorker.image_to_display_multi.connect(self.slot_image_to_display_multi)
        self.multiPointWorker.spectrum_to_display.connect(self.slot_spectrum_to_display)
        self.multiPointWorker.signal_current_configuration.connect(
            self.slot_current_configuration, type=Qt.BlockingQueuedConnection
        )
        self.multiPointWorker.signal_register_current_fov.connect(self.slot_register_current_fov)
        self.multiPointWorker.napari_layers_init.connect(self.slot_napari_layers_init)
        self.multiPointWorker.napari_rtp_layers_update.connect(self.slot_napari_rtp_layers_update)
        self.multiPointWorker.napari_layers_update.connect(self.slot_napari_layers_update)
        self.multiPointWorker.signal_z_piezo_um.connect(self.slot_z_piezo_um)
        self.multiPointWorker.signal_acquisition_progress.connect(self.slot_acquisition_progress)
        self.multiPointWorker.signal_region_progress.connect(self.slot_region_progress)

        # self.thread.finished.connect(self.thread.deleteLater)
        self.thread.finished.connect(self.thread.quit)
        # start the thread
        self.thread.start()

    def _on_acquisition_completed(self):
        self._log.debug("MultiPointController._on_acquisition_completed called")
        # restore the previous selected mode
        if self.gen_focus_map:
            self.autofocusController.clear_focus_map()
            for x, y, z in self.focus_map_storage:
                self.autofocusController.focus_map_coords.append((x, y, z))
            self.autofocusController.use_focus_map = self.already_using_fmap
        self.signal_current_configuration.emit(self.configuration_before_running_multipoint)

        # re-enable callback
        if self.camera_callback_was_enabled_before_multipoint:
            self.camera.enable_callback()
            self.camera_callback_was_enabled_before_multipoint = False

        # re-enable live if it's previously on
        if self.liveController_was_live_before_multipoint:
            self.liveController.start_live()

        if self.usb_spectrometer != None:
            if self.usb_spectrometer_was_streaming:
                self.usb_spectrometer.resume_streaming()

        # emit the acquisition finished signal to enable the UI
        if self.parent is not None:
            try:
                # self.parent.dataHandler.set_number_of_images_per_page(self.old_images_per_page)
                self.parent.dataHandler.sort("Sort by prediction score")
                self.parent.dataHandler.signal_populate_page0.emit()
            except:
                pass
        print("total time for acquisition + processing + reset:", time.time() - self.recording_start_time)
        utils.create_done_file(os.path.join(self.base_path, self.experiment_ID))
        self.acquisitionFinished.emit()
        if not self.abort_acqusition_requested:
            self.signal_stitcher.emit(os.path.join(self.base_path, self.experiment_ID))
        QApplication.processEvents()

    def request_abort_aquisition(self):
        self.abort_acqusition_requested = True

    def slot_detection_stats(self, stats):
        self.detection_stats.emit(stats)

    def slot_image_to_display(self, image):
        self.image_to_display.emit(image)

    def slot_spectrum_to_display(self, data):
        self.spectrum_to_display.emit(data)

    def slot_image_to_display_multi(self, image, illumination_source):
        self.image_to_display_multi.emit(image, illumination_source)

    def slot_current_configuration(self, configuration):
        self.signal_current_configuration.emit(configuration)

    def slot_register_current_fov(self, x_mm, y_mm):
        self.signal_register_current_fov.emit(x_mm, y_mm)

    def slot_napari_rtp_layers_update(self, image, channel):
        self.napari_rtp_layers_update.emit(image, channel)

    def slot_napari_layers_init(self, image_height, image_width, dtype):
        self.napari_layers_init.emit(image_height, image_width, dtype)

    def slot_napari_layers_update(self, image, x_mm, y_mm, k, channel):
        self.napari_layers_update.emit(image, x_mm, y_mm, k, channel)

    def slot_z_piezo_um(self, displacement_um):
        self.signal_z_piezo_um.emit(displacement_um)

    def slot_acquisition_progress(self, current_region, total_regions, current_time_point):
        self.signal_acquisition_progress.emit(current_region, total_regions, current_time_point)

    def slot_region_progress(self, current_fov, total_fovs):
        self.signal_region_progress.emit(current_fov, total_fovs)


class TrackingController(QObject):

    signal_tracking_stopped = Signal()
    image_to_display = Signal(np.ndarray)
    image_to_display_multi = Signal(np.ndarray, int)
    signal_current_configuration = Signal(ChannelMode)

    def __init__(
        self,
        camera,
        microcontroller: Microcontroller,
        stage: AbstractStage,
        objectiveStore,
        channelConfigurationManager,
        liveController: LiveController,
        autofocusController,
        imageDisplayWindow,
    ):
        QObject.__init__(self)
        self.camera = camera
        self.microcontroller = microcontroller
        self.stage = stage
        self.objectiveStore = objectiveStore
        self.channelConfigurationManager = channelConfigurationManager
        self.liveController = liveController
        self.autofocusController = autofocusController
        self.imageDisplayWindow = imageDisplayWindow
        self.tracker = tracking.Tracker_Image()

        self.tracking_time_interval_s = 0

        self.crop_width = Acquisition.CROP_WIDTH
        self.crop_height = Acquisition.CROP_HEIGHT
        self.display_resolution_scaling = Acquisition.IMAGE_DISPLAY_SCALING_FACTOR
        self.counter = 0
        self.experiment_ID = None
        self.base_path = None
        self.selected_configurations = []

        self.flag_stage_tracking_enabled = True
        self.flag_AF_enabled = False
        self.flag_save_image = False
        self.flag_stop_tracking_requested = False

        self.pixel_size_um = None
        self.objective = None

    def start_tracking(self):

        # save pre-tracking configuration
        print("start tracking")
        self.configuration_before_running_tracking = self.liveController.currentConfiguration

        # stop live
        if self.liveController.is_live:
            self.was_live_before_tracking = True
            self.liveController.stop_live()  # @@@ to do: also uncheck the live button
        else:
            self.was_live_before_tracking = False

        # disable callback
        if self.camera.callback_is_enabled:
            self.camera_callback_was_enabled_before_tracking = True
            self.camera.disable_callback()
        else:
            self.camera_callback_was_enabled_before_tracking = False

        # hide roi selector
        self.imageDisplayWindow.hide_ROI_selector()

        # run tracking
        self.flag_stop_tracking_requested = False
        # create a QThread object
        try:
            if self.thread.isRunning():
                print("*** previous tracking thread is still running ***")
                self.thread.terminate()
                self.thread.wait()
                print("*** previous tracking threaded manually stopped ***")
        except:
            pass
        self.thread = QThread()
        # create a worker object
        self.trackingWorker = TrackingWorker(self)
        # move the worker to the thread
        self.trackingWorker.moveToThread(self.thread)
        # connect signals and slots
        self.thread.started.connect(self.trackingWorker.run)
        self.trackingWorker.finished.connect(self._on_tracking_stopped)
        self.trackingWorker.finished.connect(self.trackingWorker.deleteLater)
        self.trackingWorker.finished.connect(self.thread.quit)
        self.trackingWorker.image_to_display.connect(self.slot_image_to_display)
        self.trackingWorker.image_to_display_multi.connect(self.slot_image_to_display_multi)
        self.trackingWorker.signal_current_configuration.connect(
            self.slot_current_configuration, type=Qt.BlockingQueuedConnection
        )
        # self.thread.finished.connect(self.thread.deleteLater)
        self.thread.finished.connect(self.thread.quit)
        # start the thread
        self.thread.start()

    def _on_tracking_stopped(self):

        # restore the previous selected mode
        self.signal_current_configuration.emit(self.configuration_before_running_tracking)

        # re-enable callback
        if self.camera_callback_was_enabled_before_tracking:
            self.camera.enable_callback()
            self.camera_callback_was_enabled_before_tracking = False

        # re-enable live if it's previously on
        if self.was_live_before_tracking:
            self.liveController.start_live()

        # show ROI selector
        self.imageDisplayWindow.show_ROI_selector()

        # emit the acquisition finished signal to enable the UI
        self.signal_tracking_stopped.emit()
        QApplication.processEvents()

    def start_new_experiment(self, experiment_ID):  # @@@ to do: change name to prepare_folder_for_new_experiment
        # generate unique experiment ID
        self.experiment_ID = experiment_ID + "_" + datetime.now().strftime("%Y-%m-%d_%H-%M-%S.%f")
        self.recording_start_time = time.time()
        # create a new folder
        try:
            utils.ensure_directory_exists(os.path.join(self.base_path, self.experiment_ID))
            self.channelConfigurationManager.save_current_configuration_to_path(
                self.objectiveStore.current_objective,
                os.path.join(self.base_path, self.experiment_ID) + "/configurations.xml"
            )  # save the configuration for the experiment
        except:
            print("error in making a new folder")
            pass

    def set_selected_configurations(self, selected_configurations_name):
        self.selected_configurations = []
        for configuration_name in selected_configurations_name:
            self.selected_configurations.append(
                next((
                    config
                    for config in self.channelConfigurationManager.get_channel_configurations_for_objective(self.objectiveStore.current_objective)
                    if config.name == configuration_name)
                )
            )

    def toggle_stage_tracking(self, state):
        self.flag_stage_tracking_enabled = state > 0
        print("set stage tracking enabled to " + str(self.flag_stage_tracking_enabled))

    def toggel_enable_af(self, state):
        self.flag_AF_enabled = state > 0
        print("set af enabled to " + str(self.flag_AF_enabled))

    def toggel_save_images(self, state):
        self.flag_save_image = state > 0
        print("set save images to " + str(self.flag_save_image))

    def set_base_path(self, path):
        self.base_path = path

    def stop_tracking(self):
        self.flag_stop_tracking_requested = True
        print("stop tracking requested")

    def slot_image_to_display(self, image):
        self.image_to_display.emit(image)

    def slot_image_to_display_multi(self, image, illumination_source):
        self.image_to_display_multi.emit(image, illumination_source)

    def slot_current_configuration(self, configuration):
        self.signal_current_configuration.emit(configuration)

    def update_pixel_size(self, pixel_size_um):
        self.pixel_size_um = pixel_size_um

    def update_tracker_selection(self, tracker_str):
        self.tracker.update_tracker_type(tracker_str)

    def set_tracking_time_interval(self, time_interval):
        self.tracking_time_interval_s = time_interval

    def update_image_resizing_factor(self, image_resizing_factor):
        self.image_resizing_factor = image_resizing_factor
        print("update tracking image resizing factor to " + str(self.image_resizing_factor))
        self.pixel_size_um_scaled = self.pixel_size_um / self.image_resizing_factor

    # PID-based tracking
    """
    def on_new_frame(self,image,frame_ID,timestamp):
        # initialize the tracker when a new track is started
        if self.tracking_frame_counter == 0:
            # initialize the tracker
            # initialize the PID controller
            pass

        # crop the image, resize the image
        # [to fill]

        # get the location
        [x,y] = self.tracker_xy.track(image)
        z = self.track_z.track(image)

        # get motion commands
        dx = self.pid_controller_x.get_actuation(x)
        dy = self.pid_controller_y.get_actuation(y)
        dz = self.pid_controller_z.get_actuation(z)

        # read current location from the microcontroller
        current_stage_position = self.microcontroller.read_received_packet()

        # save the coordinate information (possibly enqueue image for saving here to if a separate ImageSaver object is being used) before the next movement
        # [to fill]

        # generate motion commands
        motion_commands = self.generate_motion_commands(self,dx,dy,dz)

        # send motion commands
        self.microcontroller.send_command(motion_commands)

    def start_a_new_track(self):
        self.tracking_frame_counter = 0
    """


class TrackingWorker(QObject):

    finished = Signal()
    image_to_display = Signal(np.ndarray)
    image_to_display_multi = Signal(np.ndarray, int)
    signal_current_configuration = Signal(ChannelMode)

    def __init__(self, trackingController: TrackingController):
        QObject.__init__(self)
        self.trackingController = trackingController

        self.camera = self.trackingController.camera
        self.stage = self.trackingController.stage
        self.microcontroller = self.trackingController.microcontroller
        self.liveController = self.trackingController.liveController
        self.autofocusController = self.trackingController.autofocusController
        self.channelConfigurationManager = self.trackingController.channelConfigurationManager
        self.imageDisplayWindow = self.trackingController.imageDisplayWindow
        self.crop_width = self.trackingController.crop_width
        self.crop_height = self.trackingController.crop_height
        self.display_resolution_scaling = self.trackingController.display_resolution_scaling
        self.counter = self.trackingController.counter
        self.experiment_ID = self.trackingController.experiment_ID
        self.base_path = self.trackingController.base_path
        self.selected_configurations = self.trackingController.selected_configurations
        self.tracker = trackingController.tracker

        self.number_of_selected_configurations = len(self.selected_configurations)

        self.image_saver = ImageSaver_Tracking(
            base_path=os.path.join(self.base_path, self.experiment_ID), image_format="bmp"
        )

    def run(self):

        tracking_frame_counter = 0
        t0 = time.time()

        # save metadata
        self.txt_file = open(os.path.join(self.base_path, self.experiment_ID, "metadata.txt"), "w+")
        self.txt_file.write("t0: " + datetime.now().strftime("%Y-%m-%d_%H-%M-%S.%f") + "\n")
        self.txt_file.write("objective: " + self.trackingController.objective + "\n")
        self.txt_file.close()

        # create a file for logging
        self.csv_file = open(os.path.join(self.base_path, self.experiment_ID, "track.csv"), "w+")
        self.csv_file.write(
            "dt (s), x_stage (mm), y_stage (mm), z_stage (mm), x_image (mm), y_image(mm), image_filename\n"
        )

        # reset tracker
        self.tracker.reset()

        # get the manually selected roi
        init_roi = self.imageDisplayWindow.get_roi_bounding_box()
        self.tracker.set_roi_bbox(init_roi)

        # tracking loop
        while not self.trackingController.flag_stop_tracking_requested:
            print("tracking_frame_counter: " + str(tracking_frame_counter))
            if tracking_frame_counter == 0:
                is_first_frame = True
            else:
                is_first_frame = False

            # timestamp
            timestamp_last_frame = time.time()

            # switch to the tracking config
            config = self.selected_configurations[0]
            self.signal_current_configuration.emit(config)
            self.microcontroller.wait_till_operation_is_completed()
            # do autofocus
            if self.trackingController.flag_AF_enabled and tracking_frame_counter > 1:
                # do autofocus
                print(">>> autofocus")
                self.autofocusController.autofocus()
                self.autofocusController.wait_till_autofocus_has_completed()
                print(">>> autofocus completed")

            # get current position
            pos = self.stage.get_pos()

            # grab an image
            config = self.selected_configurations[0]
            if self.number_of_selected_configurations > 1:
                self.signal_current_configuration.emit(config)
                # TODO(imo): replace with illumination controller
                self.microcontroller.wait_till_operation_is_completed()
                self.liveController.turn_on_illumination()  # keep illumination on for single configuration acqusition
                self.microcontroller.wait_till_operation_is_completed()
            t = time.time()
            self.camera.send_trigger()
            image = self.camera.read_frame()
            if self.number_of_selected_configurations > 1:
                self.liveController.turn_off_illumination()  # keep illumination on for single configuration acqusition
            # image crop, rotation and flip
            image = utils.crop_image(image, self.crop_width, self.crop_height)
            image = np.squeeze(image)
            image = utils.rotate_and_flip_image(image, rotate_image_angle=ROTATE_IMAGE_ANGLE, flip_image=FLIP_IMAGE)
            # get image size
            image_shape = image.shape
            image_center = np.array([image_shape[1] * 0.5, image_shape[0] * 0.5])

            # image the rest configurations
            for config_ in self.selected_configurations[1:]:
                self.signal_current_configuration.emit(config_)
                # TODO(imo): replace with illumination controller
                self.microcontroller.wait_till_operation_is_completed()
                self.liveController.turn_on_illumination()
                self.microcontroller.wait_till_operation_is_completed()
                # TODO(imo): this is broken if we are using hardware triggering
                self.camera.send_trigger()
                image_ = self.camera.read_frame()
                # TODO(imo): use illumination controller
                self.liveController.turn_off_illumination()
                image_ = utils.crop_image(image_, self.crop_width, self.crop_height)
                image_ = np.squeeze(image_)
                image_ = utils.rotate_and_flip_image(
                    image_, rotate_image_angle=ROTATE_IMAGE_ANGLE, flip_image=FLIP_IMAGE
                )
                # display image
                image_to_display_ = utils.crop_image(
                    image_,
                    round(self.crop_width * self.liveController.display_resolution_scaling),
                    round(self.crop_height * self.liveController.display_resolution_scaling),
                )
                self.image_to_display_multi.emit(image_to_display_, config_.illumination_source)
                # save image
                if self.trackingController.flag_save_image:
                    if self.camera.is_color:
                        image = cv2.cvtColor(image, cv2.COLOR_RGB2BGR)
                    self.image_saver.enqueue(image_, tracking_frame_counter, str(config_.name))

            # track
            object_found, centroid, rect_pts = self.tracker.track(image, None, is_first_frame=is_first_frame)
            if not object_found:
                print("tracker: object not found")
                break
            in_plane_position_error_pixel = image_center - centroid
            in_plane_position_error_mm = (
                in_plane_position_error_pixel * self.trackingController.pixel_size_um_scaled / 1000
            )
            x_error_mm = in_plane_position_error_mm[0]
            y_error_mm = in_plane_position_error_mm[1]

            # display the new bounding box and the image
            self.imageDisplayWindow.update_bounding_box(rect_pts)
            self.imageDisplayWindow.display_image(image)

            # move
            if self.trackingController.flag_stage_tracking_enabled:
                # TODO(imo): This needs testing!
                self.stage.move_x(x_error_mm)
                self.stage.move_y(y_error_mm)

            # save image
            if self.trackingController.flag_save_image:
                self.image_saver.enqueue(image, tracking_frame_counter, str(config.name))

            # save position data
            self.csv_file.write(
                str(t)
                + ","
                + str(pos.x_mm)
                + ","
                + str(pos.y_mm)
                + ","
                + str(pos.z_mm)
                + ","
                + str(x_error_mm)
                + ","
                + str(y_error_mm)
                + ","
                + str(tracking_frame_counter)
                + "\n"
            )
            if tracking_frame_counter % 100 == 0:
                self.csv_file.flush()

            # wait till tracking interval has elapsed
            while time.time() - timestamp_last_frame < self.trackingController.tracking_time_interval_s:
                time.sleep(0.005)

            # increament counter
            tracking_frame_counter = tracking_frame_counter + 1

        # tracking terminated
        self.csv_file.close()
        self.image_saver.close()
        self.finished.emit()


class ImageDisplayWindow(QMainWindow):

    image_click_coordinates = Signal(int, int, int, int)

    def __init__(
        self,
        liveController=None,
        contrastManager=None,
        window_title="",
        draw_crosshairs=False,
        show_LUT=False,
        autoLevels=False,
    ):
        super().__init__()
        self.liveController = liveController
        self.contrastManager = contrastManager
        self.setWindowTitle(window_title)
        self.setWindowFlags(self.windowFlags() | Qt.CustomizeWindowHint)
        self.setWindowFlags(self.windowFlags() & ~Qt.WindowCloseButtonHint)
        self.widget = QWidget()
        self.show_LUT = show_LUT
        self.autoLevels = autoLevels

        # interpret image data as row-major instead of col-major
        pg.setConfigOptions(imageAxisOrder="row-major")

        self.graphics_widget = pg.GraphicsLayoutWidget()
        self.graphics_widget.view = self.graphics_widget.addViewBox()
        self.graphics_widget.view.invertY()

        ## lock the aspect ratio so pixels are always square
        self.graphics_widget.view.setAspectLocked(True)

        ## Create image item
        if self.show_LUT:
            self.graphics_widget.view = pg.ImageView()
            self.graphics_widget.img = self.graphics_widget.view.getImageItem()
            self.graphics_widget.img.setBorder("w")
            self.graphics_widget.view.ui.roiBtn.hide()
            self.graphics_widget.view.ui.menuBtn.hide()
            self.LUTWidget = self.graphics_widget.view.getHistogramWidget()
            self.LUTWidget.region.sigRegionChanged.connect(self.update_contrast_limits)
            self.LUTWidget.region.sigRegionChangeFinished.connect(self.update_contrast_limits)
        else:
            self.graphics_widget.img = pg.ImageItem(border="w")
            self.graphics_widget.view.addItem(self.graphics_widget.img)

        ## Create ROI
        self.roi_pos = (500, 500)
        self.roi_size = (500, 500)
        self.ROI = pg.ROI(self.roi_pos, self.roi_size, scaleSnap=True, translateSnap=True)
        self.ROI.setZValue(10)
        self.ROI.addScaleHandle((0, 0), (1, 1))
        self.ROI.addScaleHandle((1, 1), (0, 0))
        self.graphics_widget.view.addItem(self.ROI)
        self.ROI.hide()
        self.ROI.sigRegionChanged.connect(self.update_ROI)
        self.roi_pos = self.ROI.pos()
        self.roi_size = self.ROI.size()

        ## Variables for annotating images
        self.draw_rectangle = False
        self.ptRect1 = None
        self.ptRect2 = None
        self.DrawCirc = False
        self.centroid = None
        self.DrawCrossHairs = False
        self.image_offset = np.array([0, 0])

        ## Layout
        layout = QGridLayout()
        if self.show_LUT:
            layout.addWidget(self.graphics_widget.view, 0, 0)
        else:
            layout.addWidget(self.graphics_widget, 0, 0)
        self.widget.setLayout(layout)
        self.setCentralWidget(self.widget)

        # set window size
        desktopWidget = QDesktopWidget()
        width = min(desktopWidget.height() * 0.9, 1000)
        height = width
        self.setFixedSize(int(width), int(height))

        # Connect mouse click handler
        if self.show_LUT:
            self.graphics_widget.view.getView().scene().sigMouseClicked.connect(self.handle_mouse_click)
        else:
            self.graphics_widget.view.scene().sigMouseClicked.connect(self.handle_mouse_click)

    def handle_mouse_click(self, evt):
        # Only process double clicks
        if not evt.double():
            return

        try:
            pos = evt.pos()
            if self.show_LUT:
                view_coord = self.graphics_widget.view.getView().mapSceneToView(pos)
            else:
                view_coord = self.graphics_widget.view.mapSceneToView(pos)
            image_coord = self.graphics_widget.img.mapFromView(view_coord)
        except:
            return

        if self.is_within_image(image_coord):
            x_pixel_centered = int(image_coord.x() - self.graphics_widget.img.width() / 2)
            y_pixel_centered = int(image_coord.y() - self.graphics_widget.img.height() / 2)
            self.image_click_coordinates.emit(
                x_pixel_centered, y_pixel_centered, self.graphics_widget.img.width(), self.graphics_widget.img.height()
            )

    def is_within_image(self, coordinates):
        try:
            image_width = self.graphics_widget.img.width()
            image_height = self.graphics_widget.img.height()
            return 0 <= coordinates.x() < image_width and 0 <= coordinates.y() < image_height
        except:
            return False

    # [Rest of the methods remain exactly the same...]
    def display_image(self, image):
        if ENABLE_TRACKING:
            image = np.copy(image)
            self.image_height, self.image_width = image.shape[:2]
            if self.draw_rectangle:
                cv2.rectangle(image, self.ptRect1, self.ptRect2, (255, 255, 255), 4)
                self.draw_rectangle = False

        info = np.iinfo(image.dtype) if np.issubdtype(image.dtype, np.integer) else np.finfo(image.dtype)
        min_val, max_val = info.min, info.max

        if self.liveController is not None and self.contrastManager is not None:
            channel_name = self.liveController.currentConfiguration.name
            if self.contrastManager.acquisition_dtype != None and self.contrastManager.acquisition_dtype != np.dtype(
                image.dtype
            ):
                self.contrastManager.scale_contrast_limits(np.dtype(image.dtype))
            min_val, max_val = self.contrastManager.get_limits(channel_name, image.dtype)

        self.graphics_widget.img.setImage(image, autoLevels=self.autoLevels, levels=(min_val, max_val))

        if not self.autoLevels:
            if self.show_LUT:
                self.LUTWidget.setLevels(min_val, max_val)
                self.LUTWidget.setHistogramRange(info.min, info.max)
            else:
                self.graphics_widget.img.setLevels((min_val, max_val))

        self.graphics_widget.img.updateImage()

    def update_contrast_limits(self):
        if self.show_LUT and self.contrastManager and self.contrastManager.acquisition_dtype:
            min_val, max_val = self.LUTWidget.region.getRegion()
            self.contrastManager.update_limits(self.liveController.currentConfiguration.name, min_val, max_val)

    def update_ROI(self):
        self.roi_pos = self.ROI.pos()
        self.roi_size = self.ROI.size()

    def show_ROI_selector(self):
        self.ROI.show()

    def hide_ROI_selector(self):
        self.ROI.hide()

    def get_roi(self):
        return self.roi_pos, self.roi_size

    def update_bounding_box(self, pts):
        self.draw_rectangle = True
        self.ptRect1 = (pts[0][0], pts[0][1])
        self.ptRect2 = (pts[1][0], pts[1][1])

    def get_roi_bounding_box(self):
        self.update_ROI()
        width = self.roi_size[0]
        height = self.roi_size[1]
        xmin = max(0, self.roi_pos[0])
        ymin = max(0, self.roi_pos[1])
        return np.array([xmin, ymin, width, height])

    def set_autolevel(self, enabled):
        self.autoLevels = enabled
        print("set autolevel to " + str(enabled))


class NavigationViewer(QFrame):

    signal_coordinates_clicked = Signal(float, float)  # Will emit x_mm, y_mm when clicked

    def __init__(self, objectivestore, sample="glass slide", invertX=False, *args, **kwargs):
        super().__init__(*args, **kwargs)
        self._log = squid.logging.get_logger(self.__class__.__name__)
        self.setFrameStyle(QFrame.Panel | QFrame.Raised)
        self.sample = sample
        self.objectiveStore = objectivestore
        self.well_size_mm = WELL_SIZE_MM
        self.well_spacing_mm = WELL_SPACING_MM
        self.number_of_skip = NUMBER_OF_SKIP
        self.a1_x_mm = A1_X_MM
        self.a1_y_mm = A1_Y_MM
        self.a1_x_pixel = A1_X_PIXEL
        self.a1_y_pixel = A1_Y_PIXEL
        self.location_update_threshold_mm = 0.2
        self.box_color = (255, 0, 0)
        self.box_line_thickness = 2
        self.acquisition_size = Acquisition.CROP_HEIGHT
        self.x_mm = None
        self.y_mm = None
        self.image_paths = {
            "glass slide": "images/slide carrier_828x662.png",
            "4 glass slide": "images/4 slide carrier_1509x1010.png",
            "6 well plate": "images/6 well plate_1509x1010.png",
            "12 well plate": "images/12 well plate_1509x1010.png",
            "24 well plate": "images/24 well plate_1509x1010.png",
            "96 well plate": "images/96 well plate_1509x1010.png",
            "384 well plate": "images/384 well plate_1509x1010.png",
            "1536 well plate": "images/1536 well plate_1509x1010.png",
        }

        print("navigation viewer:", sample)
        self.init_ui(invertX)

        self.load_background_image(self.image_paths.get(sample, "images/4 slide carrier_1509x1010.png"))
        self.create_layers()
        self.update_display_properties(sample)
        # self.update_display()

    def init_ui(self, invertX):
        # interpret image data as row-major instead of col-major
        pg.setConfigOptions(imageAxisOrder="row-major")
        self.graphics_widget = pg.GraphicsLayoutWidget()
        self.graphics_widget.setBackground("w")

        self.view = self.graphics_widget.addViewBox(invertX=not INVERTED_OBJECTIVE, invertY=True)
        self.view.setAspectLocked(True)

        self.grid = QVBoxLayout()
        self.grid.addWidget(self.graphics_widget)
        self.setLayout(self.grid)
        # Connect double-click handler
        self.view.scene().sigMouseClicked.connect(self.handle_mouse_click)

    def load_background_image(self, image_path):
        self.view.clear()
        self.background_image = cv2.imread(image_path)
        if self.background_image is None:
            # raise ValueError(f"Failed to load image from {image_path}")
            self.background_image = cv2.imread(self.image_paths.get("glass slide"))

        if len(self.background_image.shape) == 2:  # Grayscale image
            self.background_image = cv2.cvtColor(self.background_image, cv2.COLOR_GRAY2RGBA)
        elif self.background_image.shape[2] == 3:  # BGR image
            self.background_image = cv2.cvtColor(self.background_image, cv2.COLOR_BGR2RGBA)
        elif self.background_image.shape[2] == 4:  # BGRA image
            self.background_image = cv2.cvtColor(self.background_image, cv2.COLOR_BGRA2RGBA)

        self.background_image_copy = self.background_image.copy()
        self.image_height, self.image_width = self.background_image.shape[:2]
        self.background_item = pg.ImageItem(self.background_image)
        self.view.addItem(self.background_item)

    def create_layers(self):
        self.scan_overlay = np.zeros((self.image_height, self.image_width, 4), dtype=np.uint8)
        self.fov_overlay = np.zeros((self.image_height, self.image_width, 4), dtype=np.uint8)
        self.focus_point_overlay = np.zeros((self.image_height, self.image_width, 4), dtype=np.uint8)

        self.scan_overlay_item = pg.ImageItem()
        self.fov_overlay_item = pg.ImageItem()
        self.focus_point_overlay_item = pg.ImageItem()

        self.view.addItem(self.scan_overlay_item)
        self.view.addItem(self.fov_overlay_item)
        self.view.addItem(self.focus_point_overlay_item)

        self.background_item.setZValue(-1)  # Background layer at the bottom
        self.scan_overlay_item.setZValue(0)  # Scan overlay in the middle
        self.focus_point_overlay_item.setZValue(1)  # # Focus points next
        self.fov_overlay_item.setZValue(2)  # FOV overlay on top

    def update_display_properties(self, sample):
        if sample == "glass slide":
            self.location_update_threshold_mm = 0.2
            self.mm_per_pixel = 0.1453
            self.origin_x_pixel = 200
            self.origin_y_pixel = 120
        elif sample == "4 glass slide":
            self.location_update_threshold_mm = 0.2
            self.mm_per_pixel = 0.084665
            self.origin_x_pixel = 50
            self.origin_y_pixel = 0
        else:
            self.location_update_threshold_mm = 0.05
            self.mm_per_pixel = 0.084665
            self.origin_x_pixel = self.a1_x_pixel - (self.a1_x_mm) / self.mm_per_pixel
            self.origin_y_pixel = self.a1_y_pixel - (self.a1_y_mm) / self.mm_per_pixel
        self.update_fov_size()

    def update_fov_size(self):
        pixel_size_um = self.objectiveStore.get_pixel_size()
        self.fov_size_mm = self.acquisition_size * pixel_size_um / 1000

    def on_objective_changed(self):
        self.clear_overlay()
        self.update_fov_size()
        self.draw_current_fov(self.x_mm, self.y_mm)

    def update_wellplate_settings(
        self,
        sample_format,
        a1_x_mm,
        a1_y_mm,
        a1_x_pixel,
        a1_y_pixel,
        well_size_mm,
        well_spacing_mm,
        number_of_skip,
        rows,
        cols,
    ):
        if isinstance(sample_format, QVariant):
            sample_format = sample_format.value()

        if sample_format == "glass slide":
            if IS_HCS:
                sample = "4 glass slide"
            else:
                sample = "glass slide"
        else:
            sample = sample_format

        self.sample = sample
        self.a1_x_mm = a1_x_mm
        self.a1_y_mm = a1_y_mm
        self.a1_x_pixel = a1_x_pixel
        self.a1_y_pixel = a1_y_pixel
        self.well_size_mm = well_size_mm
        self.well_spacing_mm = well_spacing_mm
        self.number_of_skip = number_of_skip
        self.rows = rows
        self.cols = cols

        # Try to find the image for the wellplate
        image_path = self.image_paths.get(sample)
        if image_path is None or not os.path.exists(image_path):
            # Look for a custom wellplate image
            custom_image_path = os.path.join("images", self.sample + ".png")
            print(custom_image_path)
            if os.path.exists(custom_image_path):
                image_path = custom_image_path
            else:
                print(f"Warning: Image not found for {sample}. Using default image.")
                image_path = self.image_paths.get("glass slide")  # Use a default image

        self.load_background_image(image_path)
        self.create_layers()
        self.update_display_properties(sample)
        self.draw_current_fov(self.x_mm, self.y_mm)

    def draw_fov_current_location(self, pos: squid.abc.Pos):
        if not pos:
            if self.x_mm is None and self.y_mm is None:
                return
            self.draw_current_fov(self.x_mm, self.y_mm)
        else:
            x_mm = pos.x_mm
            y_mm = pos.y_mm
            self.draw_current_fov(x_mm, y_mm)
            self.x_mm = x_mm
            self.y_mm = y_mm

    def get_FOV_pixel_coordinates(self, x_mm, y_mm):
        if self.sample == "glass slide":
            current_FOV_top_left = (
                round(self.origin_x_pixel + x_mm / self.mm_per_pixel - self.fov_size_mm / 2 / self.mm_per_pixel),
                round(
                    self.image_height
                    - (self.origin_y_pixel + y_mm / self.mm_per_pixel)
                    - self.fov_size_mm / 2 / self.mm_per_pixel
                ),
            )
            current_FOV_bottom_right = (
                round(self.origin_x_pixel + x_mm / self.mm_per_pixel + self.fov_size_mm / 2 / self.mm_per_pixel),
                round(
                    self.image_height
                    - (self.origin_y_pixel + y_mm / self.mm_per_pixel)
                    + self.fov_size_mm / 2 / self.mm_per_pixel
                ),
            )
        else:
            current_FOV_top_left = (
                round(self.origin_x_pixel + x_mm / self.mm_per_pixel - self.fov_size_mm / 2 / self.mm_per_pixel),
                round((self.origin_y_pixel + y_mm / self.mm_per_pixel) - self.fov_size_mm / 2 / self.mm_per_pixel),
            )
            current_FOV_bottom_right = (
                round(self.origin_x_pixel + x_mm / self.mm_per_pixel + self.fov_size_mm / 2 / self.mm_per_pixel),
                round((self.origin_y_pixel + y_mm / self.mm_per_pixel) + self.fov_size_mm / 2 / self.mm_per_pixel),
            )
        return current_FOV_top_left, current_FOV_bottom_right

    def draw_current_fov(self, x_mm, y_mm):
        self.fov_overlay.fill(0)
        current_FOV_top_left, current_FOV_bottom_right = self.get_FOV_pixel_coordinates(x_mm, y_mm)
        cv2.rectangle(
            self.fov_overlay, current_FOV_top_left, current_FOV_bottom_right, (255, 0, 0, 255), self.box_line_thickness
        )
        self.fov_overlay_item.setImage(self.fov_overlay)

    def register_fov(self, x_mm, y_mm):
        color = (0, 0, 255, 255)  # Blue RGBA
        current_FOV_top_left, current_FOV_bottom_right = self.get_FOV_pixel_coordinates(x_mm, y_mm)
        cv2.rectangle(
            self.background_image, current_FOV_top_left, current_FOV_bottom_right, color, self.box_line_thickness
        )
        self.background_item.setImage(self.background_image)

    def register_fov_to_image(self, x_mm, y_mm):
        color = (252, 174, 30, 128)  # Yellow RGBA
        current_FOV_top_left, current_FOV_bottom_right = self.get_FOV_pixel_coordinates(x_mm, y_mm)
        cv2.rectangle(self.scan_overlay, current_FOV_top_left, current_FOV_bottom_right, color, self.box_line_thickness)
        self.scan_overlay_item.setImage(self.scan_overlay)

    def deregister_fov_to_image(self, x_mm, y_mm):
        current_FOV_top_left, current_FOV_bottom_right = self.get_FOV_pixel_coordinates(x_mm, y_mm)
        cv2.rectangle(
            self.scan_overlay, current_FOV_top_left, current_FOV_bottom_right, (0, 0, 0, 0), self.box_line_thickness
        )
        self.scan_overlay_item.setImage(self.scan_overlay)

    def register_focus_point(self, x_mm, y_mm):
        """Draw focus point marker as filled circle centered on the FOV"""
        color = (0, 255, 0, 255)  # Green RGBA
        # Get FOV corner coordinates, then calculate FOV center pixel coordinates
        current_FOV_top_left, current_FOV_bottom_right = self.get_FOV_pixel_coordinates(x_mm, y_mm)
        center_x = (current_FOV_top_left[0] + current_FOV_bottom_right[0]) // 2
        center_y = (current_FOV_top_left[1] + current_FOV_bottom_right[1]) // 2
        # Draw a filled circle at the center
        radius = 5  # Radius of circle in pixels
        cv2.circle(self.focus_point_overlay, (center_x, center_y), radius, color, -1)  # -1 thickness means filled
        self.focus_point_overlay_item.setImage(self.focus_point_overlay)

    def clear_focus_points(self):
        """Clear just the focus point overlay"""
        self.focus_point_overlay = np.zeros((self.image_height, self.image_width, 4), dtype=np.uint8)
        self.focus_point_overlay_item.setImage(self.focus_point_overlay)

    def clear_slide(self):
        self.background_image = self.background_image_copy.copy()
        self.background_item.setImage(self.background_image)
        self.draw_current_fov(self.x_mm, self.y_mm)

    def clear_overlay(self):
        self.scan_overlay.fill(0)
        self.scan_overlay_item.setImage(self.scan_overlay)
        self.focus_point_overlay.fill(0)
        self.focus_point_overlay_item.setImage(self.focus_point_overlay)

    def handle_mouse_click(self, evt):
        if not evt.double():
            return
        try:
            # Get mouse position in image coordinates (independent of zoom)
            mouse_point = self.background_item.mapFromScene(evt.scenePos())

            # Subtract origin offset before converting to mm
            x_mm = (mouse_point.x() - self.origin_x_pixel) * self.mm_per_pixel
            y_mm = (mouse_point.y() - self.origin_y_pixel) * self.mm_per_pixel

            self._log.debug(f"Got double click at (x_mm, y_mm) = {x_mm, y_mm}")
            self.signal_coordinates_clicked.emit(x_mm, y_mm)

        except Exception as e:
            print(f"Error processing navigation click: {e}")
            return


class ImageArrayDisplayWindow(QMainWindow):

    def __init__(self, window_title=""):
        super().__init__()
        self.setWindowTitle(window_title)
        self.setWindowFlags(self.windowFlags() | Qt.CustomizeWindowHint)
        self.setWindowFlags(self.windowFlags() & ~Qt.WindowCloseButtonHint)
        self.widget = QWidget()

        # interpret image data as row-major instead of col-major
        pg.setConfigOptions(imageAxisOrder="row-major")

        self.graphics_widget_1 = pg.GraphicsLayoutWidget()
        self.graphics_widget_1.view = self.graphics_widget_1.addViewBox()
        self.graphics_widget_1.view.setAspectLocked(True)
        self.graphics_widget_1.img = pg.ImageItem(border="w")
        self.graphics_widget_1.view.addItem(self.graphics_widget_1.img)
        self.graphics_widget_1.view.invertY()

        self.graphics_widget_2 = pg.GraphicsLayoutWidget()
        self.graphics_widget_2.view = self.graphics_widget_2.addViewBox()
        self.graphics_widget_2.view.setAspectLocked(True)
        self.graphics_widget_2.img = pg.ImageItem(border="w")
        self.graphics_widget_2.view.addItem(self.graphics_widget_2.img)
        self.graphics_widget_2.view.invertY()

        self.graphics_widget_3 = pg.GraphicsLayoutWidget()
        self.graphics_widget_3.view = self.graphics_widget_3.addViewBox()
        self.graphics_widget_3.view.setAspectLocked(True)
        self.graphics_widget_3.img = pg.ImageItem(border="w")
        self.graphics_widget_3.view.addItem(self.graphics_widget_3.img)
        self.graphics_widget_3.view.invertY()

        self.graphics_widget_4 = pg.GraphicsLayoutWidget()
        self.graphics_widget_4.view = self.graphics_widget_4.addViewBox()
        self.graphics_widget_4.view.setAspectLocked(True)
        self.graphics_widget_4.img = pg.ImageItem(border="w")
        self.graphics_widget_4.view.addItem(self.graphics_widget_4.img)
        self.graphics_widget_4.view.invertY()
        ## Layout
        layout = QGridLayout()
        layout.addWidget(self.graphics_widget_1, 0, 0)
        layout.addWidget(self.graphics_widget_2, 0, 1)
        layout.addWidget(self.graphics_widget_3, 1, 0)
        layout.addWidget(self.graphics_widget_4, 1, 1)
        self.widget.setLayout(layout)
        self.setCentralWidget(self.widget)

        # set window size
        desktopWidget = QDesktopWidget()
        width = min(desktopWidget.height() * 0.9, 1000)  # @@@TO MOVE@@@#
        height = width
        self.setFixedSize(int(width), int(height))

    def display_image(self, image, illumination_source):
        if illumination_source < 11:
            self.graphics_widget_1.img.setImage(image, autoLevels=False)
        elif illumination_source == 11:
            self.graphics_widget_2.img.setImage(image, autoLevels=False)
        elif illumination_source == 12:
            self.graphics_widget_3.img.setImage(image, autoLevels=False)
        elif illumination_source == 13:
            self.graphics_widget_4.img.setImage(image, autoLevels=False)


<<<<<<< HEAD
class ConfigType(Enum):
    CHANNEL = "channel"
    CONFOCAL = "confocal"
    WIDEFIELD = "widefield"


class ChannelConfigurationManager:
    def __init__(self):
        self._log = squid.logging.get_logger(self.__class__.__name__)
        self.config_root = None
        self.all_configs: Dict[ConfigType, Dict[str, ChannelConfig]] = {
            ConfigType.CHANNEL: {},
            ConfigType.CONFOCAL: {},
            ConfigType.WIDEFIELD: {}
        }
        self.active_config_type = ConfigType.CHANNEL if not ENABLE_SPINNING_DISK_CONFOCAL else ConfigType.CONFOCAL

    def set_profile_path(self, profile_path: Path) -> None:
        """Set the root path for configurations"""
        self.config_root = profile_path

    def _load_xml_config(self, objective: str, config_type: ConfigType) -> None:
        """Load XML configuration for a specific config type, generating default if needed"""
        config_file = self.config_root / objective / f"{config_type.value}_configurations.xml"

        if not config_file.exists():
            utils_config.generate_default_configuration(str(config_file))
            
        xml_content = config_file.read_bytes()
        self.all_configs[config_type][objective] = ChannelConfig.from_xml(xml_content)

    def load_configurations(self, objective: str) -> None:
        """Load available configurations for an objective"""
        if ENABLE_SPINNING_DISK_CONFOCAL:
            # Load both confocal and widefield configurations
            self._load_xml_config(objective, ConfigType.CONFOCAL)
            self._load_xml_config(objective, ConfigType.WIDEFIELD)
        else:
            # Load only channel configurations
            self._load_xml_config(objective, ConfigType.CHANNEL)

    def _save_xml_config(self, objective: str, config_type: ConfigType) -> None:
        """Save XML configuration for a specific config type"""
        if objective not in self.all_configs[config_type]:
            return

        config = self.all_configs[config_type][objective]
        save_path = self.config_root / objective / f"{config_type.value}_configurations.xml"

        if not save_path.parent.exists():
            save_path.parent.mkdir(parents=True)

        xml_str = config.to_xml(pretty_print=True, encoding='utf-8')
        save_path.write_bytes(xml_str)

    def save_configurations(self, objective: str) -> None:
        """Save configurations based on spinning disk configuration"""
        if ENABLE_SPINNING_DISK_CONFOCAL:
            # Save both confocal and widefield configurations
            self._save_xml_config(objective, ConfigType.CONFOCAL)
            self._save_xml_config(objective, ConfigType.WIDEFIELD)
        else:
            # Save only channel configurations
            self._save_xml_config(objective, ConfigType.CHANNEL)

    def save_current_configuration_to_path(self, objective: str, path: Path) -> None:
        """Only used in TrackingController. Might be temporary."""
        config = self.all_configs[self.active_config_type][objective]
        xml_str = config.to_xml(pretty_print=True, encoding='utf-8')
        path.write_bytes(xml_str)

    def get_configurations(self, objective: str) -> List[ChannelMode]:
        """Get channel modes for current active type"""
        config = self.all_configs[self.active_config_type].get(objective)
        if not config:
            return []
        return config.modes

    def update_configuration(self, objective: str, config_id: str, attr_name: str, value: Any) -> None:
        """Update a specific configuration in current active type"""
        config = self.all_configs[self.active_config_type].get(objective)
        if not config:
            self._log.error(f"Objective {objective} not found")
            return

        for mode in config.modes:
            if mode.id == config_id:
                setattr(mode, utils_config.get_attr_name(attr_name), value)
                break

        self.save_configurations(objective)

    def write_configuration_selected(self, objective: str, selected_configurations: List[ChannelMode], filename: str) -> None:
        """Write selected configurations to a file"""
        config = self.all_configs[self.active_config_type].get(objective)
        if not config:
            raise ValueError(f"Objective {objective} not found")

        # Update selected status
        for mode in config.modes:
            mode.selected = any(conf.id == mode.id for conf in selected_configurations)

        # Save to specified file
        xml_str = config.to_xml(pretty_print=True, encoding='utf-8')
        filename = Path(filename)
        filename.write_bytes(xml_str)

        # Reset selected status
        for mode in config.modes:
            mode.selected = False
        self.save_configurations(objective)

    def get_channel_configurations_for_objective(self, objective: str) -> List[ChannelMode]:
        """Get Configuration objects for current active type (alias for get_configurations)"""
        return self.get_configurations(objective)
=======
class ConfigurationManager(QObject):
    def __init__(self, filename="channel_configurations.xml"):
        QObject.__init__(self)
        self._log = squid.logging.get_logger(self.__class__.__name__)
        self.config_filename = filename
        self.configurations = []
        self.read_configurations()

    def save_configurations(self):
        self.write_configuration(self.config_filename)

    def write_configuration(self, filename):
        try:
            self.config_xml_tree.write(filename, encoding="utf-8", xml_declaration=True, pretty_print=True)
            return True
        except IOError:
            self._log.exception("Couldn't write configuration.")
            return False

    def read_configurations(self):
        if os.path.isfile(self.config_filename) == False:
            utils_config.generate_default_configuration(self.config_filename)
            print("genenrate default config files")
        self.config_xml_tree = etree.parse(self.config_filename)
        self.config_xml_tree_root = self.config_xml_tree.getroot()
        self.num_configurations = 0
        for mode in self.config_xml_tree_root.iter("mode"):
            self.num_configurations += 1
            self.configurations.append(
                Configuration(
                    mode_id=mode.get("ID"),
                    name=mode.get("Name"),
                    color=self.get_channel_color(mode.get("Name")),
                    exposure_time=float(mode.get("ExposureTime")),
                    analog_gain=float(mode.get("AnalogGain")),
                    illumination_source=int(mode.get("IlluminationSource")),
                    illumination_intensity=float(mode.get("IlluminationIntensity")),
                    camera_sn=mode.get("CameraSN"),
                    z_offset=float(mode.get("ZOffset")),
                    pixel_format=mode.get("PixelFormat"),
                    _pixel_format_options=mode.get("_PixelFormat_options"),
                    emission_filter_position=int(mode.get("EmissionFilterPosition", 1)),
                )
            )
>>>>>>> 935b7f97

    def toggle_confocal_widefield(self, confocal: bool) -> None:
        """Toggle between confocal and widefield configurations"""
        self.active_config_type = ConfigType.CONFOCAL if confocal else ConfigType.WIDEFIELD


class LaserAFSettingManager:
    """Manages JSON-based laser autofocus configurations."""
    def __init__(self):
        self.autofocus_configurations: Dict[str, LaserAFConfig] = {}  # Dict[str, Dict[str, Any]]
        self.current_profile_path = None

    def set_profile_path(self, profile_path: Path) -> None:
        self.current_profile_path = profile_path

    def load_configurations(self, objective: str) -> None:
        """Load autofocus configurations for a specific objective."""
        config_file = self.current_profile_path / objective / "laser_af_settings.json"
        if config_file.exists():
            with open(config_file, 'r') as f:
                config_dict = json.load(f)
                self.autofocus_configurations[objective] = LaserAFConfig(**config_dict)

    def save_configurations(self, objective: str) -> None:
        """Save autofocus configurations for a specific objective."""
        if objective not in self.autofocus_configurations:
            return

        objective_path = self.current_profile_path / objective
        if not objective_path.exists():
            objective_path.mkdir(parents=True)
        config_file = objective_path / "laser_af_settings.json"

        config_dict = self.autofocus_configurations[objective].model_dump()
        with open(config_file, 'w') as f:
            json.dump(config_dict, f, indent=4)

    def get_settings_for_objective(self, objective: str) -> Dict[str, Any]:
        if objective not in self.autofocus_configurations:
            raise ValueError(f"No configuration found for objective {objective}")
        return self.autofocus_configurations[objective]

    def get_laser_af_settings(self) -> Dict[str, Any]:
        return self.autofocus_configurations

    def update_laser_af_settings(self, objective: str, updates: Dict[str, Any]) -> None:
        if objective not in self.autofocus_configurations:
            self.autofocus_configurations[objective] = LaserAFConfig(**updates)
        else:
            config = self.autofocus_configurations[objective]
            self.autofocus_configurations[objective] = config.model_copy(update=updates)

class ConfigurationManager:
    """Main configuration manager that coordinates channel and autofocus configurations."""
    def __init__(self, 
                 channel_manager: ChannelConfigurationManager,
                 laser_af_manager: Optional[LaserAFSettingManager] = None,
                 base_config_path: Path = Path("acquisition_configurations"), 
                 profile: str = "default_profile"):
        super().__init__()
        self.base_config_path = Path(base_config_path)
        self.current_profile = profile
        self.available_profiles = self._get_available_profiles()
        
        self.channel_manager = channel_manager
        self.laser_af_manager = laser_af_manager
        
        self.load_profile(profile)

    def _get_available_profiles(self) -> List[str]:
        """Get all available user profile names in the base config path. Use default profile if no other profiles exist."""
        if not self.base_config_path.exists():
            os.makedirs(self.base_config_path)
            os.makedirs(self.base_config_path / "default_profile")
            for objective in OBJECTIVES:
                os.makedirs(self.base_config_path / "default_profile" / objective)
        return [d.name for d in self.base_config_path.iterdir() if d.is_dir()]

    def _get_available_objectives(self, profile_path: Path) -> List[str]:
        """Get all available objective names in a profile."""
        return [d.name for d in profile_path.iterdir() if d.is_dir()]

    def load_profile(self, profile_name: str) -> None:
        """Load all configurations from a specific profile."""
        profile_path = self.base_config_path / profile_name
        if not profile_path.exists():
            raise ValueError(f"Profile {profile_name} does not exist")

        self.current_profile = profile_name
        if self.channel_manager:
            self.channel_manager.set_profile_path(profile_path)
        if self.laser_af_manager:
            self.laser_af_manager.set_profile_path(profile_path)

        # Load configurations for each objective
        for objective in self._get_available_objectives(profile_path):
            if self.channel_manager:
                self.channel_manager.load_configurations(objective)
            if self.laser_af_manager:
                self.laser_af_manager.load_configurations(objective)

    def create_new_profile(self, profile_name: str) -> None:
        """Create a new profile using current configurations."""
        new_profile_path = self.base_config_path / profile_name
        if new_profile_path.exists():
            raise ValueError(f"Profile {profile_name} already exists")
        os.makedirs(new_profile_path)

        objectives = OBJECTIVES

        self.current_profile = profile_name
        if self.channel_manager:
            self.channel_manager.set_profile_path(new_profile_path)
        if self.laser_af_manager:
            self.laser_af_manager.set_profile_path(new_profile_path)

        for objective in objectives:
            os.makedirs(new_profile_path / objective)
            if self.channel_manager:
                self.channel_manager.save_configurations(objective)
            if self.laser_af_manager:
                self.laser_af_manager.save_configurations(objective)

        self.available_profiles = self._get_available_profiles()


class ContrastManager:
    def __init__(self):
        self.contrast_limits = {}
        self.acquisition_dtype = None

    def update_limits(self, channel, min_val, max_val):
        self.contrast_limits[channel] = (min_val, max_val)

    def get_limits(self, channel, dtype=None):
        if dtype is not None:
            if self.acquisition_dtype is None:
                self.acquisition_dtype = dtype
            elif self.acquisition_dtype != dtype:
                self.scale_contrast_limits(dtype)
        return self.contrast_limits.get(channel, self.get_default_limits())

    def get_default_limits(self):
        if self.acquisition_dtype is None:
            return (0, 1)
        elif np.issubdtype(self.acquisition_dtype, np.integer):
            info = np.iinfo(self.acquisition_dtype)
            return (info.min, info.max)
        elif np.issubdtype(self.acquisition_dtype, np.floating):
            return (0.0, 1.0)
        else:
            return (0, 1)

    def get_scaled_limits(self, channel, target_dtype):
        min_val, max_val = self.get_limits(channel)
        if self.acquisition_dtype == target_dtype:
            return min_val, max_val

        source_info = np.iinfo(self.acquisition_dtype)
        target_info = np.iinfo(target_dtype)

        scaled_min = (min_val - source_info.min) / (source_info.max - source_info.min) * (
            target_info.max - target_info.min
        ) + target_info.min
        scaled_max = (max_val - source_info.min) / (source_info.max - source_info.min) * (
            target_info.max - target_info.min
        ) + target_info.min

        return scaled_min, scaled_max

    def scale_contrast_limits(self, target_dtype):
        print(f"{self.acquisition_dtype} -> {target_dtype}")
        for channel in self.contrast_limits.keys():
            self.contrast_limits[channel] = self.get_scaled_limits(channel, target_dtype)

        self.acquisition_dtype = target_dtype


class ScanCoordinates(QObject):

    signal_scan_coordinates_updated = Signal()

    def __init__(self, objectiveStore, navigationViewer, stage: AbstractStage):
        QObject.__init__(self)
        self._log = squid.logging.get_logger(self.__class__.__name__)
        # Wellplate settings
        self.objectiveStore = objectiveStore
        self.navigationViewer = navigationViewer
        self.stage = stage
        self.well_selector = None
        self.acquisition_pattern = ACQUISITION_PATTERN
        self.fov_pattern = FOV_PATTERN
        self.format = WELLPLATE_FORMAT
        self.a1_x_mm = A1_X_MM
        self.a1_y_mm = A1_Y_MM
        self.wellplate_offset_x_mm = WELLPLATE_OFFSET_X_mm
        self.wellplate_offset_y_mm = WELLPLATE_OFFSET_Y_mm
        self.well_spacing_mm = WELL_SPACING_MM
        self.well_size_mm = WELL_SIZE_MM
        self.a1_x_pixel = None
        self.a1_y_pixel = None
        self.number_of_skip = None

        # Centralized region management
        self.region_centers = {}  # {region_id: [x, y, z]}
        self.region_shapes = {}  # {region_id: "Square"}
        self.region_fov_coordinates = {}  # {region_id: [(x,y,z), ...]}

    def add_well_selector(self, well_selector):
        self.well_selector = well_selector

    def update_wellplate_settings(
        self, format_, a1_x_mm, a1_y_mm, a1_x_pixel, a1_y_pixel, size_mm, spacing_mm, number_of_skip
    ):
        self.format = format_
        self.a1_x_mm = a1_x_mm
        self.a1_y_mm = a1_y_mm
        self.a1_x_pixel = a1_x_pixel
        self.a1_y_pixel = a1_y_pixel
        self.well_size_mm = size_mm
        self.well_spacing_mm = spacing_mm
        self.number_of_skip = number_of_skip

    def _index_to_row(self, index):
        index += 1
        row = ""
        while index > 0:
            index -= 1
            row = chr(index % 26 + ord("A")) + row
            index //= 26
        return row

    def get_selected_wells(self):
        # get selected wells from the widget
        print("getting selected wells for acquisition")
        if not self.well_selector or self.format == "glass slide":
            return None

        selected_wells = np.array(self.well_selector.get_selected_cells())
        well_centers = {}

        # if no well selected
        if len(selected_wells) == 0:
            return well_centers
        # populate the coordinates
        rows = np.unique(selected_wells[:, 0])
        _increasing = True
        for row in rows:
            items = selected_wells[selected_wells[:, 0] == row]
            columns = items[:, 1]
            columns = np.sort(columns)
            if _increasing == False:
                columns = np.flip(columns)
            for column in columns:
                x_mm = self.a1_x_mm + (column * self.well_spacing_mm) + self.wellplate_offset_x_mm
                y_mm = self.a1_y_mm + (row * self.well_spacing_mm) + self.wellplate_offset_y_mm
                well_id = self._index_to_row(row) + str(column + 1)
                well_centers[well_id] = (x_mm, y_mm)
            _increasing = not _increasing
        return well_centers

    def set_live_scan_coordinates(self, x_mm, y_mm, scan_size_mm, overlap_percent, shape):
        if shape != "Manual" and self.format == "glass slide":
            if self.region_centers:
                self.clear_regions()
            self.add_region("current", x_mm, y_mm, scan_size_mm, overlap_percent, shape)

    def set_well_coordinates(self, scan_size_mm, overlap_percent, shape):
        new_region_centers = self.get_selected_wells()

        if self.format == "glass slide":
            pos = self.stage.get_pos()
            self.set_live_scan_coordinates(pos.x_mm, pos.y_mm, scan_size_mm, overlap_percent, shape)

        elif bool(new_region_centers):
            # Remove regions that are no longer selected
            for well_id in list(self.region_centers.keys()):
                if well_id not in new_region_centers.keys():
                    self.remove_region(well_id)

            # Add regions for selected wells
            for well_id, (x, y) in new_region_centers.items():
                if well_id not in self.region_centers:
                    self.add_region(well_id, x, y, scan_size_mm, overlap_percent, shape)
        else:
            self.clear_regions()

    def set_manual_coordinates(self, manual_shapes, overlap_percent):
        self.clear_regions()
        if manual_shapes is not None:
            # Handle manual ROIs
            manual_region_added = False
            for i, shape_coords in enumerate(manual_shapes):
                scan_coordinates = self.add_manual_region(shape_coords, overlap_percent)
                if scan_coordinates:
                    if len(manual_shapes) <= 1:
                        region_name = f"manual"
                    else:
                        region_name = f"manual{i}"
                    center = np.mean(shape_coords, axis=0)
                    self.region_centers[region_name] = [center[0], center[1]]
                    self.region_shapes[region_name] = "Manual"
                    self.region_fov_coordinates[region_name] = scan_coordinates
                    manual_region_added = True
                    print(f"Added Manual Region: {region_name}")
            if manual_region_added:
                self.signal_scan_coordinates_updated.emit()
        else:
            print("No Manual ROI found")

    def add_region(self, well_id, center_x, center_y, scan_size_mm, overlap_percent=10, shape="Square"):
        """add region based on user inputs"""
        pixel_size_um = self.objectiveStore.get_pixel_size()
        fov_size_mm = (pixel_size_um / 1000) * Acquisition.CROP_WIDTH
        step_size_mm = fov_size_mm * (1 - overlap_percent / 100)
        scan_coordinates = []

        if shape == "Rectangle":
            # Use scan_size_mm as height, width is 0.6 * height
            height_mm = scan_size_mm
            width_mm = scan_size_mm * 0.6

            # Calculate steps for height and width separately
            steps_height = math.floor(height_mm / step_size_mm)
            steps_width = math.floor(width_mm / step_size_mm)

            # Calculate actual dimensions
            actual_scan_height_mm = (steps_height - 1) * step_size_mm + fov_size_mm
            actual_scan_width_mm = (steps_width - 1) * step_size_mm + fov_size_mm

            steps_height = max(1, steps_height)
            steps_width = max(1, steps_width)

            half_steps_height = (steps_height - 1) / 2
            half_steps_width = (steps_width - 1) / 2

            for i in range(steps_height):
                row = []
                y = center_y + (i - half_steps_height) * step_size_mm
                for j in range(steps_width):
                    x = center_x + (j - half_steps_width) * step_size_mm
                    if self.validate_coordinates(x, y):
                        row.append((x, y))
                        self.navigationViewer.register_fov_to_image(x, y)
                if self.fov_pattern == "S-Pattern" and i % 2 == 1:
                    row.reverse()
                scan_coordinates.extend(row)
        else:
            steps = math.floor(scan_size_mm / step_size_mm)
            if shape == "Circle":
                tile_diagonal = math.sqrt(2) * fov_size_mm
                if steps % 2 == 1:  # for odd steps
                    actual_scan_size_mm = (steps - 1) * step_size_mm + tile_diagonal
                else:  # for even steps
                    actual_scan_size_mm = math.sqrt(
                        ((steps - 1) * step_size_mm + fov_size_mm) ** 2 + (step_size_mm + fov_size_mm) ** 2
                    )

                if actual_scan_size_mm > scan_size_mm:
                    actual_scan_size_mm -= step_size_mm
                    steps -= 1
            else:
                actual_scan_size_mm = (steps - 1) * step_size_mm + fov_size_mm

            steps = max(1, steps)  # Ensure at least one step
            # print("steps:", steps)
            # print("scan size mm:", scan_size_mm)
            # print("actual scan size mm:", actual_scan_size_mm)
            half_steps = (steps - 1) / 2
            radius_squared = (scan_size_mm / 2) ** 2
            fov_size_mm_half = fov_size_mm / 2

            for i in range(steps):
                row = []
                y = center_y + (i - half_steps) * step_size_mm
                for j in range(steps):
                    x = center_x + (j - half_steps) * step_size_mm
                    if (
                        shape == "Square"
                        or shape == "Rectangle"
                        or (
                            shape == "Circle"
                            and self._is_in_circle(x, y, center_x, center_y, radius_squared, fov_size_mm_half)
                        )
                    ):
                        if self.validate_coordinates(x, y):
                            row.append((x, y))
                            self.navigationViewer.register_fov_to_image(x, y)

                if self.fov_pattern == "S-Pattern" and i % 2 == 1:
                    row.reverse()
                scan_coordinates.extend(row)

        if not scan_coordinates and shape == "Circle":
            if self.validate_coordinates(center_x, center_y):
                scan_coordinates.append((center_x, center_y))
                self.navigationViewer.register_fov_to_image(center_x, center_y)

        self.region_shapes[well_id] = shape
        self.region_centers[well_id] = [float(center_x), float(center_y), float(self.stage.get_pos().z_mm)]
        self.region_fov_coordinates[well_id] = scan_coordinates
        self.signal_scan_coordinates_updated.emit()
        print(f"Added Region: {well_id}")

    def remove_region(self, well_id):
        if well_id in self.region_centers:
            del self.region_centers[well_id]

            if well_id in self.region_shapes:
                del self.region_shapes[well_id]

            if well_id in self.region_fov_coordinates:
                region_scan_coordinates = self.region_fov_coordinates.pop(well_id)
                for coord in region_scan_coordinates:
                    self.navigationViewer.deregister_fov_to_image(coord[0], coord[1])

            print(f"Removed Region: {well_id}")
            self.signal_scan_coordinates_updated.emit()

    def clear_regions(self):
        self.region_centers.clear()
        self.region_shapes.clear()
        self.region_fov_coordinates.clear()
        self.navigationViewer.clear_overlay()
        self.signal_scan_coordinates_updated.emit()
        print("Cleared All Regions")

    def add_flexible_region(self, region_id, center_x, center_y, center_z, Nx, Ny, overlap_percent=10):
        """Convert grid parameters NX, NY to FOV coordinates based on overlap"""
        fov_size_mm = (self.objectiveStore.get_pixel_size() / 1000) * Acquisition.CROP_WIDTH
        step_size_mm = fov_size_mm * (1 - overlap_percent / 100)

        # Calculate total grid size
        grid_width_mm = (Nx - 1) * step_size_mm
        grid_height_mm = (Ny - 1) * step_size_mm

        scan_coordinates = []
        for i in range(Ny):
            row = []
            y = center_y - grid_height_mm / 2 + i * step_size_mm
            for j in range(Nx):
                x = center_x - grid_width_mm / 2 + j * step_size_mm
                if self.validate_coordinates(x, y):
                    row.append((x, y))
                    self.navigationViewer.register_fov_to_image(x, y)

            if self.fov_pattern == "S-Pattern" and i % 2 == 1:  # reverse even rows
                row.reverse()
            scan_coordinates.extend(row)

        # Region coordinates are already centered since center_x, center_y is grid center
        if scan_coordinates:  # Only add region if there are valid coordinates
            print(f"Added Flexible Region: {region_id}")
            self.region_centers[region_id] = [center_x, center_y, center_z]
            self.region_fov_coordinates[region_id] = scan_coordinates
            self.signal_scan_coordinates_updated.emit()
        else:
            print(f"Region Out of Bounds: {region_id}")

    def add_flexible_region_with_step_size(self, region_id, center_x, center_y, center_z, Nx, Ny, dx, dy):
        """Convert grid parameters NX, NY to FOV coordinates based on dx, dy"""
        grid_width_mm = (Nx - 1) * dx
        grid_height_mm = (Ny - 1) * dy

        # Pre-calculate step sizes and ranges
        x_steps = [center_x - grid_width_mm / 2 + j * dx for j in range(Nx)]
        y_steps = [center_y - grid_height_mm / 2 + i * dy for i in range(Ny)]

        scan_coordinates = []
        for i, y in enumerate(y_steps):
            row = []
            x_range = x_steps if i % 2 == 0 else reversed(x_steps)
            for x in x_range:
                if self.validate_coordinates(x, y):
                    row.append((x, y))
                    self.navigationViewer.register_fov_to_image(x, y)
            scan_coordinates.extend(row)

        if scan_coordinates:  # Only add region if there are valid coordinates
            print(f"Added Flexible Region: {region_id}")
            self.region_centers[region_id] = [center_x, center_y, center_z]
            self.region_fov_coordinates[region_id] = scan_coordinates
            self.signal_scan_coordinates_updated.emit()
        else:
            print(f"Region Out of Bounds: {region_id}")

    def add_manual_region(self, shape_coords, overlap_percent):
        """Add region from manually drawn polygon shape"""
        if shape_coords is None or len(shape_coords) < 3:
            print("Invalid manual ROI data")
            return []

        pixel_size_um = self.objectiveStore.get_pixel_size()
        fov_size_mm = (pixel_size_um / 1000) * Acquisition.CROP_WIDTH
        step_size_mm = fov_size_mm * (1 - overlap_percent / 100)

        # Ensure shape_coords is a numpy array
        shape_coords = np.array(shape_coords)
        if shape_coords.ndim == 1:
            shape_coords = shape_coords.reshape(-1, 2)
        elif shape_coords.ndim > 2:
            print(f"Unexpected shape of manual_shape: {shape_coords.shape}")
            return []

        # Calculate bounding box
        x_min, y_min = np.min(shape_coords, axis=0)
        x_max, y_max = np.max(shape_coords, axis=0)

        # Create a grid of points within the bounding box
        x_range = np.arange(x_min, x_max + step_size_mm, step_size_mm)
        y_range = np.arange(y_min, y_max + step_size_mm, step_size_mm)
        xx, yy = np.meshgrid(x_range, y_range)
        grid_points = np.column_stack((xx.ravel(), yy.ravel()))

        # # Use Delaunay triangulation for efficient point-in-polygon test
        # # hull = Delaunay(shape_coords)
        # # mask = hull.find_simplex(grid_points) >= 0
        # # or
        # # Use Ray Casting for point-in-polygon test
        # mask = np.array([self._is_in_polygon(x, y, shape_coords) for x, y in grid_points])

        # # Filter points inside the polygon
        # valid_points = grid_points[mask]

        def corners(x_mm, y_mm, fov):
            center_to_corner = fov / 2
            return (
                (x_mm + center_to_corner, y_mm + center_to_corner),
                (x_mm - center_to_corner, y_mm + center_to_corner),
                (x_mm - center_to_corner, y_mm - center_to_corner),
                (x_mm + center_to_corner, y_mm - center_to_corner),
            )

        valid_points = []
        for x_center, y_center in grid_points:
            if not self.validate_coordinates(x_center, y_center):
                self._log.debug(
                    f"Manual coords: ignoring {x_center=},{y_center=} because it is outside our movement range."
                )
                continue
            if not self._is_in_polygon(x_center, y_center, shape_coords) and not any(
                [
                    self._is_in_polygon(x_corner, y_corner, shape_coords)
                    for (x_corner, y_corner) in corners(x_center, y_center, fov_size_mm)
                ]
            ):
                self._log.debug(
                    f"Manual coords: ignoring {x_center=},{y_center=} because no corners or center are in poly. (corners={corners(x_center, y_center, fov_size_mm)}"
                )
                continue

            valid_points.append((x_center, y_center))
        if not valid_points:
            return []
        valid_points = np.array(valid_points)

        # Sort points
        sorted_indices = np.lexsort((valid_points[:, 0], valid_points[:, 1]))
        sorted_points = valid_points[sorted_indices]

        # Apply S-Pattern if needed
        if self.fov_pattern == "S-Pattern":
            unique_y = np.unique(sorted_points[:, 1])
            for i in range(1, len(unique_y), 2):
                mask = sorted_points[:, 1] == unique_y[i]
                sorted_points[mask] = sorted_points[mask][::-1]

        # Register FOVs
        for x, y in sorted_points:
            self.navigationViewer.register_fov_to_image(x, y)

        return sorted_points.tolist()

    def region_contains_coordinate(self, region_id: str, x: float, y: float) -> bool:
        # TODO: check for manual region
        if not self.validate_region(region_id):
            return False

        bounds = self.get_region_bounds(region_id)
        shape = self.get_region_shape(region_id)

        # For square regions
        if not (bounds["min_x"] <= x <= bounds["max_x"] and bounds["min_y"] <= y <= bounds["max_y"]):
            return False

        # For circle regions
        if shape == "Circle":
            center_x = (bounds["max_x"] + bounds["min_x"]) / 2
            center_y = (bounds["max_y"] + bounds["min_y"]) / 2
            radius = (bounds["max_x"] - bounds["min_x"]) / 2
            if (x - center_x) ** 2 + (y - center_y) ** 2 > radius**2:
                return False

        return True

    def _is_in_polygon(self, x, y, poly):
        n = len(poly)
        inside = False
        p1x, p1y = poly[0]
        for i in range(n + 1):
            p2x, p2y = poly[i % n]
            if y > min(p1y, p2y):
                if y <= max(p1y, p2y):
                    if x <= max(p1x, p2x):
                        if p1y != p2y:
                            xinters = (y - p1y) * (p2x - p1x) / (p2y - p1y) + p1x
                        if p1x == p2x or x <= xinters:
                            inside = not inside
            p1x, p1y = p2x, p2y
        return inside

    def _is_in_circle(self, x, y, center_x, center_y, radius_squared, fov_size_mm_half):
        corners = [
            (x - fov_size_mm_half, y - fov_size_mm_half),
            (x + fov_size_mm_half, y - fov_size_mm_half),
            (x - fov_size_mm_half, y + fov_size_mm_half),
            (x + fov_size_mm_half, y + fov_size_mm_half),
        ]
        return all((cx - center_x) ** 2 + (cy - center_y) ** 2 <= radius_squared for cx, cy in corners)

    def has_regions(self):
        """Check if any regions exist"""
        return len(self.region_centers) > 0

    def validate_region(self, region_id):
        """Validate a region exists"""
        return region_id in self.region_centers and region_id in self.region_fov_coordinates

    def validate_coordinates(self, x, y):
        return (
            SOFTWARE_POS_LIMIT.X_NEGATIVE <= x <= SOFTWARE_POS_LIMIT.X_POSITIVE
            and SOFTWARE_POS_LIMIT.Y_NEGATIVE <= y <= SOFTWARE_POS_LIMIT.Y_POSITIVE
        )

    def sort_coordinates(self):
        print(f"Acquisition pattern: {self.acquisition_pattern}")

        if len(self.region_centers) <= 1:
            return

        def sort_key(item):
            key, coord = item
            if "manual" in key:
                return (0, coord[1], coord[0])  # Manual coords: sort by y, then x
            else:
                row, col = key[0], int(key[1:])
                return (1, ord(row), col)  # Well coords: sort by row, then column

        sorted_items = sorted(self.region_centers.items(), key=sort_key)

        if self.acquisition_pattern == "S-Pattern":
            # Group by row and reverse alternate rows
            rows = itertools.groupby(sorted_items, key=lambda x: x[1][1] if "manual" in x[0] else x[0][0])
            sorted_items = []
            for i, (_, group) in enumerate(rows):
                row = list(group)
                if i % 2 == 1:
                    row.reverse()
                sorted_items.extend(row)

        # Update dictionaries efficiently
        self.region_centers = {k: v for k, v in sorted_items}
        self.region_fov_coordinates = {
            k: self.region_fov_coordinates[k] for k, _ in sorted_items if k in self.region_fov_coordinates
        }

    def get_region_bounds(self, region_id):
        """Get region boundaries"""
        if not self.validate_region(region_id):
            return None
        fovs = np.array(self.region_fov_coordinates[region_id])
        return {
            "min_x": np.min(fovs[:, 0]),
            "max_x": np.max(fovs[:, 0]),
            "min_y": np.min(fovs[:, 1]),
            "max_y": np.max(fovs[:, 1]),
        }

    def get_region_shape(self, region_id):
        if not self.validate_region(region_id):
            return None
        return self.region_shapes[region_id]

    def get_scan_bounds(self):
        """Get bounds of all scan regions with margin"""
        if not self.has_regions():
            return None

        min_x = float("inf")
        max_x = float("-inf")
        min_y = float("inf")
        max_y = float("-inf")

        # Find global bounds across all regions
        for region_id in self.region_fov_coordinates.keys():
            bounds = self.get_region_bounds(region_id)
            if bounds:
                min_x = min(min_x, bounds["min_x"])
                max_x = max(max_x, bounds["max_x"])
                min_y = min(min_y, bounds["min_y"])
                max_y = max(max_y, bounds["max_y"])

        if min_x == float("inf"):
            return None

        # Add margin around bounds (5% of larger dimension)
        width = max_x - min_x
        height = max_y - min_y
        margin = max(width, height) * 0.00  # 0.05

        return {"x": (min_x - margin, max_x + margin), "y": (min_y - margin, max_y + margin)}

    def update_fov_z_level(self, region_id, fov, new_z):
        """Update z-level for a specific FOV and its region center"""
        if not self.validate_region(region_id):
            print(f"Region {region_id} not found")
            return

        # Update FOV coordinates
        fov_coords = self.region_fov_coordinates[region_id]
        if fov < len(fov_coords):
            # Handle both (x,y) and (x,y,z) cases
            x, y = fov_coords[fov][:2]  # Takes first two elements regardless of length
            self.region_fov_coordinates[region_id][fov] = (x, y, new_z)

        # If first FOV, update region center coordinates
        if fov == 0:
            if len(self.region_centers[region_id]) == 3:
                self.region_centers[region_id][2] = new_z
            else:
                self.region_centers[region_id].append(new_z)

        print(f"Updated z-level to {new_z} for region:{region_id}, fov:{fov}")


from scipy.interpolate import SmoothBivariateSpline, RBFInterpolator


class FocusMap:
    """Handles fitting and interpolation of slide surfaces through measured focus points"""

    def __init__(self, smoothing_factor=0.1):
        self.smoothing_factor = smoothing_factor
        self.surface_fit = None
        self.method = "spline"  # can be 'spline' or 'rbf'
        self.is_fitted = False
        self.points_xyz = None

    def generate_grid_coordinates(
        self, scanCoordinates: ScanCoordinates, rows: int = 4, cols: int = 4, add_margin: bool = False
    ) -> List[Tuple[float, float]]:
        """
        Generate focus point grid coordinates for each scan region

        Args:
            scanCoordinates: ScanCoordinates instance containing regions
            rows: Number of rows in focus grid
            cols: Number of columns in focus grid
            add_margin: If True, adds margin to avoid points at region borders

        Returns:
            list of (x,y) coordinate tuples for focus points
        """
        if rows <= 0 or cols <= 0:
            raise ValueError("Number of rows and columns must be greater than 0")

        focus_points = []

        # Generate focus points for each region
        for region_id, region_coords in scanCoordinates.region_fov_coordinates.items():
            # Get region bounds
            bounds = scanCoordinates.get_region_bounds(region_id)
            if not bounds:
                continue

            x_min, x_max = bounds["min_x"], bounds["max_x"]
            y_min, y_max = bounds["min_y"], bounds["max_y"]

            # For add_margin we are using one more row and col, taking the middle points on the grid so that the
            # focus points are not located at the edges of the scaning grid.
            # TODO: set a value for margin from user input
            if add_margin:
                x_step = (x_max - x_min) / cols if cols > 1 else 0
                y_step = (y_max - y_min) / rows if rows > 1 else 0
            else:
                x_step = (x_max - x_min) / (cols - 1) if cols > 1 else 0
                y_step = (y_max - y_min) / (rows - 1) if rows > 1 else 0

            # Generate grid points
            for i in range(rows):
                for j in range(cols):
                    if add_margin:
                        x = x_min + x_step / 2 + j * x_step
                        y = y_min + y_step / 2 + i * y_step
                    else:
                        x = x_min + j * x_step
                        y = y_min + i * y_step

                    # Check if point is within region bounds
                    if scanCoordinates.validate_coordinates(x, y) and scanCoordinates.region_contains_coordinate(
                        region_id, x, y
                    ):
                        focus_points.append((x, y))

        return focus_points

    def set_method(self, method):
        """Set interpolation method

        Args:
            method (str): Either 'spline' or 'rbf' (Radial Basis Function)
        """
        if method not in ["spline", "rbf"]:
            raise ValueError("Method must be either 'spline' or 'rbf'")
        self.method = method
        self.is_fitted = False

    def fit(self, points):
        """Fit surface through provided focus points

        Args:
            points (list): List of (x,y,z) tuples

        Returns:
            tuple: (mean_error, std_error) in mm
        """
        if len(points) < 4:
            raise ValueError("Need at least 4 points to fit surface")

        self.points = np.array(points)
        x = self.points[:, 0]
        y = self.points[:, 1]
        z = self.points[:, 2]

        if self.method == "spline":
            try:
                self.surface_fit = SmoothBivariateSpline(
                    x, y, z, kx=3, ky=3, s=self.smoothing_factor  # cubic spline in x  # cubic spline in y
                )
            except Exception as e:
                print(f"Spline fitting failed: {str(e)}, falling back to RBF")
                self.method = "rbf"
                self._fit_rbf(x, y, z)
        else:
            self._fit_rbf(x, y, z)

        self.is_fitted = True
        errors = self._calculate_fitting_errors()
        return np.mean(errors), np.std(errors)

    def _fit_rbf(self, x, y, z):
        """Fit using Radial Basis Function interpolation"""
        xy = np.column_stack((x, y))
        self.surface_fit = RBFInterpolator(xy, z, kernel="thin_plate_spline", epsilon=self.smoothing_factor)

    def interpolate(self, x, y):
        """Get interpolated Z value at given (x,y) coordinates

        Args:
            x (float or array): X coordinate(s)
            y (float or array): Y coordinate(s)

        Returns:
            float or array: Interpolated Z value(s)
        """
        if not self.is_fitted:
            raise RuntimeError("Must fit surface before interpolating")

        if np.isscalar(x) and np.isscalar(y):
            if self.method == "spline":
                return float(self.surface_fit.ev(x, y))
            else:
                return float(self.surface_fit([[x, y]]))
        else:
            x = np.asarray(x)
            y = np.asarray(y)
            if self.method == "spline":
                return self.surface_fit.ev(x, y)
            else:
                xy = np.column_stack((x.ravel(), y.ravel()))
                z = self.surface_fit(xy)
                return z.reshape(x.shape)

    def _calculate_fitting_errors(self):
        """Calculate absolute errors at measured points"""
        errors = []
        for x, y, z_measured in self.points:
            z_fit = self.interpolate(x, y)
            errors.append(abs(z_fit - z_measured))
        return np.array(errors)

    def get_surface_grid(self, x_range, y_range, num_points=50):
        """Generate grid of interpolated Z values for visualization

        Args:
            x_range (tuple): (min_x, max_x)
            y_range (tuple): (min_y, max_y)
            num_points (int): Number of points per dimension

        Returns:
            tuple: (X grid, Y grid, Z grid)
        """
        if not self.is_fitted:
            raise RuntimeError("Must fit surface before generating grid")

        x = np.linspace(x_range[0], x_range[1], num_points)
        y = np.linspace(y_range[0], y_range[1], num_points)
        X, Y = np.meshgrid(x, y)
        Z = self.interpolate(X, Y)

        return X, Y, Z


class LaserAutofocusController(QObject):
<<<<<<< HEAD
=======

    DISPLACEMENT_SUCCESS_WINDOW_UM = 1.0  # if the displacement is within this window, we consider the move successful
    SPOT_CROP_SIZE = 100  # Size of region to crop around spot for correlation
    CORRELATION_THRESHOLD = 0.9  # Minimum correlation coefficient for valid alignment
    PIXEL_TO_UM_CALIBRATION_DISTANCE = 6.0  # Distance moved in um during calibration

>>>>>>> 935b7f97
    image_to_display = Signal(np.ndarray)
    signal_displacement_um = Signal(float)

    def __init__(
        self,
        microcontroller: Microcontroller,
        camera,
        liveController,
        stage: AbstractStage,
<<<<<<< HEAD
        objectiveStore: Optional[ObjectiveStore] = None,
        laserAFSettingManager: Optional[LaserAFSettingManager] = None
    ):
        QObject.__init__(self)
        self._log = squid.logging.get_logger(self.__class__.__name__)
=======
        piezo: Optional[PiezoStage] = None,
        look_for_cache=True,
    ):
        QObject.__init__(self)
        self._log = squid.logging.get_logger(__class__.__name__)
>>>>>>> 935b7f97
        self.microcontroller = microcontroller
        self.camera = camera
        self.stage = stage
<<<<<<< HEAD
        self.liveController = liveController
        self.objectiveStore = objectiveStore
        self.laserAFSettingManager = laserAFSettingManager
=======
        self.piezo = piezo
>>>>>>> 935b7f97

        self.is_initialized = False
        self.x_reference = 0
        self.pixel_to_um = 1
        self.x_offset = 0
        self.y_offset = 0
        self.x_width = 3088
        self.y_width = 2064
<<<<<<< HEAD
        self.has_two_interfaces = False  # e.g. air-glass and glass water, set to false when (1) using oil immersion (2) using 1 mm thick slide (3) using metal coated slide or Si wafer
        self.use_glass_top = True
        self.focus_camera_exposure_time_ms = 2
        self.focus_camera_analog_gain = 0
=======

>>>>>>> 935b7f97
        self.spot_spacing_pixels = None  # spacing between the spots from the two interfaces (unit: pixel)

        self.image = None  # for saving the focus camera image for debugging when centroid cannot be found

        # Load configurations if provided
        if self.laserAFSettingManager:
            self.laser_af_settings = self.laserAFSettingManager.get_laser_af_settings()
            self.load_cached_configuration()

<<<<<<< HEAD
    def initialize_manual(self, x_offset, y_offset, width, height, pixel_to_um, x_reference,
                        has_two_interfaces=False, use_glass_top=True,
                        focus_camera_exposure_time_ms=2, focus_camera_analog_gain=0):
=======
    def initialize_manual(
        self,
        x_offset: float,
        y_offset: float,
        width: int,
        height: int,
        pixel_to_um: float,
        x_reference: float,
        write_to_cache: bool = True,
    ) -> None:
        """Initialize laser autofocus with manual parameters.

        Args:
            x_offset: X offset for ROI in pixels
            y_offset: Y offset for ROI in pixels
            width: Width of ROI in pixels
            height: Height of ROI in pixels
            pixel_to_um: Conversion factor from pixels to micrometers
            x_reference: Reference X position in pixels (relative to full sensor)
            write_to_cache: Whether to save parameters to cache file
        """
        cache_string = ",".join(
            [str(x_offset), str(y_offset), str(width), str(height), str(pixel_to_um), str(x_reference)]
        )
        if write_to_cache:
            cache_path = Path("cache/laser_af_reference_plane.txt")
            cache_path.parent.mkdir(parents=True, exist_ok=True)
            cache_path.write_text(cache_string)

        # x_reference is relative to the full sensor
>>>>>>> 935b7f97
        self.pixel_to_um = pixel_to_um
        self.x_offset = int((x_offset // 8) * 8)  # Round to multiple of 8
        self.y_offset = int((y_offset // 2) * 2)  # Round to multiple of 2
        self.width = int((width // 8) * 8)
        self.height = int((height // 2) * 2)
        self.x_reference = x_reference - self.x_offset  # self.x_reference is relative to the cropped region
        self.has_two_interfaces = has_two_interfaces
        self.use_glass_top = use_glass_top

        self.camera.set_ROI(self.x_offset, self.y_offset, self.width, self.height)

        self.is_initialized = True

<<<<<<< HEAD
        # Update cache if objective store and laser_af_settings is available
        if self.objectiveStore and self.laserAFSettingManager and self.objectiveStore.current_objective:
            self.laserAFSettingManager.update_laser_af_settings(self.objectiveStore.current_objective, {
                'x_offset': x_offset,
                'y_offset': y_offset,
                'width': width,
                'height': height,
                'pixel_to_um': pixel_to_um,
                'x_reference': x_reference,
                'has_two_interfaces': has_two_interfaces,
                'use_glass_top': use_glass_top,
                'focus_camera_exposure_time_ms': focus_camera_exposure_time_ms,
                'focus_camera_analog_gain': focus_camera_analog_gain
            })

    def load_cached_configuration(self):
        """Load configuration from the cache if available."""
        current_objective = self.objectiveStore.current_objective if self.objectiveStore else None
        if current_objective and current_objective in self.laser_af_settings:
            config = self.laserAFSettingManager.get_settings_for_objective(current_objective)

            self.focus_camera_exposure_time_ms = config.focus_camera_exposure_time_ms
            self.focus_camera_analog_gain = config.focus_camera_analog_gain
            self.camera.set_exposure_time(self.focus_camera_exposure_time_ms)
            self.camera.set_analog_gain(self.focus_camera_analog_gain)

            self.initialize_manual(
                x_offset=config.x_offset,
                y_offset=config.y_offset,
                width=config.width,
                height=config.height,
                pixel_to_um=config.pixel_to_um,
                x_reference=config.x_reference,
                has_two_interfaces=config.has_two_interfaces,
                use_glass_top=config.use_glass_top,
                focus_camera_exposure_time_ms=config.focus_camera_exposure_time_ms,
                focus_camera_analog_gain=config.focus_camera_analog_gain,
            )

    def initialize_auto(self):
        # first find the region to crop
        # then calculate the convert factor
=======
    def initialize_auto(self) -> bool:
        """Automatically initialize laser autofocus by finding the spot and calibrating.

        This method:
        1. Finds the laser spot on full sensor
        2. Sets up ROI around the spot
        3. Calibrates pixel-to-um conversion using two z positions
        4. Sets initial reference position
>>>>>>> 935b7f97

        Returns:
            bool: True if initialization successful, False if any step fails
        """
        # set camera to use full sensor
        self.camera.set_ROI(0, 0, None, None)  # set offset first
        self.camera.set_ROI(0, 0, 3088, 2064)

        # update camera settings
        self.camera.set_exposure_time(self.focus_camera_exposure_time_ms)
        self.camera.set_analog_gain(self.focus_camera_analog_gain)

        # Find initial spot position
        self.microcontroller.turn_on_AF_laser()
        self.microcontroller.wait_till_operation_is_completed()

        result = self._get_laser_spot_centroid()
        if result is None:
            self._log.error("Failed to find laser spot during initialization")
            self.microcontroller.turn_off_AF_laser()
            self.microcontroller.wait_till_operation_is_completed()
            return False
        x, y = result

        self.microcontroller.turn_off_AF_laser()
        self.microcontroller.wait_till_operation_is_completed()

        # Set up ROI around spot
        x_offset = x - LASER_AF_CROP_WIDTH / 2
        y_offset = y - LASER_AF_CROP_HEIGHT / 2
<<<<<<< HEAD
        self._log.error(f"laser spot location on the full sensor is ({int(x)},{int(y)})")
=======
        self._log.info(f"Laser spot location on the full sensor is ({int(x)}, {int(y)})")
>>>>>>> 935b7f97

        self.initialize_manual(x_offset, y_offset, LASER_AF_CROP_WIDTH, LASER_AF_CROP_HEIGHT, 1, x)

<<<<<<< HEAD
        # Calibrate pixel to um conversion
        self._calibrate_pixel_to_um()

        self.laserAFSettingManager.save_configurations(self.objectiveStore.current_objective)

    def _calibrate_pixel_to_um(self):
        """Calibrate the pixel to micrometer conversion factor."""
=======
        # Calibrate pixel-to-um conversion
>>>>>>> 935b7f97
        self.microcontroller.turn_on_AF_laser()
        self.microcontroller.wait_till_operation_is_completed()

        # Move to first position and measure
        if self.piezo is not None:
            self._move_z(-self.PIXEL_TO_UM_CALIBRATION_DISTANCE / 2)
            time.sleep(MULTIPOINT_PIEZO_DELAY_MS / 1000)
        else:
            # TODO: change to _move_z after backlash correction is absorbed into firmware
            self.stage.move_z(-1.5 * self.PIXEL_TO_UM_CALIBRATION_DISTANCE / 1000)
            self.stage.move_z(self.PIXEL_TO_UM_CALIBRATION_DISTANCE / 1000)

        result = self._get_laser_spot_centroid()
        if result is None:
            self._log.error("Failed to find laser spot during calibration (position 1)")
            self.microcontroller.turn_off_AF_laser()
            self.microcontroller.wait_till_operation_is_completed()
            return False
        x0, y0 = result

        # Move to second position and measure
        self._move_z(self.PIXEL_TO_UM_CALIBRATION_DISTANCE)
        time.sleep(MULTIPOINT_PIEZO_DELAY_MS / 1000)

        result = self._get_laser_spot_centroid()
        if result is None:
            self._log.error("Failed to find laser spot during calibration (position 2)")
            self.microcontroller.turn_off_AF_laser()
            self.microcontroller.wait_till_operation_is_completed()
            return False
        x1, y1 = result

        self.microcontroller.turn_off_AF_laser()
        self.microcontroller.wait_till_operation_is_completed()

        # move back to initial position
        if self.piezo is not None:
            self._move_z(-self.PIXEL_TO_UM_CALIBRATION_DISTANCE / 2)
            time.sleep(MULTIPOINT_PIEZO_DELAY_MS / 1000)
        else:
            # TODO: change to _move_z after backlash correction is absorbed into firmware
            self.stage.move_z(-1.5 * self.PIXEL_TO_UM_CALIBRATION_DISTANCE / 1000)
            self.stage.move_z(self.PIXEL_TO_UM_CALIBRATION_DISTANCE / 1000)

        # Calculate conversion factor
        if x1 - x0 == 0:
            self.pixel_to_um = 0.4  # Simulation value
            self._log.warning("Using simulation value for pixel_to_um conversion")
        else:
            self.pixel_to_um = self.PIXEL_TO_UM_CALIBRATION_DISTANCE / (x1 - x0)
        self._log.info(f"Pixel to um conversion factor is {self.pixel_to_um:.3f} um/pixel")

        # Set reference position
        self.x_reference = x1
        return True

<<<<<<< HEAD
        # Update cache
        self.laserAFSettingManager.update_laser_af_settings(self.objectiveStore.current_objective, {
            'pixel_to_um': self.pixel_to_um
        })

    def set_laser_af_properties(self, has_two_interfaces, use_glass_top, focus_camera_exposure_time_ms, focus_camera_analog_gain):
        # These properties can be set from gui
        self.has_two_interfaces = has_two_interfaces
        self.use_glass_top = use_glass_top
        self.focus_camera_exposure_time_ms = focus_camera_exposure_time_ms
        self.focus_camera_analog_gain = focus_camera_analog_gain

        self.is_initialized = False
=======
    def measure_displacement(self) -> float:
        """Measure the displacement of the laser spot from the reference position.
>>>>>>> 935b7f97

        Returns:
            float: Displacement in micrometers, or float('nan') if measurement fails
        """
        # turn on the laser
        self.microcontroller.turn_on_AF_laser()
        self.microcontroller.wait_till_operation_is_completed()

        # get laser spot location
        result = self._get_laser_spot_centroid()

        # turn off the laser
        self.microcontroller.turn_off_AF_laser()
        self.microcontroller.wait_till_operation_is_completed()

        if result is None:
            self._log.error("Failed to detect laser spot during displacement measurement")
            self.signal_displacement_um.emit(float("nan"))  # Signal invalid measurement
            return float("nan")

        x, y = result
        # calculate displacement
        displacement_um = (x - self.x_reference) * self.pixel_to_um
        self.signal_displacement_um.emit(displacement_um)
        return displacement_um

    def move_to_target(self, target_um: float) -> bool:
        """Move the stage to reach a target displacement from reference position.

        Args:
            target_um: Target displacement in micrometers

        Returns:
            bool: True if move was successful, False if measurement failed or displacement was out of range
        """
        current_displacement_um = self.measure_displacement()
        self._log.info(f"Current laser AF displacement: {current_displacement_um:.1f} μm")

        if math.isnan(current_displacement_um):
            self._log.error("Cannot move to target: failed to measure current displacement")
            return False

        if abs(current_displacement_um) > LASER_AF_RANGE:
            self._log.warning(
                f"Measured displacement ({current_displacement_um:.1f} μm) is unreasonably large, using previous z position"
            )
            return False

        um_to_move = target_um - current_displacement_um
        self._move_z(um_to_move)

        # Verify using cross-correlation that spot is in same location as reference
        if not self._verify_spot_alignment():
            self._log.warning("Cross correlation check failed - spots not well aligned")
            # move back to the current position
            self._move_z(-um_to_move)
            return False
        else:
            self._log.info("Cross correlation check passed - spots are well aligned")
            return True

        """
        # Verify we reached the target
        final_displacement = self.measure_displacement()
        if math.isnan(final_displacement):
            self._log.error("Failed to verify final position")
            # move back to the current position
            self.stage.move_z(-um_to_move / 1000)
            return False
        if abs(final_displacement - target_um) > self.DISPLACEMENT_SUCCESS_WINDOW_UM:
            self._log.warning(f"Final displacement ({final_displacement:.1f} μm) is out of the success window ({self.DISPLACEMENT_SUCCESS_WINDOW_UM:.1f} μm)")
            # move back to the current position
            self.stage.move_z(-um_to_move / 1000)
            return False
        else:
            self._log.info(f"Final displacement ({final_displacement:.1f} μm) is within the success window ({self.DISPLACEMENT_SUCCESS_WINDOW_UM:.1f} μm)")
            return True
        """

    def _move_z(self, um_to_move: float) -> None:
        if self.piezo is not None:
            # TODO: check if um_to_move is in the range of the piezo
            self.piezo.move_relative(um_to_move)
        else:
            self.stage.move_z(um_to_move / 1000)

    def set_reference(self) -> bool:
        """Set the current spot position as the reference position.

        Captures and stores both the spot position and a cropped reference image
        around the spot for later alignment verification.

        Returns:
            bool: True if reference was set successfully, False if spot detection failed
        """
        # turn on the laser
        self.microcontroller.turn_on_AF_laser()
        self.microcontroller.wait_till_operation_is_completed()

        # get laser spot location and image
        result = self._get_laser_spot_centroid()
        reference_image = self.image

        # turn off the laser
        self.microcontroller.turn_off_AF_laser()
        self.microcontroller.wait_till_operation_is_completed()

        if result is None or reference_image is None:
            self._log.error("Failed to detect laser spot while setting reference")
            return False

        x, y = result
        self.x_reference = x

        # Store cropped and normalized reference image
        center_y = int(reference_image.shape[0] / 2)
        x_start = max(0, int(x) - self.SPOT_CROP_SIZE // 2)
        x_end = min(reference_image.shape[1], int(x) + self.SPOT_CROP_SIZE // 2)
        y_start = max(0, center_y - self.SPOT_CROP_SIZE // 2)
        y_end = min(reference_image.shape[0], center_y + self.SPOT_CROP_SIZE // 2)

        reference_crop = reference_image[y_start:y_end, x_start:x_end].astype(np.float32)
        self.reference_crop = (reference_crop - np.mean(reference_crop)) / np.max(reference_crop)

        self.signal_displacement_um.emit(0)
        self._log.info(f"Set reference position to ({x:.1f}, {y:.1f})")
        return True

<<<<<<< HEAD
        # Update cache
        self.laserAFSettingManager.update_laser_af_settings(self.objectiveStore.current_objective, {
            'x_reference': x + self.x_offset
        })
        self.laserAFSettingManager.save_configurations(self.objectiveStore.current_objective)

    def on_objective_changed(self):
        self.is_initialized = False
        self.load_cached_configuration()

    def _calculate_centroid(self, image):
        """Calculate the centroid of the laser spot."""
        if not self.has_two_interfaces:
            h, w = image.shape
            x, y = np.meshgrid(range(w), range(h))
            I = image.astype(float)
            I = I - np.amin(I)
            I[I / np.amax(I) < 0.2] = 0
            x = np.sum(x * I) / np.sum(I)
            y = np.sum(y * I) / np.sum(I)
            return x, y
        else:
            I = image
            # get the y position of the spots
            tmp = np.sum(I, axis=1)
            y0 = np.argmax(tmp)
            # crop along the y axis
            I = I[y0 - 96 : y0 + 96, :]
            # signal along x
            tmp = np.sum(I, axis=0)
            # find peaks
            peak_locations, _ = scipy.signal.find_peaks(tmp, distance=100)
            idx = np.argsort(tmp[peak_locations])
            peak_0_location = peak_locations[idx[-1]]
            peak_1_location = peak_locations[
                idx[-2]
            ]  # for air-glass-water, the smaller peak corresponds to the glass-water interface
            self.spot_spacing_pixels = peak_1_location - peak_0_location
            """
            # find peaks - alternative
            if self.spot_spacing_pixels is not None:
                peak_locations,_ = scipy.signal.find_peaks(tmp,distance=100)
                idx = np.argsort(tmp[peak_locations])
                peak_0_location = peak_locations[idx[-1]]
                peak_1_location = peak_locations[idx[-2]] # for air-glass-water, the smaller peak corresponds to the glass-water interface
                self.spot_spacing_pixels = peak_1_location-peak_0_location
            else:
                peak_0_location = np.argmax(tmp)
                peak_1_location = peak_0_location + self.spot_spacing_pixels
            """
            # choose which surface to use
            if self.use_glass_top:
                x1 = peak_1_location
            else:
                x1 = peak_0_location
            # find centroid
            h, w = I.shape
            x, y = np.meshgrid(range(w), range(h))
            I = I[:, max(0, x1 - 64) : min(w - 1, x1 + 64)]
            x = x[:, max(0, x1 - 64) : min(w - 1, x1 + 64)]
            y = y[:, max(0, x1 - 64) : min(w - 1, x1 + 64)]
            I = I.astype(float)
            I = I - np.amin(I)
            I[I / np.amax(I) < 0.1] = 0
            x1 = np.sum(x * I) / np.sum(I)
            y1 = np.sum(y * I) / np.sum(I)
            return x1, y0 - 96 + y1

    def _get_laser_spot_centroid(self):
=======
    def _verify_spot_alignment(self) -> bool:
        """Verify laser spot alignment using cross-correlation with reference image.

        Captures current laser spot image and compares it with the reference image
        using normalized cross-correlation. Images are cropped around the expected
        spot location and normalized by maximum intensity before comparison.

        Returns:
            bool: True if spots are well aligned (correlation > CORRELATION_THRESHOLD), False otherwise
        """
        # Get current spot image
        self.microcontroller.turn_on_AF_laser()
        self.microcontroller.wait_till_operation_is_completed()

        # TODO: create a function to get the current image (taking care of trigger mode checking and laser on/off switching)
        """
        self.camera.send_trigger()
        current_image = self.camera.read_frame()
        """
        self._get_laser_spot_centroid()
        current_image = self.image

        self.microcontroller.turn_off_AF_laser()
        self.microcontroller.wait_till_operation_is_completed()

        if current_image is None or not hasattr(self, "reference_crop"):
            self._log.error("Failed to get images for cross-correlation check")
            return False

        # Crop and normalize current image
        center_x = int(self.x_reference)
        center_y = int(current_image.shape[0] / 2)

        x_start = max(0, center_x - self.SPOT_CROP_SIZE // 2)
        x_end = min(current_image.shape[1], center_x + self.SPOT_CROP_SIZE // 2)
        y_start = max(0, center_y - self.SPOT_CROP_SIZE // 2)
        y_end = min(current_image.shape[0], center_y + self.SPOT_CROP_SIZE // 2)

        current_crop = current_image[y_start:y_end, x_start:x_end].astype(np.float32)
        current_norm = (current_crop - np.mean(current_crop)) / np.max(current_crop)

        # Calculate normalized cross correlation
        correlation = np.corrcoef(current_norm.ravel(), self.reference_crop.ravel())[0, 1]

        self._log.info(f"Cross correlation with reference: {correlation:.3f}")

        # Check if correlation exceeds threshold
        if correlation < self.CORRELATION_THRESHOLD:
            self._log.warning("Cross correlation check failed - spots not well aligned")
            return False

        return True

    def _get_laser_spot_centroid(self) -> Optional[Tuple[float, float]]:
        """Get the centroid location of the laser spot.

        Averages multiple measurements to improve accuracy. The number of measurements
        is controlled by LASER_AF_AVERAGING_N.

        Returns:
            Optional[Tuple[float, float]]: (x,y) coordinates of spot centroid, or None if detection fails
        """
>>>>>>> 935b7f97
        # disable camera callback
        self.camera.disable_callback()

        successful_detections = 0
        tmp_x = 0
        tmp_y = 0

        for i in range(LASER_AF_AVERAGING_N):
<<<<<<< HEAD
            # send camera trigger
            if self.liveController.trigger_mode == TriggerMode.SOFTWARE:
                self.camera.send_trigger()
            elif self.liveController.trigger_mode == TriggerMode.HARDWARE:
                # self.microcontroller.send_hardware_trigger(control_illumination=True,illumination_on_time_us=self.camera.exposure_time*1000)
                pass  # to edit
            # read camera frame
            image = self.camera.read_frame()
            self.image = image
            # optionally display the image
            if LASER_AF_DISPLAY_SPOT_IMAGE:
                self.image_to_display.emit(image)
            # calculate centroid
            x, y = self._calculate_centroid(image)
            tmp_x = tmp_x + x
            tmp_y = tmp_y + y
        x = tmp_x / LASER_AF_AVERAGING_N
        y = tmp_y / LASER_AF_AVERAGING_N
        return x, y

    def get_image(self):
=======
            try:
                # send camera trigger
                if self.liveController.trigger_mode == TriggerMode.SOFTWARE:
                    self.camera.send_trigger()
                elif self.liveController.trigger_mode == TriggerMode.HARDWARE:
                    # self.microcontroller.send_hardware_trigger(control_illumination=True,illumination_on_time_us=self.camera.exposure_time*1000)
                    pass  # to edit

                # read camera frame
                image = self.camera.read_frame()
                if image is None:
                    self._log.warning(f"Failed to read frame {i+1}/{LASER_AF_AVERAGING_N}")
                    continue

                self.image = image  # store for debugging # TODO: add to return instead of storing

                # calculate centroid
                result = utils.find_spot_location(image, mode=LASER_AF_SPOT_DETECTION_MODE)
                if result is None:
                    self._log.warning(f"No spot detected in frame {i+1}/{LASER_AF_AVERAGING_N}")
                    continue

                x, y = result
                tmp_x += x
                tmp_y += y
                successful_detections += 1

            except Exception as e:
                self._log.error(f"Error processing frame {i+1}/{LASER_AF_AVERAGING_N}: {str(e)}")
                continue

        # optionally display the image
        if LASER_AF_DISPLAY_SPOT_IMAGE:
            self.image_to_display.emit(image)

        # Check if we got enough successful detections
        if successful_detections <= 0:
            self._log.error(f"No successful detections")
            return None

        # Calculate average position from successful detections
        x = tmp_x / successful_detections
        y = tmp_y / successful_detections

        self._log.debug(f"Spot centroid found at ({x:.1f}, {y:.1f}) from {successful_detections} detections")
        return (x, y)

    def get_image(self) -> Optional[np.ndarray]:
        """Capture and display a single image from the laser autofocus camera.

        Turns the laser on, captures an image, displays it, then turns the laser off.

        Returns:
            Optional[np.ndarray]: The captured image, or None if capture failed
        """
>>>>>>> 935b7f97
        # turn on the laser
        self.microcontroller.turn_on_AF_laser()
        self.microcontroller.wait_till_operation_is_completed()

        try:
            # send trigger, grab image and display image
            self.camera.send_trigger()
            image = self.camera.read_frame()

            if image is None:
                self._log.error("Failed to read frame in get_image")
                return None

            self.image_to_display.emit(image)
            return image

        except Exception as e:
            self._log.error(f"Error capturing image: {str(e)}")
            return None

        finally:
            # turn off the laser
            self.microcontroller.turn_off_AF_laser()
            self.microcontroller.wait_till_operation_is_completed()<|MERGE_RESOLUTION|>--- conflicted
+++ resolved
@@ -3568,7 +3568,6 @@
             self.graphics_widget_4.img.setImage(image, autoLevels=False)
 
 
-<<<<<<< HEAD
 class ConfigType(Enum):
     CHANNEL = "channel"
     CONFOCAL = "confocal"
@@ -3684,52 +3683,6 @@
     def get_channel_configurations_for_objective(self, objective: str) -> List[ChannelMode]:
         """Get Configuration objects for current active type (alias for get_configurations)"""
         return self.get_configurations(objective)
-=======
-class ConfigurationManager(QObject):
-    def __init__(self, filename="channel_configurations.xml"):
-        QObject.__init__(self)
-        self._log = squid.logging.get_logger(self.__class__.__name__)
-        self.config_filename = filename
-        self.configurations = []
-        self.read_configurations()
-
-    def save_configurations(self):
-        self.write_configuration(self.config_filename)
-
-    def write_configuration(self, filename):
-        try:
-            self.config_xml_tree.write(filename, encoding="utf-8", xml_declaration=True, pretty_print=True)
-            return True
-        except IOError:
-            self._log.exception("Couldn't write configuration.")
-            return False
-
-    def read_configurations(self):
-        if os.path.isfile(self.config_filename) == False:
-            utils_config.generate_default_configuration(self.config_filename)
-            print("genenrate default config files")
-        self.config_xml_tree = etree.parse(self.config_filename)
-        self.config_xml_tree_root = self.config_xml_tree.getroot()
-        self.num_configurations = 0
-        for mode in self.config_xml_tree_root.iter("mode"):
-            self.num_configurations += 1
-            self.configurations.append(
-                Configuration(
-                    mode_id=mode.get("ID"),
-                    name=mode.get("Name"),
-                    color=self.get_channel_color(mode.get("Name")),
-                    exposure_time=float(mode.get("ExposureTime")),
-                    analog_gain=float(mode.get("AnalogGain")),
-                    illumination_source=int(mode.get("IlluminationSource")),
-                    illumination_intensity=float(mode.get("IlluminationIntensity")),
-                    camera_sn=mode.get("CameraSN"),
-                    z_offset=float(mode.get("ZOffset")),
-                    pixel_format=mode.get("PixelFormat"),
-                    _pixel_format_options=mode.get("_PixelFormat_options"),
-                    emission_filter_position=int(mode.get("EmissionFilterPosition", 1)),
-                )
-            )
->>>>>>> 935b7f97
 
     def toggle_confocal_widefield(self, confocal: bool) -> None:
         """Toggle between confocal and widefield configurations"""
@@ -4644,15 +4597,12 @@
 
 
 class LaserAutofocusController(QObject):
-<<<<<<< HEAD
-=======
 
     DISPLACEMENT_SUCCESS_WINDOW_UM = 1.0  # if the displacement is within this window, we consider the move successful
     SPOT_CROP_SIZE = 100  # Size of region to crop around spot for correlation
     CORRELATION_THRESHOLD = 0.9  # Minimum correlation coefficient for valid alignment
     PIXEL_TO_UM_CALIBRATION_DISTANCE = 6.0  # Distance moved in um during calibration
 
->>>>>>> 935b7f97
     image_to_display = Signal(np.ndarray)
     signal_displacement_um = Signal(float)
 
@@ -4662,29 +4612,16 @@
         camera,
         liveController,
         stage: AbstractStage,
-<<<<<<< HEAD
-        objectiveStore: Optional[ObjectiveStore] = None,
-        laserAFSettingManager: Optional[LaserAFSettingManager] = None
-    ):
-        QObject.__init__(self)
-        self._log = squid.logging.get_logger(self.__class__.__name__)
-=======
         piezo: Optional[PiezoStage] = None,
         look_for_cache=True,
     ):
         QObject.__init__(self)
         self._log = squid.logging.get_logger(__class__.__name__)
->>>>>>> 935b7f97
         self.microcontroller = microcontroller
         self.camera = camera
+        self.liveController = liveController
         self.stage = stage
-<<<<<<< HEAD
-        self.liveController = liveController
-        self.objectiveStore = objectiveStore
-        self.laserAFSettingManager = laserAFSettingManager
-=======
         self.piezo = piezo
->>>>>>> 935b7f97
 
         self.is_initialized = False
         self.x_reference = 0
@@ -4693,28 +4630,32 @@
         self.y_offset = 0
         self.x_width = 3088
         self.y_width = 2064
-<<<<<<< HEAD
-        self.has_two_interfaces = False  # e.g. air-glass and glass water, set to false when (1) using oil immersion (2) using 1 mm thick slide (3) using metal coated slide or Si wafer
-        self.use_glass_top = True
-        self.focus_camera_exposure_time_ms = 2
-        self.focus_camera_analog_gain = 0
-=======
-
->>>>>>> 935b7f97
+
         self.spot_spacing_pixels = None  # spacing between the spots from the two interfaces (unit: pixel)
 
+        self.look_for_cache = look_for_cache
+
         self.image = None  # for saving the focus camera image for debugging when centroid cannot be found
 
-        # Load configurations if provided
-        if self.laserAFSettingManager:
-            self.laser_af_settings = self.laserAFSettingManager.get_laser_af_settings()
-            self.load_cached_configuration()
-
-<<<<<<< HEAD
-    def initialize_manual(self, x_offset, y_offset, width, height, pixel_to_um, x_reference,
-                        has_two_interfaces=False, use_glass_top=True,
-                        focus_camera_exposure_time_ms=2, focus_camera_analog_gain=0):
-=======
+        if look_for_cache:
+            cache_path = "cache/laser_af_reference_plane.txt"
+            try:
+                with open(cache_path, "r") as cache_file:
+                    for line in cache_file:
+                        value_list = line.split(",")
+                        x_offset = float(value_list[0])
+                        y_offset = float(value_list[1])
+                        width = int(value_list[2])
+                        height = int(value_list[3])
+                        pixel_to_um = float(value_list[4])
+                        x_reference = float(value_list[5])
+                        self.initialize_manual(x_offset, y_offset, width, height, pixel_to_um, x_reference)
+                        break
+            except (FileNotFoundError, ValueError, IndexError) as e:
+                print("Unable to read laser AF state cache, exception below:")
+                print(e)
+                pass
+
     def initialize_manual(
         self,
         x_offset: float,
@@ -4745,64 +4686,15 @@
             cache_path.write_text(cache_string)
 
         # x_reference is relative to the full sensor
->>>>>>> 935b7f97
         self.pixel_to_um = pixel_to_um
         self.x_offset = int((x_offset // 8) * 8)  # Round to multiple of 8
         self.y_offset = int((y_offset // 2) * 2)  # Round to multiple of 2
         self.width = int((width // 8) * 8)
         self.height = int((height // 2) * 2)
         self.x_reference = x_reference - self.x_offset  # self.x_reference is relative to the cropped region
-        self.has_two_interfaces = has_two_interfaces
-        self.use_glass_top = use_glass_top
-
         self.camera.set_ROI(self.x_offset, self.y_offset, self.width, self.height)
-
         self.is_initialized = True
 
-<<<<<<< HEAD
-        # Update cache if objective store and laser_af_settings is available
-        if self.objectiveStore and self.laserAFSettingManager and self.objectiveStore.current_objective:
-            self.laserAFSettingManager.update_laser_af_settings(self.objectiveStore.current_objective, {
-                'x_offset': x_offset,
-                'y_offset': y_offset,
-                'width': width,
-                'height': height,
-                'pixel_to_um': pixel_to_um,
-                'x_reference': x_reference,
-                'has_two_interfaces': has_two_interfaces,
-                'use_glass_top': use_glass_top,
-                'focus_camera_exposure_time_ms': focus_camera_exposure_time_ms,
-                'focus_camera_analog_gain': focus_camera_analog_gain
-            })
-
-    def load_cached_configuration(self):
-        """Load configuration from the cache if available."""
-        current_objective = self.objectiveStore.current_objective if self.objectiveStore else None
-        if current_objective and current_objective in self.laser_af_settings:
-            config = self.laserAFSettingManager.get_settings_for_objective(current_objective)
-
-            self.focus_camera_exposure_time_ms = config.focus_camera_exposure_time_ms
-            self.focus_camera_analog_gain = config.focus_camera_analog_gain
-            self.camera.set_exposure_time(self.focus_camera_exposure_time_ms)
-            self.camera.set_analog_gain(self.focus_camera_analog_gain)
-
-            self.initialize_manual(
-                x_offset=config.x_offset,
-                y_offset=config.y_offset,
-                width=config.width,
-                height=config.height,
-                pixel_to_um=config.pixel_to_um,
-                x_reference=config.x_reference,
-                has_two_interfaces=config.has_two_interfaces,
-                use_glass_top=config.use_glass_top,
-                focus_camera_exposure_time_ms=config.focus_camera_exposure_time_ms,
-                focus_camera_analog_gain=config.focus_camera_analog_gain,
-            )
-
-    def initialize_auto(self):
-        # first find the region to crop
-        # then calculate the convert factor
-=======
     def initialize_auto(self) -> bool:
         """Automatically initialize laser autofocus by finding the spot and calibrating.
 
@@ -4811,7 +4703,6 @@
         2. Sets up ROI around the spot
         3. Calibrates pixel-to-um conversion using two z positions
         4. Sets initial reference position
->>>>>>> 935b7f97
 
         Returns:
             bool: True if initialization successful, False if any step fails
@@ -4821,8 +4712,8 @@
         self.camera.set_ROI(0, 0, 3088, 2064)
 
         # update camera settings
-        self.camera.set_exposure_time(self.focus_camera_exposure_time_ms)
-        self.camera.set_analog_gain(self.focus_camera_analog_gain)
+        self.camera.set_exposure_time(FOCUS_CAMERA_EXPOSURE_TIME_MS)
+        self.camera.set_analog_gain(FOCUS_CAMERA_ANALOG_GAIN)
 
         # Find initial spot position
         self.microcontroller.turn_on_AF_laser()
@@ -4842,25 +4733,11 @@
         # Set up ROI around spot
         x_offset = x - LASER_AF_CROP_WIDTH / 2
         y_offset = y - LASER_AF_CROP_HEIGHT / 2
-<<<<<<< HEAD
-        self._log.error(f"laser spot location on the full sensor is ({int(x)},{int(y)})")
-=======
         self._log.info(f"Laser spot location on the full sensor is ({int(x)}, {int(y)})")
->>>>>>> 935b7f97
 
         self.initialize_manual(x_offset, y_offset, LASER_AF_CROP_WIDTH, LASER_AF_CROP_HEIGHT, 1, x)
 
-<<<<<<< HEAD
-        # Calibrate pixel to um conversion
-        self._calibrate_pixel_to_um()
-
-        self.laserAFSettingManager.save_configurations(self.objectiveStore.current_objective)
-
-    def _calibrate_pixel_to_um(self):
-        """Calibrate the pixel to micrometer conversion factor."""
-=======
         # Calibrate pixel-to-um conversion
->>>>>>> 935b7f97
         self.microcontroller.turn_on_AF_laser()
         self.microcontroller.wait_till_operation_is_completed()
 
@@ -4917,24 +4794,8 @@
         self.x_reference = x1
         return True
 
-<<<<<<< HEAD
-        # Update cache
-        self.laserAFSettingManager.update_laser_af_settings(self.objectiveStore.current_objective, {
-            'pixel_to_um': self.pixel_to_um
-        })
-
-    def set_laser_af_properties(self, has_two_interfaces, use_glass_top, focus_camera_exposure_time_ms, focus_camera_analog_gain):
-        # These properties can be set from gui
-        self.has_two_interfaces = has_two_interfaces
-        self.use_glass_top = use_glass_top
-        self.focus_camera_exposure_time_ms = focus_camera_exposure_time_ms
-        self.focus_camera_analog_gain = focus_camera_analog_gain
-
-        self.is_initialized = False
-=======
     def measure_displacement(self) -> float:
         """Measure the displacement of the laser spot from the reference position.
->>>>>>> 935b7f97
 
         Returns:
             float: Displacement in micrometers, or float('nan') if measurement fails
@@ -5063,77 +4924,6 @@
         self._log.info(f"Set reference position to ({x:.1f}, {y:.1f})")
         return True
 
-<<<<<<< HEAD
-        # Update cache
-        self.laserAFSettingManager.update_laser_af_settings(self.objectiveStore.current_objective, {
-            'x_reference': x + self.x_offset
-        })
-        self.laserAFSettingManager.save_configurations(self.objectiveStore.current_objective)
-
-    def on_objective_changed(self):
-        self.is_initialized = False
-        self.load_cached_configuration()
-
-    def _calculate_centroid(self, image):
-        """Calculate the centroid of the laser spot."""
-        if not self.has_two_interfaces:
-            h, w = image.shape
-            x, y = np.meshgrid(range(w), range(h))
-            I = image.astype(float)
-            I = I - np.amin(I)
-            I[I / np.amax(I) < 0.2] = 0
-            x = np.sum(x * I) / np.sum(I)
-            y = np.sum(y * I) / np.sum(I)
-            return x, y
-        else:
-            I = image
-            # get the y position of the spots
-            tmp = np.sum(I, axis=1)
-            y0 = np.argmax(tmp)
-            # crop along the y axis
-            I = I[y0 - 96 : y0 + 96, :]
-            # signal along x
-            tmp = np.sum(I, axis=0)
-            # find peaks
-            peak_locations, _ = scipy.signal.find_peaks(tmp, distance=100)
-            idx = np.argsort(tmp[peak_locations])
-            peak_0_location = peak_locations[idx[-1]]
-            peak_1_location = peak_locations[
-                idx[-2]
-            ]  # for air-glass-water, the smaller peak corresponds to the glass-water interface
-            self.spot_spacing_pixels = peak_1_location - peak_0_location
-            """
-            # find peaks - alternative
-            if self.spot_spacing_pixels is not None:
-                peak_locations,_ = scipy.signal.find_peaks(tmp,distance=100)
-                idx = np.argsort(tmp[peak_locations])
-                peak_0_location = peak_locations[idx[-1]]
-                peak_1_location = peak_locations[idx[-2]] # for air-glass-water, the smaller peak corresponds to the glass-water interface
-                self.spot_spacing_pixels = peak_1_location-peak_0_location
-            else:
-                peak_0_location = np.argmax(tmp)
-                peak_1_location = peak_0_location + self.spot_spacing_pixels
-            """
-            # choose which surface to use
-            if self.use_glass_top:
-                x1 = peak_1_location
-            else:
-                x1 = peak_0_location
-            # find centroid
-            h, w = I.shape
-            x, y = np.meshgrid(range(w), range(h))
-            I = I[:, max(0, x1 - 64) : min(w - 1, x1 + 64)]
-            x = x[:, max(0, x1 - 64) : min(w - 1, x1 + 64)]
-            y = y[:, max(0, x1 - 64) : min(w - 1, x1 + 64)]
-            I = I.astype(float)
-            I = I - np.amin(I)
-            I[I / np.amax(I) < 0.1] = 0
-            x1 = np.sum(x * I) / np.sum(I)
-            y1 = np.sum(y * I) / np.sum(I)
-            return x1, y0 - 96 + y1
-
-    def _get_laser_spot_centroid(self):
-=======
     def _verify_spot_alignment(self) -> bool:
         """Verify laser spot alignment using cross-correlation with reference image.
 
@@ -5196,7 +4986,6 @@
         Returns:
             Optional[Tuple[float, float]]: (x,y) coordinates of spot centroid, or None if detection fails
         """
->>>>>>> 935b7f97
         # disable camera callback
         self.camera.disable_callback()
 
@@ -5205,29 +4994,6 @@
         tmp_y = 0
 
         for i in range(LASER_AF_AVERAGING_N):
-<<<<<<< HEAD
-            # send camera trigger
-            if self.liveController.trigger_mode == TriggerMode.SOFTWARE:
-                self.camera.send_trigger()
-            elif self.liveController.trigger_mode == TriggerMode.HARDWARE:
-                # self.microcontroller.send_hardware_trigger(control_illumination=True,illumination_on_time_us=self.camera.exposure_time*1000)
-                pass  # to edit
-            # read camera frame
-            image = self.camera.read_frame()
-            self.image = image
-            # optionally display the image
-            if LASER_AF_DISPLAY_SPOT_IMAGE:
-                self.image_to_display.emit(image)
-            # calculate centroid
-            x, y = self._calculate_centroid(image)
-            tmp_x = tmp_x + x
-            tmp_y = tmp_y + y
-        x = tmp_x / LASER_AF_AVERAGING_N
-        y = tmp_y / LASER_AF_AVERAGING_N
-        return x, y
-
-    def get_image(self):
-=======
             try:
                 # send camera trigger
                 if self.liveController.trigger_mode == TriggerMode.SOFTWARE:
@@ -5283,7 +5049,6 @@
         Returns:
             Optional[np.ndarray]: The captured image, or None if capture failed
         """
->>>>>>> 935b7f97
         # turn on the laser
         self.microcontroller.turn_on_AF_laser()
         self.microcontroller.wait_till_operation_is_completed()
