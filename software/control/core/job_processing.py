import abc
import multiprocessing
import queue
import os
import time
import json
from datetime import datetime
from contextlib import contextmanager
from typing import Optional, Generic, TypeVar, List, Dict, Any
from uuid import uuid4

from dataclasses import dataclass, field
<<<<<<< HEAD
from filelock import FileLock, Timeout as FileLockTimeout
=======
from typing import ClassVar, Dict, List, Optional, Tuple, Union
>>>>>>> 6651393e

import imageio as iio
import numpy as np
import tifffile

from control import _def, utils_acquisition
from control._def import ZProjectionMode
import squid.abc
import squid.logging
from control.utils_config import ChannelMode
<<<<<<< HEAD
from control.core import utils_ome_tiff_writer as ome_tiff_writer


@dataclass
class AcquisitionInfo:
    total_time_points: int
    total_z_levels: int
    total_channels: int
    channel_names: List[str]
    experiment_path: Optional[str] = None
    time_increment_s: Optional[float] = None
    physical_size_z_um: Optional[float] = None
    physical_size_x_um: Optional[float] = None
    physical_size_y_um: Optional[float] = None
=======
from . import utils_ome_tiff_writer as ome_tiff_writer
from .downsampled_views import (
    crop_overlap,
    downsample_tile,
    WellTileAccumulator,
)
>>>>>>> 6651393e


# NOTE(imo): We want this to be fast.  But pydantic does not support numpy serialization natively, which means
# that we need a custom serializer (which will be slow!).  So, use dataclass here instead.
@dataclass
class CaptureInfo:
    position: squid.abc.Pos
    z_index: int
    capture_time: float
    configuration: ChannelMode
    save_directory: str
    file_id: str
    region_id: int
    fov: int
    configuration_idx: int
    z_piezo_um: Optional[float] = None
    time_point: Optional[int] = None


@dataclass()
class JobImage:
    image_array: Optional[np.array]


T = TypeVar("T")


@dataclass
class Job(abc.ABC, Generic[T]):
    capture_info: CaptureInfo
    capture_image: JobImage

    job_id: str = field(default_factory=lambda: str(uuid4()))

    def image_array(self) -> np.array:
        if self.capture_image.image_array is not None:
            return self.capture_image.image_array

        raise NotImplementedError("Only np array JobImages are supported right now.")

    @abc.abstractmethod
    def run(self) -> T:
        raise NotImplementedError("You must implement run for your job type.")


@dataclass
class JobResult(Generic[T]):
    job_id: str
    result: Optional[T]
    exception: Optional[Exception]


def _metadata_lock_path(metadata_path: str) -> str:
    return metadata_path + ".lock"


@contextmanager
def _acquire_file_lock(lock_path: str):
    """Acquire a file lock with timeout, providing a clear error message on failure."""
    lock = FileLock(lock_path, timeout=10)
    try:
        with lock:
            yield
    except FileLockTimeout as exc:
        raise TimeoutError(
            f"Failed to acquire file lock '{lock_path}' within 10 seconds. Another process may be holding the lock."
        ) from exc


class SaveImageJob(Job):
    def run(self) -> bool:
        is_color = len(self.image_array().shape) > 2
        return self.save_image(self.image_array(), self.capture_info, is_color)

    def save_image(self, image: np.array, info: CaptureInfo, is_color: bool):
        # NOTE(imo): We silently fall back to individual image saving here.  We should warn or do something.
        if _def.FILE_SAVING_OPTION == _def.FileSavingOption.MULTI_PAGE_TIFF:
            metadata = {
                "z_level": info.z_index,
                "channel": info.configuration.name,
                "channel_index": info.configuration_idx,
                "region_id": info.region_id,
                "fov": info.fov,
                "x_mm": info.position.x_mm,
                "y_mm": info.position.y_mm,
                "z_mm": info.position.z_mm,
            }
            # Add requested fields: human-readable time and optional piezo position
            try:
                metadata["time"] = datetime.fromtimestamp(info.capture_time).strftime("%Y-%m-%d %H:%M:%S.%f")
            except Exception:
                metadata["time"] = info.capture_time
            if info.z_piezo_um is not None:
                metadata["z_piezo (um)"] = info.z_piezo_um
            output_path = os.path.join(
                info.save_directory, f"{info.region_id}_{info.fov:0{_def.FILE_ID_PADDING}}_stack.tiff"
            )
            # Ensure channel information is preserved across common TIFF readers by:
            # - embedding full metadata as JSON in ImageDescription (description=)
            # - setting PageName (tag 285) to the channel name via extratags
            description = json.dumps(metadata)
            page_name = str(info.configuration.name)

            # extratags format: (code, dtype, count, value, writeonce)
            # PageName (285) expects ASCII; dtype 's' denotes a null-terminated string in tifffile
            extratags = [(285, "s", 0, page_name, False)]

            with tifffile.TiffWriter(output_path, append=True) as tiff_writer:
                tiff_writer.write(
                    image,
                    metadata=metadata,
                    description=description,
                    extratags=extratags,
                )
        else:
            saved_image = utils_acquisition.save_image(
                image=image,
                file_id=info.file_id,
                save_directory=info.save_directory,
                config=info.configuration,
                is_color=is_color,
            )

            if _def.MERGE_CHANNELS:
                # TODO(imo): Add this back in
                raise NotImplementedError("Image merging not supported yet")

        return True


@dataclass
class SaveOMETiffJob(Job):
    """Job for saving images to OME-TIFF format.

    The acquisition_info field is injected by JobRunner.dispatch() before the job runs.
    """

    acquisition_info: Optional[AcquisitionInfo] = field(default=None)

    def run(self) -> bool:
        if self.acquisition_info is None:
            raise ValueError("SaveOMETiffJob requires acquisition_info to be set by JobRunner")
        self._save_ome_tiff(self.image_array(), self.capture_info)
        return True

    def _save_ome_tiff(self, image: np.ndarray, info: CaptureInfo) -> None:
        # with reference to Talley's https://github.com/pymmcore-plus/pymmcore-plus/blob/main/src/pymmcore_plus/mda/handlers/_ome_tiff_writer.py and Christoph's https://forum.image.sc/t/how-to-create-an-image-series-ome-tiff-from-python/42730/7
        ome_tiff_writer.validate_capture_info(info, self.acquisition_info, image)

        ome_folder = ome_tiff_writer.ome_output_folder(self.acquisition_info, info)
        ome_tiff_writer.ensure_output_directory(ome_folder)

        base_name = ome_tiff_writer.ome_base_name(info)
        output_path = os.path.join(ome_folder, base_name + ".ome.tiff")
        metadata_path = ome_tiff_writer.metadata_temp_path(self.acquisition_info, info, base_name)
        lock_path = _metadata_lock_path(metadata_path)

        with _acquire_file_lock(lock_path):
            metadata = ome_tiff_writer.load_metadata(metadata_path)
            if metadata is None:
                metadata = ome_tiff_writer.initialize_metadata(self.acquisition_info, info, image)
                target_dtype = np.dtype(metadata[ome_tiff_writer.DTYPE_KEY])
                if os.path.exists(output_path):
                    os.remove(output_path)
                tifffile.imwrite(
                    output_path,
                    shape=tuple(metadata[ome_tiff_writer.SHAPE_KEY]),
                    dtype=target_dtype,
                    metadata=ome_tiff_writer.metadata_for_imwrite(metadata),
                    ome=True,
                )
            else:
                expected_shape = tuple(metadata[ome_tiff_writer.SHAPE_KEY])
                if expected_shape[-2:] != image.shape[-2:]:
                    raise ValueError("Image dimensions do not match existing OME memmap stack")
                # acquisition_info is guaranteed non-None here (validated in run())
                if not metadata.get(ome_tiff_writer.CHANNEL_NAMES_KEY) and self.acquisition_info.channel_names:
                    metadata[ome_tiff_writer.CHANNEL_NAMES_KEY] = self.acquisition_info.channel_names

            target_dtype = np.dtype(metadata[ome_tiff_writer.DTYPE_KEY])
            image_to_store = image if image.dtype == target_dtype else image.astype(target_dtype)

            time_point = int(info.time_point)
            z_index = int(info.z_index)
            channel_index = int(info.configuration_idx)
            shape = tuple(metadata[ome_tiff_writer.SHAPE_KEY])
            if not (0 <= time_point < shape[0]):
                raise ValueError("Time point index out of range for OME stack")
            if not (0 <= z_index < shape[1]):
                raise ValueError("Z index out of range for OME stack")
            if not (0 <= channel_index < shape[2]):
                raise ValueError("Channel index out of range for OME stack")

            stack = tifffile.memmap(output_path, dtype=target_dtype, mode="r+")
            if stack.shape != shape:
                stack.shape = shape
            try:
                stack[time_point, z_index, channel_index, :, :] = image_to_store
                stack.flush()
            finally:
                del stack

            metadata = ome_tiff_writer.update_plane_metadata(metadata, info)
            index_key = f"{time_point}-{channel_index}-{z_index}"
            if index_key not in metadata[ome_tiff_writer.WRITTEN_INDICES_KEY]:
                metadata[ome_tiff_writer.WRITTEN_INDICES_KEY].append(index_key)
                metadata[ome_tiff_writer.SAVED_COUNT_KEY] = len(metadata[ome_tiff_writer.WRITTEN_INDICES_KEY])

            ome_tiff_writer.write_metadata(metadata_path, metadata)

            if metadata[ome_tiff_writer.SAVED_COUNT_KEY] >= metadata[ome_tiff_writer.EXPECTED_COUNT_KEY]:
                metadata[ome_tiff_writer.COMPLETED_KEY] = True
                ome_tiff_writer.write_metadata(metadata_path, metadata)
                with tifffile.TiffFile(output_path) as tif:
                    current_xml = tif.ome_metadata
                ome_xml = ome_tiff_writer.augment_ome_xml(current_xml, metadata)
                tifffile.tiffcomment(output_path, ome_xml.encode("utf-8"))
                if os.path.exists(metadata_path):
                    os.remove(metadata_path)
                # Note: filelock does not remove lock files; stale lock/metadata files are cleaned up
                # by ome_tiff_writer.cleanup_stale_metadata_files() on JobRunner initialization.


# These are debugging jobs - they should not be used in normal usage!
class HangForeverJob(Job):
    def run(self) -> bool:
        while True:
            time.sleep(1)

        return True  # noqa


class ThrowImmediatelyJobException(RuntimeError):
    pass


class ThrowImmediatelyJob(Job):
    def run(self) -> bool:
        raise ThrowImmediatelyJobException("ThrowImmediatelyJob threw")


@dataclass
class DownsampledViewResult:
    """Result from DownsampledViewJob containing well images for plate view update."""

    well_id: str
    well_row: int
    well_col: int
    well_images: Dict[int, np.ndarray]  # channel_idx -> downsampled image
    channel_names: List[str]


@dataclass
class DownsampledViewJob(Job):
    """Job to generate downsampled well images and contribute to plate view.

    This job:
    1. Crops overlap from the tile
    2. Accumulates tiles for the well (using class-level storage per process)
    3. When all FOVs for all channels are received, stitches and saves as multipage TIFF
    4. Returns the first channel 10um image via queue for plate view update in main process

    Warning:
        This class uses a mutable class-level accumulator (_well_accumulators) that is
        only safe because each JobRunner runs in its own *process* (via multiprocessing).
        Each worker has its own independent copy of this attribute.

        Do NOT use DownsampledViewJob in a threading context (e.g., with
        ThreadPoolExecutor or other in-process thread runners) without adding
        proper synchronization or refactoring to avoid shared mutable class
        state, as that would lead to race conditions and data corruption.
    """

    # All fields must have defaults because parent class Job has job_id with default
    well_id: str = ""
    well_row: int = 0
    well_col: int = 0
    fov_index: int = 0
    total_fovs_in_well: int = 1
    channel_idx: int = 0
    total_channels: int = 1
    channel_name: str = ""
    fov_position_in_well: Tuple[float, float] = (0.0, 0.0)  # (x_mm, y_mm) relative to well origin
    overlap_pixels: Tuple[int, int, int, int] = field(default=(0, 0, 0, 0))  # (top, bottom, left, right)
    pixel_size_um: float = 1.0
    target_resolutions_um: List[float] = field(default_factory=lambda: [5.0, 10.0, 20.0])
    plate_resolution_um: float = 10.0
    output_dir: str = ""
    channel_names: List[str] = field(default_factory=list)
    z_index: int = 0
    total_z_levels: int = 1
    z_projection_mode: Union[ZProjectionMode, str] = ZProjectionMode.MIP
    skip_saving: bool = False  # Skip TIFF file saving (just generate for display)

    # Class-level accumulator storage keyed by well_id.
    # Note: This runs inside JobRunner (a multiprocessing.Process), so each worker
    # process has its own copy of this class variable. It is process-local and
    # safe to mutate without cross-process synchronization.
    _well_accumulators: ClassVar[Dict[str, WellTileAccumulator]] = {}
    # Track wells that encountered errors during processing
    _failed_wells: ClassVar[Dict[str, str]] = {}  # well_id -> error message

    @classmethod
    def clear_accumulators(cls) -> None:
        """Clear all accumulated well data and error tracking.

        Call this at the start of a new acquisition to ensure no stale state
        from previous (potentially aborted) acquisitions remains.

        This method is safe to call even if no accumulators exist.
        Performance: O(1) - just clears the dictionaries.
        """
        cls._well_accumulators.clear()
        cls._failed_wells.clear()

    @classmethod
    def get_accumulator_count(cls) -> int:
        """Get the number of wells currently being accumulated.

        Useful for monitoring memory pressure during acquisition.
        """
        return len(cls._well_accumulators)

    @classmethod
    def get_failed_wells(cls) -> Dict[str, str]:
        """Get a copy of the failed wells dictionary.

        Returns:
            Dict mapping well_id to error message for wells that failed processing.
        """
        return cls._failed_wells.copy()

    def run(self) -> Optional[DownsampledViewResult]:
        log = squid.logging.get_logger(self.__class__.__name__)

        # Crop overlap from tile
        tile = self.image_array()
        cropped = crop_overlap(tile, self.overlap_pixels)

        # Get or create accumulator for this well
        if self.well_id not in self._well_accumulators:
            self._well_accumulators[self.well_id] = WellTileAccumulator(
                well_id=self.well_id,
                total_fovs=self.total_fovs_in_well,
                total_channels=self.total_channels,
                pixel_size_um=self.pixel_size_um,
                channel_names=self.channel_names if self.channel_names else None,
                total_z_levels=self.total_z_levels,
                z_projection_mode=self.z_projection_mode,
            )

        accumulator = self._well_accumulators[self.well_id]
        accumulator.add_tile(
            cropped,
            self.fov_position_in_well,
            self.channel_idx,
            fov_idx=self.fov_index,
            z_index=self.z_index,
        )

        # If not all FOVs for all channels received yet, return None
        if not accumulator.is_complete():
            z_info = f" z {self.z_index + 1}/{self.total_z_levels}" if self.total_z_levels > 1 else ""
            log.debug(
                f"Well {self.well_id}: channel {self.channel_idx} FOV {self.fov_index + 1}/{self.total_fovs_in_well}{z_info}, "
                f"channels: {accumulator.get_channel_count()}/{self.total_channels}"
            )
            return None

        # All FOVs for all channels (and z-levels for MIP) received - stitch and save
        z_info = f" x {self.total_z_levels} z-levels ({self.z_projection_mode})" if self.total_z_levels > 1 else ""
        log.info(
            f"Well {self.well_id}: all {self.total_fovs_in_well} FOVs x {self.total_channels} channels{z_info} received, stitching..."
        )

        try:
            # Stitch all channels
            stitched_channels = accumulator.stitch_all_channels()

            # Get channel names for metadata
            channel_names = accumulator.channel_names

            # Generate plate view images first (at plate resolution only)
            well_images_for_plate: Dict[int, np.ndarray] = {}
            for ch_idx in sorted(stitched_channels.keys()):
                downsampled = downsample_tile(stitched_channels[ch_idx], self.pixel_size_um, self.plate_resolution_um)
                well_images_for_plate[ch_idx] = downsampled

            # Save TIFFs only if not skipping
            if not self.skip_saving:
                wells_dir = os.path.join(self.output_dir, "wells")
                os.makedirs(wells_dir, exist_ok=True)

                for resolution in self.target_resolutions_um:
                    # Downsample each channel
                    downsampled_stack = []
                    for ch_idx in sorted(stitched_channels.keys()):
                        if resolution == self.plate_resolution_um:
                            # Reuse already computed plate resolution
                            downsampled_stack.append(well_images_for_plate[ch_idx])
                        else:
                            downsampled = downsample_tile(stitched_channels[ch_idx], self.pixel_size_um, resolution)
                            downsampled_stack.append(downsampled)

                    if not downsampled_stack:
                        continue

                    # Stack channels into multipage array (C, H, W)
                    stacked = np.stack(downsampled_stack, axis=0)

                    filename = f"{self.well_id}_{int(resolution)}um.tiff"
                    filepath = os.path.join(wells_dir, filename)

                    # Save as multipage TIFF with channel metadata
                    tifffile.imwrite(
                        filepath,
                        stacked,
                        metadata={
                            "axes": "CYX",
                            "Channel": {"Name": channel_names[: len(downsampled_stack)]},
                        },
                    )
                    log.debug(f"Saved {filepath} with shape {stacked.shape} ({len(downsampled_stack)} channels)")

            return DownsampledViewResult(
                well_id=self.well_id,
                well_row=self.well_row,
                well_col=self.well_col,
                well_images=well_images_for_plate,
                channel_names=channel_names,
            )

        except Exception as e:
            log.exception(f"Error processing well {self.well_id}: {e}")
            # Track failed well for reporting
            self._failed_wells[self.well_id] = str(e)
            raise
        finally:
            # Ensure accumulator is always cleaned up after processing a complete well
            self._well_accumulators.pop(self.well_id, None)


class JobRunner(multiprocessing.Process):
    def __init__(
        self,
        acquisition_info: Optional[AcquisitionInfo] = None,
        cleanup_stale_ome_files: bool = False,
    ):
        super().__init__()
        self._log = squid.logging.get_logger(__class__.__name__)
        self._acquisition_info = acquisition_info

        self._input_queue: multiprocessing.Queue = multiprocessing.Queue()
        self._input_timeout = 1.0
        self._output_queue: multiprocessing.Queue = multiprocessing.Queue()
        self._shutdown_event: multiprocessing.Event = multiprocessing.Event()

        # Clean up stale metadata files from previous crashed acquisitions
        # Only run when explicitly requested (i.e., when OME-TIFF saving is being used)
        if cleanup_stale_ome_files:
            removed = ome_tiff_writer.cleanup_stale_metadata_files()
            if removed:
                self._log.info(f"Cleaned up {len(removed)} stale OME-TIFF metadata files")

    def dispatch(self, job: Job):
        # Inject acquisition_info into SaveOMETiffJob instances before serialization.
        # The job object is pickled when placed in the queue, so injection must happen here.
        if isinstance(job, SaveOMETiffJob):
            if self._acquisition_info is None:
                raise ValueError("Cannot dispatch SaveOMETiffJob: JobRunner was initialized without acquisition_info.")
            job.acquisition_info = self._acquisition_info

        self._input_queue.put_nowait(job)

        return True

    def output_queue(self) -> multiprocessing.Queue:
        return self._output_queue

    def has_pending(self):
        return not self._input_queue.empty()

    def shutdown(self, timeout_s=1.0):
        self._shutdown_event.set()
        self.join(timeout=timeout_s)

    def run(self):
        while not self._shutdown_event.is_set():
            job = None
            try:
                job = self._input_queue.get(timeout=self._input_timeout)
                self._log.info(f"Running job {job.job_id}...")
                result = job.run()
                # Only queue non-None results (DownsampledViewJob returns None for intermediate FOVs)
                if result is not None:
                    self._log.info(f"Job {job.job_id} returned. Sending result to output queue.")
                    self._output_queue.put_nowait(JobResult(job_id=job.job_id, result=result, exception=None))
                    self._log.debug(f"Result for {job.job_id} is on output queue.")
                else:
                    self._log.debug(f"Job {job.job_id} returned None, not queuing.")
            except queue.Empty:
                pass
            except Exception as e:
                if job:
                    self._log.exception(f"Job {job.job_id} failed! Returning exception result.")
                    self._output_queue.put_nowait(JobResult(job_id=job.job_id, result=None, exception=e))
        self._log.info("Shutdown request received, exiting run.")<|MERGE_RESOLUTION|>--- conflicted
+++ resolved
@@ -10,11 +10,8 @@
 from uuid import uuid4
 
 from dataclasses import dataclass, field
-<<<<<<< HEAD
 from filelock import FileLock, Timeout as FileLockTimeout
-=======
 from typing import ClassVar, Dict, List, Optional, Tuple, Union
->>>>>>> 6651393e
 
 import imageio as iio
 import numpy as np
@@ -25,7 +22,6 @@
 import squid.abc
 import squid.logging
 from control.utils_config import ChannelMode
-<<<<<<< HEAD
 from control.core import utils_ome_tiff_writer as ome_tiff_writer
 
 
@@ -40,14 +36,12 @@
     physical_size_z_um: Optional[float] = None
     physical_size_x_um: Optional[float] = None
     physical_size_y_um: Optional[float] = None
-=======
 from . import utils_ome_tiff_writer as ome_tiff_writer
 from .downsampled_views import (
     crop_overlap,
     downsample_tile,
     WellTileAccumulator,
 )
->>>>>>> 6651393e
 
 
 # NOTE(imo): We want this to be fast.  But pydantic does not support numpy serialization natively, which means
