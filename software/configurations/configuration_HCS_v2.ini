[GENERAL]
rotate_image_angle = None
flip_image = Vertical
_flip_image_options = [Vertical, Horizontal, Both]
camera_reverse_x = False
_camera_reverse_x_options = [True,False]
camera_reverse_y = False
_camera_reverse_y_options = [True, False]
default_pixel_format = MONO8
_default_pixel_format_options = [MONO8,MONO12,MONO14,MONO16,BAYER_RG8,BAYER_RG12]
stage_movement_sign_x = 1
stage_movement_sign_y = 1
stage_movement_sign_z = -1
stage_movement_sign_theta = 1
stage_pos_sign_x = 1
stage_pos_sign_y = 1
stage_pos_sign_z = -1
stage_pos_sign_theta = 1
tracking_movement_sign_x = 1
tracking_movement_sign_y = 1
tracking_movement_sign_z = 1
tracking_movement_sign_theta = 1
use_encoder_x = False
_use_encoder_x_options = [True,False]
use_encoder_y = False
_use_encoder_y_options = [True,False]
use_encoder_z = False
_use_encoder_z_options = [True,False]
use_encoder_theta = False
_use_encoder_theta_options = [True,False]
encoder_pos_sign_x = 1
encoder_pos_sign_y = 1
encoder_pos_sign_z = 1
encoder_pos_sign_theta = 1
encoder_step_size_x_mm = 100e-6
encoder_step_size_y_mm = 100e-6
encoder_step_size_z_mm = 100e-6
encoder_step_size_theta = 1
fullsteps_per_rev_x = 200
fullsteps_per_rev_y = 200
fullsteps_per_rev_z = 200
fullsteps_per_rev_theta = 200
screw_pitch_x_mm = 2.54
screw_pitch_y_mm = 2.54
screw_pitch_z_mm = 0.3
microstepping_default_x = 256
microstepping_default_y = 256
microstepping_default_z = 256
microstepping_default_theta = 256
x_motor_rms_current_ma = 1000
y_motor_rms_current_ma = 1000
z_motor_rms_current_ma = 500
x_motor_i_hold = 0.25
y_motor_i_hold = 0.25
z_motor_i_hold = 0.5
max_velocity_x_mm = 30
max_velocity_y_mm = 30
max_velocity_z_mm = 4
max_acceleration_x_mm = 500
max_acceleration_y_mm = 500
max_acceleration_z_mm = 100
scan_stabilization_time_ms_x = 25
scan_stabilization_time_ms_y = 25
scan_stabilization_time_ms_z = 20
homing_enabled_x = True
_homing_enabled_x_options = [True,False]
homing_enabled_y = True
_homing_enabled_y_options = [True,False]
homing_enabled_z = True
_homing_enabled_z_options = [True,False]
sleep_time_s = 0.005
led_matrix_r_factor = 1.0
led_matrix_g_factor = 1.0
led_matrix_b_factor = 1.0
default_saving_path = /Downloads
multipoint_autofocus_channel = BF LED matrix full
multipoint_autofocus_enable_by_default = True
_multipoint_autofocus_enable_by_default_options=[True,False]
multipoint_bf_saving_option = Green Channel Only
run_custom_multipoint = False
default_display_crop = 85
camera_pixel_size_um = {"IMX226":1.85,"IMX250":3.45,"IMX252":3.45,"PYTHON300":4.8}
objectives = {"2x":{"magnification":2, "NA":0.10, "tube_lens_f_mm":180},"4x":{"magnification":4, "NA":0.13, "tube_lens_f_mm":180}, "10x":{"magnification":10, "NA":0.25, "tube_lens_f_mm":180}, "10x (Mitutoyo)":{"magnification":10, "NA":0.25, "tube_lens_f_mm":200}, "20x (Boli)":{"magnification":20, "NA":0.4, "tube_lens_f_mm":180}, "20x (Nikon)":{"magnification":20, "NA":0.45, "tube_lens_f_mm":200}, "40x":{"magnification":40, "NA":0.6, "tube_lens_f_mm":180}}
tube_lens_mm = 50
camera_sensor = IMX226
_camera_sensor_options = [IMX226,IMX250,IMX252,PYTHON300]
default_objective = 20x
_default_objective_options = [2x,4x,10x,10x (Mitutoyo), 20x (Boli), 20x (Nikon), 40x]
do_fluorescence_rtp = False
_do_fluorescence_rtp_options = [True,False]
sort_during_multipoint = False
_sort_during_multipoint_options = [True,False]
default_z_pos_mm = 2.287
enable_tracking = False
_enable_tracking_options = [True,False]
trackers = ["csrt", "kcf", "mil", "tld", "medianflow","mosse","daSiamRPN"]
tracking_show_microscope_configurations = False
_tracking_show_microscope_configurations_options = [True,False]

wellplate_format=384
_wellplate_format_options=[384,96,24,12,6]
x_mm_384_wellplate_upperleft=12.41
y_mm_384_wellplate_upperleft=11.18

wellplate_offset_x_mm=0
wellplate_offset_y_mm=0

focus_measure_operator=GLVA
controller_version=Teensy
support_laser_autofocus=True
_support_laser_autofocus_options=[True,False]
main_camera_model=MER2-1220-32U3M
focus_camera_model=MER2-630-60U3M
focus_camera_exposure_time_ms=0.8

has_two_interfaces=True
_has_two_interfaces_options=[True,False]

enable_flexible_multipoint=True
_enable_flexible_multipoint_options=[True,False]

<<<<<<< HEAD
default_multipoint_nx=1
default_multipoint_ny=1
=======
enable_spinning_disk_confocal=False
_enable_spinning_disk_confocal_options=[True,False]
>>>>>>> 6804aa5e

[LIMIT_SWITCH_POLARITY]
x_home = 1
y_home = 1
z_home = 0

[PLATE_READER]
number_of_rows = 8
number_of_columns = 12
row_spacing_mm = 9
column_spacing_mm = 9
offset_column_1_mm = 20
offset_row_a_mm = 20

[AF]
stop_threshold = 0.85
crop_width = 800
crop_height = 800

[TRACKING]
search_area_ratio = 10
cropped_img_ratio = 10
bbox_scale_factor = 1.2
default_tracker = csrt
init_methods = ["roi"]
default_init_method = roi
_default_init_method_options = [roi]
default_display_crop = 100

[ACQUISITION]
crop_width = 3000
crop_height = 3000
number_of_fovs_per_af = 3
image_format = bmp
image_display_scaling_factor = 0.85
dx = 0.9
dy = 0.9
dz = 1.5

[SOFTWARE_POS_LIMIT]
x_positive = 112.5
x_negative = 10
y_positive = 76
y_negative = 6
z_positive = 6

[SLIDE_POSITION]
loading_x_mm = 0.5
loading_y_mm = 0.5
scanning_x_mm = 20
scanning_y_mm = 20<|MERGE_RESOLUTION|>--- conflicted
+++ resolved
@@ -119,13 +119,22 @@
 enable_flexible_multipoint=True
 _enable_flexible_multipoint_options=[True,False]
 
-<<<<<<< HEAD
-default_multipoint_nx=1
+            try:
+                with open(cache_path, "r") as cache_file:
+                    for line in cache_file:
+                        value_list = line.split(",")
+                        x_offset = float(value_list[0])
+                        y_offset = float(value_list[1])
+                        width = int(value_list[2])
+                        height = int(value_list[3])
+                        pixel_to_um = float(value_list[4])
+                        x_reference = float(value_list[5])
+                        self.initialize_manual(x_offset,y_offset,width,height,pixel_to_um,x_reference)
+                        break
+            default_multipoint_nx=1
 default_multipoint_ny=1
-=======
 enable_spinning_disk_confocal=False
 _enable_spinning_disk_confocal_options=[True,False]
->>>>>>> 6804aa5e
 
 [LIMIT_SWITCH_POLARITY]
 x_home = 1
