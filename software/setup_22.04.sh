--- conflicted
+++ resolved
@@ -56,11 +56,7 @@
 # install libraries 
 pip3 install qtpy pyserial pandas imageio crc==1.3.0 lxml numpy tifffile scipy napari pyreadline3
 pip3 install opencv-python-headless opencv-contrib-python-headless
-<<<<<<< HEAD
-pip3 install napari[all] scikit-image dask_image ome_zarr aicsimageio basicpy pytest pytest-qt pytest-xvfb gitpython matplotlib pydantic_xml pyvisa hidapi filelock lxml_html_clean
-=======
-pip3 install napari[all] scikit-image dask_image ome_zarr aicsimageio basicpy pytest pytest-qt pytest-xvfb gitpython matplotlib pydantic_xml pyvisa hidapi psutil
->>>>>>> 6651393e
+pip3 install napari[all] scikit-image dask_image ome_zarr aicsimageio basicpy pytest pytest-qt pytest-xvfb gitpython matplotlib pydantic_xml pyvisa hidapi filelock lxml_html_clean psutil
 
 # install camera drivers
 cd "$DAHENG_CAMERA_DRIVER_ROOT"
